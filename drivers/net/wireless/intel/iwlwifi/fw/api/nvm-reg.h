/* SPDX-License-Identifier: GPL-2.0 OR BSD-3-Clause */
/*
 * Copyright (C) 2012-2014, 2018-2024 Intel Corporation
 * Copyright (C) 2013-2015 Intel Mobile Communications GmbH
 * Copyright (C) 2016-2017 Intel Deutschland GmbH
 */
#ifndef __iwl_fw_api_nvm_reg_h__
#define __iwl_fw_api_nvm_reg_h__

#include "fw/regulatory.h"
/**
 * enum iwl_regulatory_and_nvm_subcmd_ids - regulatory/NVM commands
 */
enum iwl_regulatory_and_nvm_subcmd_ids {
	/**
	 * @NVM_ACCESS_COMPLETE: &struct iwl_nvm_access_complete_cmd
	 */
	NVM_ACCESS_COMPLETE = 0x0,

	/**
	 * @LARI_CONFIG_CHANGE: &struct iwl_lari_config_change_cmd_v1,
	 *	&struct iwl_lari_config_change_cmd_v2,
	 *	&struct iwl_lari_config_change_cmd_v3,
	 *	&struct iwl_lari_config_change_cmd_v4,
	 *	&struct iwl_lari_config_change_cmd_v5,
<<<<<<< HEAD
	 *	&struct iwl_lari_config_change_cmd_v6 or
	 *	&struct iwl_lari_config_change_cmd_v7
=======
	 *	&struct iwl_lari_config_change_cmd_v6,
	 *	&struct iwl_lari_config_change_cmd_v7 or
	 *	&struct iwl_lari_config_change_cmd
>>>>>>> 0c383648
	 */
	LARI_CONFIG_CHANGE = 0x1,

	/**
	 * @NVM_GET_INFO:
	 * Command is &struct iwl_nvm_get_info,
	 * response is &struct iwl_nvm_get_info_rsp
	 */
	NVM_GET_INFO = 0x2,

	/**
	 * @TAS_CONFIG: &union iwl_tas_config_cmd
	 */
	TAS_CONFIG = 0x3,

	/**
	 * @SAR_OFFSET_MAPPING_TABLE_CMD: &struct iwl_sar_offset_mapping_cmd
	 */
	SAR_OFFSET_MAPPING_TABLE_CMD = 0x4,

	/**
<<<<<<< HEAD
	 * @UATS_TABLE_CMD: &struct iwl_uats_table_cmd
	 */
	UATS_TABLE_CMD = 0x5,
=======
	 * @MCC_ALLOWED_AP_TYPE_CMD: &struct iwl_mcc_allowed_ap_type_cmd
	 */
	MCC_ALLOWED_AP_TYPE_CMD = 0x5,
>>>>>>> 0c383648

	/**
	 * @PNVM_INIT_COMPLETE_NTFY: &struct iwl_pnvm_init_complete_ntfy
	 */
	PNVM_INIT_COMPLETE_NTFY = 0xFE,
};

/**
 * enum iwl_nvm_access_op - NVM access opcode
 * @IWL_NVM_READ: read NVM
 * @IWL_NVM_WRITE: write NVM
 */
enum iwl_nvm_access_op {
	IWL_NVM_READ	= 0,
	IWL_NVM_WRITE	= 1,
};

/**
 * enum iwl_nvm_access_target - target of the NVM_ACCESS_CMD
 * @NVM_ACCESS_TARGET_CACHE: access the cache
 * @NVM_ACCESS_TARGET_OTP: access the OTP
 * @NVM_ACCESS_TARGET_EEPROM: access the EEPROM
 */
enum iwl_nvm_access_target {
	NVM_ACCESS_TARGET_CACHE = 0,
	NVM_ACCESS_TARGET_OTP = 1,
	NVM_ACCESS_TARGET_EEPROM = 2,
};

/**
 * enum iwl_nvm_section_type - section types for NVM_ACCESS_CMD
 * @NVM_SECTION_TYPE_SW: software section
 * @NVM_SECTION_TYPE_REGULATORY: regulatory section
 * @NVM_SECTION_TYPE_CALIBRATION: calibration section
 * @NVM_SECTION_TYPE_PRODUCTION: production section
 * @NVM_SECTION_TYPE_REGULATORY_SDP: regulatory section used by 3168 series
 * @NVM_SECTION_TYPE_MAC_OVERRIDE: MAC override section
 * @NVM_SECTION_TYPE_PHY_SKU: PHY SKU section
 * @NVM_MAX_NUM_SECTIONS: number of sections
 */
enum iwl_nvm_section_type {
	NVM_SECTION_TYPE_SW = 1,
	NVM_SECTION_TYPE_REGULATORY = 3,
	NVM_SECTION_TYPE_CALIBRATION = 4,
	NVM_SECTION_TYPE_PRODUCTION = 5,
	NVM_SECTION_TYPE_REGULATORY_SDP = 8,
	NVM_SECTION_TYPE_MAC_OVERRIDE = 11,
	NVM_SECTION_TYPE_PHY_SKU = 12,
	NVM_MAX_NUM_SECTIONS = 13,
};

/**
 * struct iwl_nvm_access_cmd - Request the device to send an NVM section
 * @op_code: &enum iwl_nvm_access_op
 * @target: &enum iwl_nvm_access_target
 * @type: &enum iwl_nvm_section_type
 * @offset: offset in bytes into the section
 * @length: in bytes, to read/write
 * @data: if write operation, the data to write. On read its empty
 */
struct iwl_nvm_access_cmd {
	u8 op_code;
	u8 target;
	__le16 type;
	__le16 offset;
	__le16 length;
	u8 data[];
} __packed; /* NVM_ACCESS_CMD_API_S_VER_2 */

/**
 * struct iwl_nvm_access_resp_ver2 - response to NVM_ACCESS_CMD
 * @offset: offset in bytes into the section
 * @length: in bytes, either how much was written or read
 * @type: NVM_SECTION_TYPE_*
 * @status: 0 for success, fail otherwise
 * @data: if read operation, the data returned. Empty on write.
 */
struct iwl_nvm_access_resp {
	__le16 offset;
	__le16 length;
	__le16 type;
	__le16 status;
	u8 data[];
} __packed; /* NVM_ACCESS_CMD_RESP_API_S_VER_2 */

/*
 * struct iwl_nvm_get_info - request to get NVM data
 */
struct iwl_nvm_get_info {
	__le32 reserved;
} __packed; /* REGULATORY_NVM_GET_INFO_CMD_API_S_VER_1 */

/**
 * enum iwl_nvm_info_general_flags - flags in NVM_GET_INFO resp
 * @NVM_GENERAL_FLAGS_EMPTY_OTP: 1 if OTP is empty
 */
enum iwl_nvm_info_general_flags {
	NVM_GENERAL_FLAGS_EMPTY_OTP	= BIT(0),
};

/**
 * struct iwl_nvm_get_info_general - general NVM data
 * @flags: bit 0: 1 - empty, 0 - non-empty
 * @nvm_version: nvm version
 * @board_type: board type
 * @n_hw_addrs: number of reserved MAC addresses
 */
struct iwl_nvm_get_info_general {
	__le32 flags;
	__le16 nvm_version;
	u8 board_type;
	u8 n_hw_addrs;
} __packed; /* REGULATORY_NVM_GET_INFO_GENERAL_S_VER_2 */

/**
 * enum iwl_nvm_mac_sku_flags - flags in &iwl_nvm_get_info_sku
 * @NVM_MAC_SKU_FLAGS_BAND_2_4_ENABLED: true if 2.4 band enabled
 * @NVM_MAC_SKU_FLAGS_BAND_5_2_ENABLED: true if 5.2 band enabled
 * @NVM_MAC_SKU_FLAGS_802_11N_ENABLED: true if 11n enabled
 * @NVM_MAC_SKU_FLAGS_802_11AC_ENABLED: true if 11ac enabled
 * @NVM_MAC_SKU_FLAGS_MIMO_DISABLED: true if MIMO disabled
 * @NVM_MAC_SKU_FLAGS_WAPI_ENABLED: true if WAPI enabled
 * @NVM_MAC_SKU_FLAGS_REG_CHECK_ENABLED: true if regulatory checker enabled
 * @NVM_MAC_SKU_FLAGS_API_LOCK_ENABLED: true if API lock enabled
 */
enum iwl_nvm_mac_sku_flags {
	NVM_MAC_SKU_FLAGS_BAND_2_4_ENABLED	= BIT(0),
	NVM_MAC_SKU_FLAGS_BAND_5_2_ENABLED	= BIT(1),
	NVM_MAC_SKU_FLAGS_802_11N_ENABLED	= BIT(2),
	NVM_MAC_SKU_FLAGS_802_11AC_ENABLED	= BIT(3),
	/**
	 * @NVM_MAC_SKU_FLAGS_802_11AX_ENABLED: true if 11ax enabled
	 */
	NVM_MAC_SKU_FLAGS_802_11AX_ENABLED	= BIT(4),
	NVM_MAC_SKU_FLAGS_MIMO_DISABLED		= BIT(5),
	NVM_MAC_SKU_FLAGS_WAPI_ENABLED		= BIT(8),
	NVM_MAC_SKU_FLAGS_REG_CHECK_ENABLED	= BIT(14),
	NVM_MAC_SKU_FLAGS_API_LOCK_ENABLED	= BIT(15),
};

/**
 * struct iwl_nvm_get_info_sku - mac information
 * @mac_sku_flags: flags for SKU, see &enum iwl_nvm_mac_sku_flags
 */
struct iwl_nvm_get_info_sku {
	__le32 mac_sku_flags;
} __packed; /* REGULATORY_NVM_GET_INFO_MAC_SKU_SECTION_S_VER_2 */

/**
 * struct iwl_nvm_get_info_phy - phy information
 * @tx_chains: BIT 0 chain A, BIT 1 chain B
 * @rx_chains: BIT 0 chain A, BIT 1 chain B
 */
struct iwl_nvm_get_info_phy {
	__le32 tx_chains;
	__le32 rx_chains;
} __packed; /* REGULATORY_NVM_GET_INFO_PHY_SKU_SECTION_S_VER_1 */

#define IWL_NUM_CHANNELS_V1	51
#define IWL_NUM_CHANNELS	110

/**
 * struct iwl_nvm_get_info_regulatory - regulatory information
 * @lar_enabled: is LAR enabled
 * @channel_profile: regulatory data of this channel
 * @reserved: reserved
 */
struct iwl_nvm_get_info_regulatory_v1 {
	__le32 lar_enabled;
	__le16 channel_profile[IWL_NUM_CHANNELS_V1];
	__le16 reserved;
} __packed; /* REGULATORY_NVM_GET_INFO_REGULATORY_S_VER_1 */

/**
 * struct iwl_nvm_get_info_regulatory - regulatory information
 * @lar_enabled: is LAR enabled
 * @n_channels: number of valid channels in the array
 * @channel_profile: regulatory data of this channel
 */
struct iwl_nvm_get_info_regulatory {
	__le32 lar_enabled;
	__le32 n_channels;
	__le32 channel_profile[IWL_NUM_CHANNELS];
} __packed; /* REGULATORY_NVM_GET_INFO_REGULATORY_S_VER_2 */

/**
 * struct iwl_nvm_get_info_rsp_v3 - response to get NVM data
 * @general: general NVM data
 * @mac_sku: data relating to MAC sku
 * @phy_sku: data relating to PHY sku
 * @regulatory: regulatory data
 */
struct iwl_nvm_get_info_rsp_v3 {
	struct iwl_nvm_get_info_general general;
	struct iwl_nvm_get_info_sku mac_sku;
	struct iwl_nvm_get_info_phy phy_sku;
	struct iwl_nvm_get_info_regulatory_v1 regulatory;
} __packed; /* REGULATORY_NVM_GET_INFO_RSP_API_S_VER_3 */

/**
 * struct iwl_nvm_get_info_rsp - response to get NVM data
 * @general: general NVM data
 * @mac_sku: data relating to MAC sku
 * @phy_sku: data relating to PHY sku
 * @regulatory: regulatory data
 */
struct iwl_nvm_get_info_rsp {
	struct iwl_nvm_get_info_general general;
	struct iwl_nvm_get_info_sku mac_sku;
	struct iwl_nvm_get_info_phy phy_sku;
	struct iwl_nvm_get_info_regulatory regulatory;
} __packed; /* REGULATORY_NVM_GET_INFO_RSP_API_S_VER_4 */

/**
 * struct iwl_nvm_access_complete_cmd - NVM_ACCESS commands are completed
 * @reserved: reserved
 */
struct iwl_nvm_access_complete_cmd {
	__le32 reserved;
} __packed; /* NVM_ACCESS_COMPLETE_CMD_API_S_VER_1 */

#define IWL_MCC_US	0x5553
#define IWL_MCC_CANADA	0x4341

/**
 * struct iwl_mcc_update_cmd - Request the device to update geographic
 * regulatory profile according to the given MCC (Mobile Country Code).
 * The MCC is two letter-code, ascii upper case[A-Z] or '00' for world domain.
 * 'ZZ' MCC will be used to switch to NVM default profile; in this case, the
 * MCC in the cmd response will be the relevant MCC in the NVM.
 * @mcc: given mobile country code
 * @source_id: the source from where we got the MCC, see iwl_mcc_source
 * @reserved: reserved for alignment
 * @key: integrity key for MCC API OEM testing
 * @reserved2: reserved
 */
struct iwl_mcc_update_cmd {
	__le16 mcc;
	u8 source_id;
	u8 reserved;
	__le32 key;
	u8 reserved2[20];
} __packed; /* LAR_UPDATE_MCC_CMD_API_S_VER_2 */

/**
 * enum iwl_geo_information - geographic information.
 * @GEO_NO_INFO: no special info for this geo profile.
 * @GEO_WMM_ETSI_5GHZ_INFO: this geo profile limits the WMM params
 *	for the 5 GHz band.
 */
enum iwl_geo_information {
	GEO_NO_INFO =			0,
	GEO_WMM_ETSI_5GHZ_INFO =	BIT(0),
};

/**
 * struct iwl_mcc_update_resp_v3 - response to MCC_UPDATE_CMD.
 * Contains the new channel control profile map, if changed, and the new MCC
 * (mobile country code).
 * The new MCC may be different than what was requested in MCC_UPDATE_CMD.
 * @status: see &enum iwl_mcc_update_status
 * @mcc: the new applied MCC
 * @cap: capabilities for all channels which matches the MCC
 * @source_id: the MCC source, see iwl_mcc_source
 * @time: time elapsed from the MCC test start (in units of 30 seconds)
 * @geo_info: geographic specific profile information
 *	see &enum iwl_geo_information.
 * @n_channels: number of channels in @channels_data.
 * @channels: channel control data map, DWORD for each channel. Only the first
 *	16bits are used.
 */
struct iwl_mcc_update_resp_v3 {
	__le32 status;
	__le16 mcc;
	u8 cap;
	u8 source_id;
	__le16 time;
	__le16 geo_info;
	__le32 n_channels;
	__le32 channels[];
} __packed; /* LAR_UPDATE_MCC_CMD_RESP_S_VER_3 */

/**
 * struct iwl_mcc_update_resp_v4 - response to MCC_UPDATE_CMD.
 * Contains the new channel control profile map, if changed, and the new MCC
 * (mobile country code).
 * The new MCC may be different than what was requested in MCC_UPDATE_CMD.
 * @status: see &enum iwl_mcc_update_status
 * @mcc: the new applied MCC
 * @cap: capabilities for all channels which matches the MCC
 * @time: time elapsed from the MCC test start (in units of 30 seconds)
 * @geo_info: geographic specific profile information
 *	see &enum iwl_geo_information.
 * @source_id: the MCC source, see iwl_mcc_source
 * @reserved: for four bytes alignment.
 * @n_channels: number of channels in @channels_data.
 * @channels: channel control data map, DWORD for each channel. Only the first
 *	16bits are used.
 */
struct iwl_mcc_update_resp_v4 {
	__le32 status;
	__le16 mcc;
	__le16 cap;
	__le16 time;
	__le16 geo_info;
	u8 source_id;
	u8 reserved[3];
	__le32 n_channels;
	__le32 channels[];
} __packed; /* LAR_UPDATE_MCC_CMD_RESP_S_VER_4 */

/**
 * struct iwl_mcc_update_resp_v8 - response to MCC_UPDATE_CMD.
 * Contains the new channel control profile map, if changed, and the new MCC
 * (mobile country code).
 * The new MCC may be different than what was requested in MCC_UPDATE_CMD.
 * @status: see &enum iwl_mcc_update_status
 * @mcc: the new applied MCC
 * @padding: padding for 2 bytes.
 * @cap: capabilities for all channels which matches the MCC
 * @time: time elapsed from the MCC test start (in units of 30 seconds)
 * @geo_info: geographic specific profile information
 *     see &enum iwl_geo_information.
 * @source_id: the MCC source, see iwl_mcc_source
 * @reserved: for four bytes alignment.
 * @n_channels: number of channels in @channels_data.
 * @channels: channel control data map, DWORD for each channel. Only the first
 *     16bits are used.
 */
struct iwl_mcc_update_resp_v8 {
	__le32 status;
	__le16 mcc;
	u8 padding[2];
	__le32 cap;
	__le16 time;
	__le16 geo_info;
	u8 source_id;
	u8 reserved[3];
	__le32 n_channels;
	__le32 channels[];
} __packed; /* LAR_UPDATE_MCC_CMD_RESP_S_VER_8 */

/**
 * struct iwl_mcc_chub_notif - chub notifies of mcc change
 * (MCC_CHUB_UPDATE_CMD = 0xc9)
 * The Chub (Communication Hub, CommsHUB) is a HW component that connects to
 * the cellular and connectivity cores that gets updates of the mcc, and
 * notifies the ucode directly of any mcc change.
 * The ucode requests the driver to request the device to update geographic
 * regulatory  profile according to the given MCC (Mobile Country Code).
 * The MCC is two letter-code, ascii upper case[A-Z] or '00' for world domain.
 * 'ZZ' MCC will be used to switch to NVM default profile; in this case, the
 * MCC in the cmd response will be the relevant MCC in the NVM.
 * @mcc: given mobile country code
 * @source_id: identity of the change originator, see iwl_mcc_source
 * @reserved1: reserved for alignment
 */
struct iwl_mcc_chub_notif {
	__le16 mcc;
	u8 source_id;
	u8 reserved1;
} __packed; /* LAR_MCC_NOTIFY_S */

enum iwl_mcc_update_status {
	MCC_RESP_NEW_CHAN_PROFILE,
	MCC_RESP_SAME_CHAN_PROFILE,
	MCC_RESP_INVALID,
	MCC_RESP_NVM_DISABLED,
	MCC_RESP_ILLEGAL,
	MCC_RESP_LOW_PRIORITY,
	MCC_RESP_TEST_MODE_ACTIVE,
	MCC_RESP_TEST_MODE_NOT_ACTIVE,
	MCC_RESP_TEST_MODE_DENIAL_OF_SERVICE,
};

enum iwl_mcc_source {
	MCC_SOURCE_OLD_FW = 0,
	MCC_SOURCE_ME = 1,
	MCC_SOURCE_BIOS = 2,
	MCC_SOURCE_3G_LTE_HOST = 3,
	MCC_SOURCE_3G_LTE_DEVICE = 4,
	MCC_SOURCE_WIFI = 5,
	MCC_SOURCE_RESERVED = 6,
	MCC_SOURCE_DEFAULT = 7,
	MCC_SOURCE_UNINITIALIZED = 8,
	MCC_SOURCE_MCC_API = 9,
	MCC_SOURCE_GET_CURRENT = 0x10,
	MCC_SOURCE_GETTING_MCC_TEST_MODE = 0x11,
};

<<<<<<< HEAD
=======
#define IWL_WTAS_BLACK_LIST_MAX		16
>>>>>>> 0c383648
/**
 * struct iwl_tas_config_cmd_common - configures the TAS.
 * This is also the v2 structure.
 * @block_list_size: size of relevant field in block_list_array
 * @block_list_array: list of countries where TAS must be disabled
 */
struct iwl_tas_config_cmd_common {
	__le32 block_list_size;
	__le32 block_list_array[IWL_WTAS_BLACK_LIST_MAX];
} __packed; /* TAS_CONFIG_CMD_API_S_VER_2 */

/**
 * struct iwl_tas_config_cmd_v3 - configures the TAS
 * @override_tas_iec: indicates whether to override default value of IEC regulatory
 * @enable_tas_iec: in case override_tas_iec is set -
 *	indicates whether IEC regulatory is enabled or disabled
 */
struct iwl_tas_config_cmd_v3 {
	__le16 override_tas_iec;
	__le16 enable_tas_iec;
} __packed; /* TAS_CONFIG_CMD_API_S_VER_3 */

/**
 * struct iwl_tas_config_cmd_v4 - configures the TAS
 * @override_tas_iec: indicates whether to override default value of IEC regulatory
 * @enable_tas_iec: in case override_tas_iec is set -
 *	indicates whether IEC regulatory is enabled or disabled
 * @usa_tas_uhb_allowed: if set, allow TAS UHB in the USA
 * @reserved: reserved
*/
struct iwl_tas_config_cmd_v4 {
	u8 override_tas_iec;
	u8 enable_tas_iec;
	u8 usa_tas_uhb_allowed;
	u8 reserved;
} __packed; /* TAS_CONFIG_CMD_API_S_VER_4 */

struct iwl_tas_config_cmd {
	struct iwl_tas_config_cmd_common common;
	union {
		struct iwl_tas_config_cmd_v3 v3;
		struct iwl_tas_config_cmd_v4 v4;
	};
};

/**
 * enum iwl_lari_config_masks - bit masks for the various LARI config operations
 * @LARI_CONFIG_DISABLE_11AC_UKRAINE_MSK: disable 11ac in ukraine
 * @LARI_CONFIG_CHANGE_ETSI_TO_PASSIVE_MSK: ETSI 5.8GHz SRD passive scan
 * @LARI_CONFIG_CHANGE_ETSI_TO_DISABLED_MSK: ETSI 5.8GHz SRD disabled
 * @LARI_CONFIG_ENABLE_5G2_IN_INDONESIA_MSK: enable 5.15/5.35GHz bands in
 * 	Indonesia
 * @LARI_CONFIG_ENABLE_CHINA_22_REG_SUPPORT_MSK: enable 2022 china regulatory
 */
enum iwl_lari_config_masks {
	LARI_CONFIG_DISABLE_11AC_UKRAINE_MSK		= BIT(0),
	LARI_CONFIG_CHANGE_ETSI_TO_PASSIVE_MSK		= BIT(1),
	LARI_CONFIG_CHANGE_ETSI_TO_DISABLED_MSK		= BIT(2),
	LARI_CONFIG_ENABLE_5G2_IN_INDONESIA_MSK		= BIT(3),
	LARI_CONFIG_ENABLE_CHINA_22_REG_SUPPORT_MSK	= BIT(7),
};

#define IWL_11AX_UKRAINE_MASK 3
#define IWL_11AX_UKRAINE_SHIFT 8

/**
 * struct iwl_lari_config_change_cmd_v1 - change LARI configuration
 * @config_bitmap: bit map of the config commands. each bit will trigger a
 * different predefined FW config operation
 */
struct iwl_lari_config_change_cmd_v1 {
	__le32 config_bitmap;
} __packed; /* LARI_CHANGE_CONF_CMD_S_VER_1 */

/**
 * struct iwl_lari_config_change_cmd_v2 - change LARI configuration
 * @config_bitmap: bit map of the config commands. each bit will trigger a
 * different predefined FW config operation
 * @oem_uhb_allow_bitmap: bitmap of UHB enabled MCC sets
 */
struct iwl_lari_config_change_cmd_v2 {
	__le32 config_bitmap;
	__le32 oem_uhb_allow_bitmap;
} __packed; /* LARI_CHANGE_CONF_CMD_S_VER_2 */

/**
 * struct iwl_lari_config_change_cmd_v3 - change LARI configuration
 * @config_bitmap: bit map of the config commands. each bit will trigger a
 * different predefined FW config operation
 * @oem_uhb_allow_bitmap: bitmap of UHB enabled MCC sets
 * @oem_11ax_allow_bitmap: bitmap of 11ax allowed MCCs.
 * For each supported country, a pair of regulatory override bit and 11ax mode exist
 * in the bit field.
 */
struct iwl_lari_config_change_cmd_v3 {
	__le32 config_bitmap;
	__le32 oem_uhb_allow_bitmap;
	__le32 oem_11ax_allow_bitmap;
} __packed; /* LARI_CHANGE_CONF_CMD_S_VER_3 */

/**
 * struct iwl_lari_config_change_cmd_v4 - change LARI configuration
 * @config_bitmap: Bitmap of the config commands. Each bit will trigger a
 *     different predefined FW config operation.
 * @oem_uhb_allow_bitmap: Bitmap of UHB enabled MCC sets.
 * @oem_11ax_allow_bitmap: Bitmap of 11ax allowed MCCs. There are two bits
 *     per country, one to indicate whether to override and the other to
 *     indicate the value to use.
 * @oem_unii4_allow_bitmap: Bitmap of unii4 allowed MCCs.There are two bits
 *     per country, one to indicate whether to override and the other to
 *     indicate allow/disallow unii4 channels.
 */
struct iwl_lari_config_change_cmd_v4 {
	__le32 config_bitmap;
	__le32 oem_uhb_allow_bitmap;
	__le32 oem_11ax_allow_bitmap;
	__le32 oem_unii4_allow_bitmap;
} __packed; /* LARI_CHANGE_CONF_CMD_S_VER_4 */

/**
 * struct iwl_lari_config_change_cmd_v5 - change LARI configuration
 * @config_bitmap: Bitmap of the config commands. Each bit will trigger a
 *     different predefined FW config operation.
 * @oem_uhb_allow_bitmap: Bitmap of UHB enabled MCC sets.
 * @oem_11ax_allow_bitmap: Bitmap of 11ax allowed MCCs. There are two bits
 *     per country, one to indicate whether to override and the other to
 *     indicate the value to use.
 * @oem_unii4_allow_bitmap: Bitmap of unii4 allowed MCCs.There are two bits
 *     per country, one to indicate whether to override and the other to
 *     indicate allow/disallow unii4 channels.
 * @chan_state_active_bitmap: Bitmap for overriding channel state to active.
 *     Each bit represents a country or region to activate, according to the BIOS
 *     definitions.
 */
struct iwl_lari_config_change_cmd_v5 {
	__le32 config_bitmap;
	__le32 oem_uhb_allow_bitmap;
	__le32 oem_11ax_allow_bitmap;
	__le32 oem_unii4_allow_bitmap;
	__le32 chan_state_active_bitmap;
} __packed; /* LARI_CHANGE_CONF_CMD_S_VER_5 */

/**
 * struct iwl_lari_config_change_cmd_v6 - change LARI configuration
 * @config_bitmap: Bitmap of the config commands. Each bit will trigger a
 *     different predefined FW config operation.
 * @oem_uhb_allow_bitmap: Bitmap of UHB enabled MCC sets.
 * @oem_11ax_allow_bitmap: Bitmap of 11ax allowed MCCs. There are two bits
 *     per country, one to indicate whether to override and the other to
 *     indicate the value to use.
 * @oem_unii4_allow_bitmap: Bitmap of unii4 allowed MCCs.There are two bits
 *     per country, one to indicate whether to override and the other to
 *     indicate allow/disallow unii4 channels.
 * @chan_state_active_bitmap: Bitmap for overriding channel state to active.
 *     Each bit represents a country or region to activate, according to the BIOS
 *     definitions.
 * @force_disable_channels_bitmap: Bitmap of disabled bands/channels.
 *     Each bit represents a set of channels in a specific band that should be disabled
 */
struct iwl_lari_config_change_cmd_v6 {
	__le32 config_bitmap;
	__le32 oem_uhb_allow_bitmap;
	__le32 oem_11ax_allow_bitmap;
	__le32 oem_unii4_allow_bitmap;
	__le32 chan_state_active_bitmap;
	__le32 force_disable_channels_bitmap;
} __packed; /* LARI_CHANGE_CONF_CMD_S_VER_6 */

/**
 * struct iwl_lari_config_change_cmd_v7 - change LARI configuration
<<<<<<< HEAD
 * This structure is used also for lari cmd version 8.
=======
 * This structure is used also for lari cmd version 8 and 9.
>>>>>>> 0c383648
 * @config_bitmap: Bitmap of the config commands. Each bit will trigger a
 *     different predefined FW config operation.
 * @oem_uhb_allow_bitmap: Bitmap of UHB enabled MCC sets.
 * @oem_11ax_allow_bitmap: Bitmap of 11ax allowed MCCs. There are two bits
 *     per country, one to indicate whether to override and the other to
 *     indicate the value to use.
 * @oem_unii4_allow_bitmap: Bitmap of unii4 allowed MCCs.There are two bits
 *     per country, one to indicate whether to override and the other to
 *     indicate allow/disallow unii4 channels.
<<<<<<< HEAD
=======
 *     For LARI cmd version 4 to 8 - bits 0:3 are supported.
 *     For LARI cmd version 9 - bits 0:5 are supported.
>>>>>>> 0c383648
 * @chan_state_active_bitmap: Bitmap to enable different bands per country
 *     or region.
 *     Each bit represents a country or region, and a band to activate
 *     according to the BIOS definitions.
 *     For LARI cmd version 7 - bits 0:3 are supported.
 *     For LARI cmd version 8 - bits 0:4 are supported.
 * @force_disable_channels_bitmap: Bitmap of disabled bands/channels.
 *     Each bit represents a set of channels in a specific band that should be
 *     disabled
 * @edt_bitmap: Bitmap of energy detection threshold table.
 *	Disable/enable the EDT optimization method for different band.
 */
struct iwl_lari_config_change_cmd_v7 {
	__le32 config_bitmap;
	__le32 oem_uhb_allow_bitmap;
	__le32 oem_11ax_allow_bitmap;
	__le32 oem_unii4_allow_bitmap;
	__le32 chan_state_active_bitmap;
	__le32 force_disable_channels_bitmap;
	__le32 edt_bitmap;
} __packed;
/* LARI_CHANGE_CONF_CMD_S_VER_7 */
/* LARI_CHANGE_CONF_CMD_S_VER_8 */
<<<<<<< HEAD
=======
/* LARI_CHANGE_CONF_CMD_S_VER_9 */

/**
 * struct iwl_lari_config_change_cmd - change LARI configuration
 * @config_bitmap: Bitmap of the config commands. Each bit will trigger a
 *	different predefined FW config operation.
 * @oem_uhb_allow_bitmap: Bitmap of UHB enabled MCC sets.
 * @oem_11ax_allow_bitmap: Bitmap of 11ax allowed MCCs. There are two bits
 *	per country, one to indicate whether to override and the other to
 *	indicate the value to use.
 * @oem_unii4_allow_bitmap: Bitmap of unii4 allowed MCCs.There are two bits
 *	per country, one to indicate whether to override and the other to
 *	indicate allow/disallow unii4 channels.
 *	For LARI cmd version 10 - bits 0:5 are supported.
 * @chan_state_active_bitmap: Bitmap to enable different bands per country
 *	or region.
 *	Each bit represents a country or region, and a band to activate
 *	according to the BIOS definitions.
 *	For LARI cmd version 10 - bits 0:4 are supported.
 * @force_disable_channels_bitmap: Bitmap of disabled bands/channels.
 *	Each bit represents a set of channels in a specific band that should be
 *	disabled
 * @edt_bitmap: Bitmap of energy detection threshold table.
 *	Disable/enable the EDT optimization method for different band.
 * @oem_320mhz_allow_bitmap: 320Mhz bandwidth enablement bitmap per MCC.
 *	bit0: enable 320Mhz in Japan.
 *	bit1: enable 320Mhz in South Korea.
 *	bit 2 - 31: reserved.
 */
struct iwl_lari_config_change_cmd {
	__le32 config_bitmap;
	__le32 oem_uhb_allow_bitmap;
	__le32 oem_11ax_allow_bitmap;
	__le32 oem_unii4_allow_bitmap;
	__le32 chan_state_active_bitmap;
	__le32 force_disable_channels_bitmap;
	__le32 edt_bitmap;
	__le32 oem_320mhz_allow_bitmap;
} __packed;
/* LARI_CHANGE_CONF_CMD_S_VER_10 */
>>>>>>> 0c383648

/* Activate UNII-1 (5.2GHz) for World Wide */
#define ACTIVATE_5G2_IN_WW_MASK	BIT(4)

/**
 * struct iwl_pnvm_init_complete_ntfy - PNVM initialization complete
 * @status: PNVM image loading status
 */
struct iwl_pnvm_init_complete_ntfy {
	__le32 status;
} __packed; /* PNVM_INIT_COMPLETE_NTFY_S_VER_1 */

#define UATS_TABLE_ROW_SIZE	26
#define UATS_TABLE_COL_SIZE	13

/**
<<<<<<< HEAD
 * struct iwl_uats_table_cmd - struct for UATS_TABLE_CMD
 * @offset_map: mapping a mcc to UHB AP type support (UATS) allowed
 * @reserved: reserved
 */
struct iwl_uats_table_cmd {
	u8 offset_map[UATS_TABLE_ROW_SIZE][UATS_TABLE_COL_SIZE];
	__le16 reserved;
} __packed; /* UATS_TABLE_CMD_S_VER_1 */
=======
 * struct iwl_mcc_allowed_ap_type_cmd - struct for MCC_ALLOWED_AP_TYPE_CMD
 * @offset_map: mapping a mcc to UHB AP type support (UATS) allowed
 * @reserved: reserved
 */
struct iwl_mcc_allowed_ap_type_cmd {
	u8 offset_map[UATS_TABLE_ROW_SIZE][UATS_TABLE_COL_SIZE];
	__le16 reserved;
} __packed; /* MCC_ALLOWED_AP_TYPE_CMD_API_S_VER_1 */
>>>>>>> 0c383648

#endif /* __iwl_fw_api_nvm_reg_h__ */<|MERGE_RESOLUTION|>--- conflicted
+++ resolved
@@ -7,7 +7,6 @@
 #ifndef __iwl_fw_api_nvm_reg_h__
 #define __iwl_fw_api_nvm_reg_h__
 
-#include "fw/regulatory.h"
 /**
  * enum iwl_regulatory_and_nvm_subcmd_ids - regulatory/NVM commands
  */
@@ -23,14 +22,9 @@
 	 *	&struct iwl_lari_config_change_cmd_v3,
 	 *	&struct iwl_lari_config_change_cmd_v4,
 	 *	&struct iwl_lari_config_change_cmd_v5,
-<<<<<<< HEAD
-	 *	&struct iwl_lari_config_change_cmd_v6 or
-	 *	&struct iwl_lari_config_change_cmd_v7
-=======
 	 *	&struct iwl_lari_config_change_cmd_v6,
 	 *	&struct iwl_lari_config_change_cmd_v7 or
 	 *	&struct iwl_lari_config_change_cmd
->>>>>>> 0c383648
 	 */
 	LARI_CONFIG_CHANGE = 0x1,
 
@@ -52,15 +46,9 @@
 	SAR_OFFSET_MAPPING_TABLE_CMD = 0x4,
 
 	/**
-<<<<<<< HEAD
-	 * @UATS_TABLE_CMD: &struct iwl_uats_table_cmd
-	 */
-	UATS_TABLE_CMD = 0x5,
-=======
 	 * @MCC_ALLOWED_AP_TYPE_CMD: &struct iwl_mcc_allowed_ap_type_cmd
 	 */
 	MCC_ALLOWED_AP_TYPE_CMD = 0x5,
->>>>>>> 0c383648
 
 	/**
 	 * @PNVM_INIT_COMPLETE_NTFY: &struct iwl_pnvm_init_complete_ntfy
@@ -451,10 +439,7 @@
 	MCC_SOURCE_GETTING_MCC_TEST_MODE = 0x11,
 };
 
-<<<<<<< HEAD
-=======
 #define IWL_WTAS_BLACK_LIST_MAX		16
->>>>>>> 0c383648
 /**
  * struct iwl_tas_config_cmd_common - configures the TAS.
  * This is also the v2 structure.
@@ -625,11 +610,7 @@
 
 /**
  * struct iwl_lari_config_change_cmd_v7 - change LARI configuration
-<<<<<<< HEAD
- * This structure is used also for lari cmd version 8.
-=======
  * This structure is used also for lari cmd version 8 and 9.
->>>>>>> 0c383648
  * @config_bitmap: Bitmap of the config commands. Each bit will trigger a
  *     different predefined FW config operation.
  * @oem_uhb_allow_bitmap: Bitmap of UHB enabled MCC sets.
@@ -639,11 +620,8 @@
  * @oem_unii4_allow_bitmap: Bitmap of unii4 allowed MCCs.There are two bits
  *     per country, one to indicate whether to override and the other to
  *     indicate allow/disallow unii4 channels.
-<<<<<<< HEAD
-=======
  *     For LARI cmd version 4 to 8 - bits 0:3 are supported.
  *     For LARI cmd version 9 - bits 0:5 are supported.
->>>>>>> 0c383648
  * @chan_state_active_bitmap: Bitmap to enable different bands per country
  *     or region.
  *     Each bit represents a country or region, and a band to activate
@@ -667,8 +645,6 @@
 } __packed;
 /* LARI_CHANGE_CONF_CMD_S_VER_7 */
 /* LARI_CHANGE_CONF_CMD_S_VER_8 */
-<<<<<<< HEAD
-=======
 /* LARI_CHANGE_CONF_CMD_S_VER_9 */
 
 /**
@@ -709,7 +685,6 @@
 	__le32 oem_320mhz_allow_bitmap;
 } __packed;
 /* LARI_CHANGE_CONF_CMD_S_VER_10 */
->>>>>>> 0c383648
 
 /* Activate UNII-1 (5.2GHz) for World Wide */
 #define ACTIVATE_5G2_IN_WW_MASK	BIT(4)
@@ -726,16 +701,6 @@
 #define UATS_TABLE_COL_SIZE	13
 
 /**
-<<<<<<< HEAD
- * struct iwl_uats_table_cmd - struct for UATS_TABLE_CMD
- * @offset_map: mapping a mcc to UHB AP type support (UATS) allowed
- * @reserved: reserved
- */
-struct iwl_uats_table_cmd {
-	u8 offset_map[UATS_TABLE_ROW_SIZE][UATS_TABLE_COL_SIZE];
-	__le16 reserved;
-} __packed; /* UATS_TABLE_CMD_S_VER_1 */
-=======
  * struct iwl_mcc_allowed_ap_type_cmd - struct for MCC_ALLOWED_AP_TYPE_CMD
  * @offset_map: mapping a mcc to UHB AP type support (UATS) allowed
  * @reserved: reserved
@@ -744,6 +709,5 @@
 	u8 offset_map[UATS_TABLE_ROW_SIZE][UATS_TABLE_COL_SIZE];
 	__le16 reserved;
 } __packed; /* MCC_ALLOWED_AP_TYPE_CMD_API_S_VER_1 */
->>>>>>> 0c383648
 
 #endif /* __iwl_fw_api_nvm_reg_h__ */