--- conflicted
+++ resolved
@@ -104,11 +104,7 @@
 {
 	struct bd6107 *bd = bl_get_data(backlight);
 
-<<<<<<< HEAD
-	return !bd->pdata->dev || bd->pdata->dev == info->device;
-=======
 	return !bd->pdata->dev || bd->pdata->dev == display_dev;
->>>>>>> 0c383648
 }
 
 static const struct backlight_ops bd6107_backlight_ops = {
