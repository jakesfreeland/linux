--- conflicted
+++ resolved
@@ -220,8 +220,6 @@
 	return rsc_offset(rsc_hdr, ent);
 }
 EXPORT_SYMBOL_GPL(cmd_db_read_aux_data);
-<<<<<<< HEAD
-=======
 
 /**
  * cmd_db_match_resource_addr() - Compare if both Resource addresses are same
@@ -246,7 +244,6 @@
 	return false;
 }
 EXPORT_SYMBOL_GPL(cmd_db_match_resource_addr);
->>>>>>> 0c383648
 
 /**
  * cmd_db_read_slave_id - Get the slave ID for a given resource address
