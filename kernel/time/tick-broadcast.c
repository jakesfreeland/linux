--- conflicted
+++ resolved
@@ -1141,7 +1141,6 @@
 #ifdef CONFIG_HOTPLUG_CPU
 void hotplug_cpu__broadcast_tick_pull(int deadcpu)
 {
-	struct tick_device *td = this_cpu_ptr(&tick_cpu_device);
 	struct clock_event_device *bc;
 	unsigned long flags;
 
@@ -1167,11 +1166,8 @@
 		 * device to avoid the starvation.
 		 */
 		if (tick_check_broadcast_expired()) {
-<<<<<<< HEAD
-=======
 			struct tick_device *td = this_cpu_ptr(&tick_cpu_device);
 
->>>>>>> 9cacb32a
 			cpumask_clear_cpu(smp_processor_id(), tick_broadcast_force_mask);
 			tick_program_event(td->evtdev->next_event, 1);
 		}
