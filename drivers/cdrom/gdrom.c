// SPDX-License-Identifier: GPL-2.0-or-later
/* GD ROM driver for the SEGA Dreamcast
 * copyright Adrian McMenamin, 2007
 * With thanks to Marcus Comstedt and Nathan Keynes
 * for work in reversing PIO and DMA
 */

#define pr_fmt(fmt) KBUILD_MODNAME ": " fmt

#include <linux/init.h>
#include <linux/module.h>
#include <linux/fs.h>
#include <linux/kernel.h>
#include <linux/list.h>
#include <linux/slab.h>
#include <linux/dma-mapping.h>
#include <linux/cdrom.h>
#include <linux/genhd.h>
#include <linux/bio.h>
#include <linux/blk-mq.h>
#include <linux/interrupt.h>
#include <linux/device.h>
#include <linux/mutex.h>
#include <linux/wait.h>
#include <linux/platform_device.h>
#include <scsi/scsi.h>
#include <asm/io.h>
#include <asm/dma.h>
#include <asm/delay.h>
#include <mach/dma.h>
#include <mach/sysasic.h>

#define GDROM_DEV_NAME "gdrom"
#define GD_SESSION_OFFSET 150

/* GD Rom commands */
#define GDROM_COM_SOFTRESET 0x08
#define GDROM_COM_EXECDIAG 0x90
#define GDROM_COM_PACKET 0xA0
#define GDROM_COM_IDDEV 0xA1

/* GD Rom registers */
#define GDROM_BASE_REG			0xA05F7000
#define GDROM_ALTSTATUS_REG		(GDROM_BASE_REG + 0x18)
#define GDROM_DATA_REG			(GDROM_BASE_REG + 0x80)
#define GDROM_ERROR_REG		(GDROM_BASE_REG + 0x84)
#define GDROM_INTSEC_REG		(GDROM_BASE_REG + 0x88)
#define GDROM_SECNUM_REG		(GDROM_BASE_REG + 0x8C)
#define GDROM_BCL_REG			(GDROM_BASE_REG + 0x90)
#define GDROM_BCH_REG			(GDROM_BASE_REG + 0x94)
#define GDROM_DSEL_REG			(GDROM_BASE_REG + 0x98)
#define GDROM_STATUSCOMMAND_REG	(GDROM_BASE_REG + 0x9C)
#define GDROM_RESET_REG		(GDROM_BASE_REG + 0x4E4)

#define GDROM_DMA_STARTADDR_REG	(GDROM_BASE_REG + 0x404)
#define GDROM_DMA_LENGTH_REG		(GDROM_BASE_REG + 0x408)
#define GDROM_DMA_DIRECTION_REG	(GDROM_BASE_REG + 0x40C)
#define GDROM_DMA_ENABLE_REG		(GDROM_BASE_REG + 0x414)
#define GDROM_DMA_STATUS_REG		(GDROM_BASE_REG + 0x418)
#define GDROM_DMA_WAIT_REG		(GDROM_BASE_REG + 0x4A0)
#define GDROM_DMA_ACCESS_CTRL_REG	(GDROM_BASE_REG + 0x4B8)

#define GDROM_HARD_SECTOR	2048
#define BLOCK_LAYER_SECTOR	512
#define GD_TO_BLK		4

#define GDROM_DEFAULT_TIMEOUT	(HZ * 7)

static DEFINE_MUTEX(gdrom_mutex);
static const struct {
	int sense_key;
	const char * const text;
} sense_texts[] = {
	{NO_SENSE, "OK"},
	{RECOVERED_ERROR, "Recovered from error"},
	{NOT_READY, "Device not ready"},
	{MEDIUM_ERROR, "Disk not ready"},
	{HARDWARE_ERROR, "Hardware error"},
	{ILLEGAL_REQUEST, "Command has failed"},
	{UNIT_ATTENTION, "Device needs attention - disk may have been changed"},
	{DATA_PROTECT, "Data protection error"},
	{ABORTED_COMMAND, "Command aborted"},
};

static struct platform_device *pd;
static int gdrom_major;
static DECLARE_WAIT_QUEUE_HEAD(command_queue);
static DECLARE_WAIT_QUEUE_HEAD(request_queue);

struct gdromtoc {
	unsigned int entry[99];
	unsigned int first, last;
	unsigned int leadout;
};

static struct gdrom_unit {
	struct gendisk *disk;
	struct cdrom_device_info *cd_info;
	int status;
	int pending;
	int transfer;
	char disk_type;
	struct gdromtoc *toc;
	struct request_queue *gdrom_rq;
	struct blk_mq_tag_set tag_set;
} gd;

struct gdrom_id {
	char mid;
	char modid;
	char verid;
	char padA[13];
	char mname[16];
	char modname[16];
	char firmver[16];
	char padB[16];
};

static int gdrom_getsense(short *bufstring);
static int gdrom_packetcommand(struct cdrom_device_info *cd_info,
	struct packet_command *command);
static int gdrom_hardreset(struct cdrom_device_info *cd_info);

static bool gdrom_is_busy(void)
{
	return (__raw_readb(GDROM_ALTSTATUS_REG) & 0x80) != 0;
}

static bool gdrom_data_request(void)
{
	return (__raw_readb(GDROM_ALTSTATUS_REG) & 0x88) == 8;
}

static bool gdrom_wait_clrbusy(void)
{
	unsigned long timeout = jiffies + GDROM_DEFAULT_TIMEOUT;
	while ((__raw_readb(GDROM_ALTSTATUS_REG) & 0x80) &&
		(time_before(jiffies, timeout)))
		cpu_relax();
	return time_before(jiffies, timeout + 1);
}

static bool gdrom_wait_busy_sleeps(void)
{
	unsigned long timeout;
	/* Wait to get busy first */
	timeout = jiffies + GDROM_DEFAULT_TIMEOUT;
	while (!gdrom_is_busy() && time_before(jiffies, timeout))
		cpu_relax();
	/* Now wait for busy to clear */
	return gdrom_wait_clrbusy();
}

static void gdrom_identifydevice(void *buf)
{
	int c;
	short *data = buf;
	/* If the device won't clear it has probably
	* been hit by a serious failure - but we'll
	* try to return a sense key even so */
	if (!gdrom_wait_clrbusy()) {
		gdrom_getsense(NULL);
		return;
	}
	__raw_writeb(GDROM_COM_IDDEV, GDROM_STATUSCOMMAND_REG);
	if (!gdrom_wait_busy_sleeps()) {
		gdrom_getsense(NULL);
		return;
	}
	/* now read in the data */
	for (c = 0; c < 40; c++)
		data[c] = __raw_readw(GDROM_DATA_REG);
}

static void gdrom_spicommand(void *spi_string, int buflen)
{
	short *cmd = spi_string;
	unsigned long timeout;

	/* ensure IRQ_WAIT is set */
	__raw_writeb(0x08, GDROM_ALTSTATUS_REG);
	/* specify how many bytes we expect back */
	__raw_writeb(buflen & 0xFF, GDROM_BCL_REG);
	__raw_writeb((buflen >> 8) & 0xFF, GDROM_BCH_REG);
	/* other parameters */
	__raw_writeb(0, GDROM_INTSEC_REG);
	__raw_writeb(0, GDROM_SECNUM_REG);
	__raw_writeb(0, GDROM_ERROR_REG);
	/* Wait until we can go */
	if (!gdrom_wait_clrbusy()) {
		gdrom_getsense(NULL);
		return;
	}
	timeout = jiffies + GDROM_DEFAULT_TIMEOUT;
	__raw_writeb(GDROM_COM_PACKET, GDROM_STATUSCOMMAND_REG);
	while (!gdrom_data_request() && time_before(jiffies, timeout))
		cpu_relax();
	if (!time_before(jiffies, timeout + 1)) {
		gdrom_getsense(NULL);
		return;
	}
	outsw(GDROM_DATA_REG, cmd, 6);
}


/* gdrom_command_executediagnostic:
 * Used to probe for presence of working GDROM
 * Restarts GDROM device and then applies standard ATA 3
 * Execute Diagnostic Command: a return of '1' indicates device 0
 * present and device 1 absent
 */
static char gdrom_execute_diagnostic(void)
{
	gdrom_hardreset(gd.cd_info);
	if (!gdrom_wait_clrbusy())
		return 0;
	__raw_writeb(GDROM_COM_EXECDIAG, GDROM_STATUSCOMMAND_REG);
	if (!gdrom_wait_busy_sleeps())
		return 0;
	return __raw_readb(GDROM_ERROR_REG);
}

/*
 * Prepare disk command
 * byte 0 = 0x70
 * byte 1 = 0x1f
 */
static int gdrom_preparedisk_cmd(void)
{
	struct packet_command *spin_command;
	spin_command = kzalloc(sizeof(struct packet_command), GFP_KERNEL);
	if (!spin_command)
		return -ENOMEM;
	spin_command->cmd[0] = 0x70;
	spin_command->cmd[2] = 0x1f;
	spin_command->buflen = 0;
	gd.pending = 1;
	gdrom_packetcommand(gd.cd_info, spin_command);
	/* 60 second timeout */
	wait_event_interruptible_timeout(command_queue, gd.pending == 0,
		GDROM_DEFAULT_TIMEOUT);
	gd.pending = 0;
	kfree(spin_command);
	if (gd.status & 0x01) {
		/* log an error */
		gdrom_getsense(NULL);
		return -EIO;
	}
	return 0;
}

/*
 * Read TOC command
 * byte 0 = 0x14
 * byte 1 = session
 * byte 3 = sizeof TOC >> 8  ie upper byte
 * byte 4 = sizeof TOC & 0xff ie lower byte
 */
static int gdrom_readtoc_cmd(struct gdromtoc *toc, int session)
{
	int tocsize;
	struct packet_command *toc_command;
	int err = 0;

	toc_command = kzalloc(sizeof(struct packet_command), GFP_KERNEL);
	if (!toc_command)
		return -ENOMEM;
	tocsize = sizeof(struct gdromtoc);
	toc_command->cmd[0] = 0x14;
	toc_command->cmd[1] = session;
	toc_command->cmd[3] = tocsize >> 8;
	toc_command->cmd[4] = tocsize & 0xff;
	toc_command->buflen = tocsize;
	if (gd.pending) {
		err = -EBUSY;
		goto cleanup_readtoc_final;
	}
	gd.pending = 1;
	gdrom_packetcommand(gd.cd_info, toc_command);
	wait_event_interruptible_timeout(command_queue, gd.pending == 0,
		GDROM_DEFAULT_TIMEOUT);
	if (gd.pending) {
		err = -EINVAL;
		goto cleanup_readtoc;
	}
	insw(GDROM_DATA_REG, toc, tocsize/2);
	if (gd.status & 0x01)
		err = -EINVAL;

cleanup_readtoc:
	gd.pending = 0;
cleanup_readtoc_final:
	kfree(toc_command);
	return err;
}

/* TOC helpers */
static int get_entry_lba(int track)
{
	return (cpu_to_be32(track & 0xffffff00) - GD_SESSION_OFFSET);
}

static int get_entry_q_ctrl(int track)
{
	return (track & 0x000000f0) >> 4;
}

static int get_entry_track(int track)
{
	return (track & 0x0000ff00) >> 8;
}

static int gdrom_get_last_session(struct cdrom_device_info *cd_info,
	struct cdrom_multisession *ms_info)
{
	int fentry, lentry, track, data, err;

	if (!gd.toc)
		return -ENOMEM;

	/* Check if GD-ROM */
	err = gdrom_readtoc_cmd(gd.toc, 1);
	/* Not a GD-ROM so check if standard CD-ROM */
	if (err) {
		err = gdrom_readtoc_cmd(gd.toc, 0);
		if (err) {
			pr_info("Could not get CD table of contents\n");
			return -ENXIO;
		}
	}

	fentry = get_entry_track(gd.toc->first);
	lentry = get_entry_track(gd.toc->last);
	/* Find the first data track */
	track = get_entry_track(gd.toc->last);
	do {
		data = gd.toc->entry[track - 1];
		if (get_entry_q_ctrl(data))
			break;	/* ie a real data track */
		track--;
	} while (track >= fentry);

	if ((track > 100) || (track < get_entry_track(gd.toc->first))) {
		pr_info("No data on the last session of the CD\n");
		gdrom_getsense(NULL);
		return -ENXIO;
	}

	ms_info->addr_format = CDROM_LBA;
	ms_info->addr.lba = get_entry_lba(data);
	ms_info->xa_flag = 1;
	return 0;
}

static int gdrom_open(struct cdrom_device_info *cd_info, int purpose)
{
	/* spin up the disk */
	return gdrom_preparedisk_cmd();
}

/* this function is required even if empty */
static void gdrom_release(struct cdrom_device_info *cd_info)
{
}

static int gdrom_drivestatus(struct cdrom_device_info *cd_info, int ignore)
{
	/* read the sense key */
	char sense = __raw_readb(GDROM_ERROR_REG);
	sense &= 0xF0;
	if (sense == 0)
		return CDS_DISC_OK;
	if (sense == 0x20)
		return CDS_DRIVE_NOT_READY;
	/* default */
	return CDS_NO_INFO;
}

static unsigned int gdrom_check_events(struct cdrom_device_info *cd_info,
				       unsigned int clearing, int ignore)
{
	/* check the sense key */
	return (__raw_readb(GDROM_ERROR_REG) & 0xF0) == 0x60 ?
		DISK_EVENT_MEDIA_CHANGE : 0;
}

/* reset the G1 bus */
static int gdrom_hardreset(struct cdrom_device_info *cd_info)
{
	int count;
	__raw_writel(0x1fffff, GDROM_RESET_REG);
	for (count = 0xa0000000; count < 0xa0200000; count += 4)
		__raw_readl(count);
	return 0;
}

/* keep the function looking like the universal
 * CD Rom specification  - returning int */
static int gdrom_packetcommand(struct cdrom_device_info *cd_info,
	struct packet_command *command)
{
	gdrom_spicommand(&command->cmd, command->buflen);
	return 0;
}

/* Get Sense SPI command
 * From Marcus Comstedt
 * cmd = 0x13
 * cmd + 4 = length of returned buffer
 * Returns 5 16 bit words
 */
static int gdrom_getsense(short *bufstring)
{
	struct packet_command *sense_command;
	short sense[5];
	int sense_key;
	int err = -EIO;

	sense_command = kzalloc(sizeof(struct packet_command), GFP_KERNEL);
	if (!sense_command)
		return -ENOMEM;
	sense_command->cmd[0] = 0x13;
	sense_command->cmd[4] = 10;
	sense_command->buflen = 10;
	/* even if something is pending try to get
	* the sense key if possible */
	if (gd.pending && !gdrom_wait_clrbusy()) {
		err = -EBUSY;
		goto cleanup_sense_final;
	}
	gd.pending = 1;
	gdrom_packetcommand(gd.cd_info, sense_command);
	wait_event_interruptible_timeout(command_queue, gd.pending == 0,
		GDROM_DEFAULT_TIMEOUT);
	if (gd.pending)
		goto cleanup_sense;
	insw(GDROM_DATA_REG, &sense, sense_command->buflen/2);
	if (sense[1] & 40) {
		pr_info("Drive not ready - command aborted\n");
		goto cleanup_sense;
	}
	sense_key = sense[1] & 0x0F;
	if (sense_key < ARRAY_SIZE(sense_texts))
		pr_info("%s\n", sense_texts[sense_key].text);
	else
		pr_err("Unknown sense key: %d\n", sense_key);
	if (bufstring) /* return addional sense data */
		memcpy(bufstring, &sense[4], 2);
	if (sense_key < 2)
		err = 0;

cleanup_sense:
	gd.pending = 0;
cleanup_sense_final:
	kfree(sense_command);
	return err;
}

static int gdrom_audio_ioctl(struct cdrom_device_info *cdi, unsigned int cmd,
			     void *arg)
{
	return -EINVAL;
}

static const struct cdrom_device_ops gdrom_ops = {
	.open			= gdrom_open,
	.release		= gdrom_release,
	.drive_status		= gdrom_drivestatus,
	.check_events		= gdrom_check_events,
	.get_last_session	= gdrom_get_last_session,
	.reset			= gdrom_hardreset,
	.audio_ioctl		= gdrom_audio_ioctl,
	.generic_packet		= cdrom_dummy_generic_packet,
	.capability		= CDC_MULTI_SESSION | CDC_MEDIA_CHANGED |
				  CDC_RESET | CDC_DRIVE_STATUS | CDC_CD_R,
};

static int gdrom_bdops_open(struct block_device *bdev, fmode_t mode)
{
	int ret;

	bdev_check_media_change(bdev);

	mutex_lock(&gdrom_mutex);
	ret = cdrom_open(gd.cd_info, bdev, mode);
	mutex_unlock(&gdrom_mutex);
	return ret;
}

static void gdrom_bdops_release(struct gendisk *disk, fmode_t mode)
{
	mutex_lock(&gdrom_mutex);
	cdrom_release(gd.cd_info, mode);
	mutex_unlock(&gdrom_mutex);
}

static unsigned int gdrom_bdops_check_events(struct gendisk *disk,
					     unsigned int clearing)
{
	return cdrom_check_events(gd.cd_info, clearing);
}

static int gdrom_bdops_ioctl(struct block_device *bdev, fmode_t mode,
	unsigned cmd, unsigned long arg)
{
	int ret;

	mutex_lock(&gdrom_mutex);
	ret = cdrom_ioctl(gd.cd_info, bdev, mode, cmd, arg);
	mutex_unlock(&gdrom_mutex);

	return ret;
}

static const struct block_device_operations gdrom_bdops = {
	.owner			= THIS_MODULE,
	.open			= gdrom_bdops_open,
	.release		= gdrom_bdops_release,
	.check_events		= gdrom_bdops_check_events,
	.ioctl			= gdrom_bdops_ioctl,
#ifdef CONFIG_COMPAT
	.compat_ioctl		= blkdev_compat_ptr_ioctl,
#endif
};

static irqreturn_t gdrom_command_interrupt(int irq, void *dev_id)
{
	gd.status = __raw_readb(GDROM_STATUSCOMMAND_REG);
	if (gd.pending != 1)
		return IRQ_HANDLED;
	gd.pending = 0;
	wake_up_interruptible(&command_queue);
	return IRQ_HANDLED;
}

static irqreturn_t gdrom_dma_interrupt(int irq, void *dev_id)
{
	gd.status = __raw_readb(GDROM_STATUSCOMMAND_REG);
	if (gd.transfer != 1)
		return IRQ_HANDLED;
	gd.transfer = 0;
	wake_up_interruptible(&request_queue);
	return IRQ_HANDLED;
}

static int gdrom_set_interrupt_handlers(void)
{
	int err;

	err = request_irq(HW_EVENT_GDROM_CMD, gdrom_command_interrupt,
		0, "gdrom_command", &gd);
	if (err)
		return err;
	err = request_irq(HW_EVENT_GDROM_DMA, gdrom_dma_interrupt,
		0, "gdrom_dma", &gd);
	if (err)
		free_irq(HW_EVENT_GDROM_CMD, &gd);
	return err;
}

/* Implement DMA read using SPI command
 * 0 -> 0x30
 * 1 -> mode
 * 2 -> block >> 16
 * 3 -> block >> 8
 * 4 -> block
 * 8 -> sectors >> 16
 * 9 -> sectors >> 8
 * 10 -> sectors
 */
static blk_status_t gdrom_readdisk_dma(struct request *req)
{
	int block, block_cnt;
	blk_status_t err;
	struct packet_command *read_command;
	unsigned long timeout;

	read_command = kzalloc(sizeof(struct packet_command), GFP_KERNEL);
	if (!read_command)
		return BLK_STS_RESOURCE;

	read_command->cmd[0] = 0x30;
	read_command->cmd[1] = 0x20;
	block = blk_rq_pos(req)/GD_TO_BLK + GD_SESSION_OFFSET;
	block_cnt = blk_rq_sectors(req)/GD_TO_BLK;
	__raw_writel(page_to_phys(bio_page(req->bio)) + bio_offset(req->bio),
			GDROM_DMA_STARTADDR_REG);
	__raw_writel(block_cnt * GDROM_HARD_SECTOR, GDROM_DMA_LENGTH_REG);
	__raw_writel(1, GDROM_DMA_DIRECTION_REG);
	__raw_writel(1, GDROM_DMA_ENABLE_REG);
	read_command->cmd[2] = (block >> 16) & 0xFF;
	read_command->cmd[3] = (block >> 8) & 0xFF;
	read_command->cmd[4] = block & 0xFF;
	read_command->cmd[8] = (block_cnt >> 16) & 0xFF;
	read_command->cmd[9] = (block_cnt >> 8) & 0xFF;
	read_command->cmd[10] = block_cnt & 0xFF;
	/* set for DMA */
	__raw_writeb(1, GDROM_ERROR_REG);
	/* other registers */
	__raw_writeb(0, GDROM_SECNUM_REG);
	__raw_writeb(0, GDROM_BCL_REG);
	__raw_writeb(0, GDROM_BCH_REG);
	__raw_writeb(0, GDROM_DSEL_REG);
	__raw_writeb(0, GDROM_INTSEC_REG);
	/* Wait for registers to reset after any previous activity */
	timeout = jiffies + HZ / 2;
	while (gdrom_is_busy() && time_before(jiffies, timeout))
		cpu_relax();
	__raw_writeb(GDROM_COM_PACKET, GDROM_STATUSCOMMAND_REG);
	timeout = jiffies + HZ / 2;
	/* Wait for packet command to finish */
	while (gdrom_is_busy() && time_before(jiffies, timeout))
		cpu_relax();
	gd.pending = 1;
	gd.transfer = 1;
	outsw(GDROM_DATA_REG, &read_command->cmd, 6);
	timeout = jiffies + HZ / 2;
	/* Wait for any pending DMA to finish */
	while (__raw_readb(GDROM_DMA_STATUS_REG) &&
		time_before(jiffies, timeout))
		cpu_relax();
	/* start transfer */
	__raw_writeb(1, GDROM_DMA_STATUS_REG);
	wait_event_interruptible_timeout(request_queue,
		gd.transfer == 0, GDROM_DEFAULT_TIMEOUT);
	err = gd.transfer ? BLK_STS_IOERR : BLK_STS_OK;
	gd.transfer = 0;
	gd.pending = 0;

	blk_mq_end_request(req, err);
	kfree(read_command);
	return BLK_STS_OK;
}

static blk_status_t gdrom_queue_rq(struct blk_mq_hw_ctx *hctx,
				   const struct blk_mq_queue_data *bd)
{
	blk_mq_start_request(bd->rq);

	switch (req_op(bd->rq)) {
	case REQ_OP_READ:
		return gdrom_readdisk_dma(bd->rq);
	case REQ_OP_WRITE:
		pr_notice("Read only device - write request ignored\n");
		return BLK_STS_IOERR;
	default:
		printk(KERN_DEBUG "gdrom: Non-fs request ignored\n");
		return BLK_STS_IOERR;
	}
}

/* Print string identifying GD ROM device */
static int gdrom_outputversion(void)
{
	struct gdrom_id *id;
	char *model_name, *manuf_name, *firmw_ver;
	int err = -ENOMEM;

	/* query device ID */
	id = kzalloc(sizeof(struct gdrom_id), GFP_KERNEL);
	if (!id)
		return err;
	gdrom_identifydevice(id);
	model_name = kstrndup(id->modname, 16, GFP_KERNEL);
	if (!model_name)
		goto free_id;
	manuf_name = kstrndup(id->mname, 16, GFP_KERNEL);
	if (!manuf_name)
		goto free_model_name;
	firmw_ver = kstrndup(id->firmver, 16, GFP_KERNEL);
	if (!firmw_ver)
		goto free_manuf_name;
	pr_info("%s from %s with firmware %s\n",
		model_name, manuf_name, firmw_ver);
	err = 0;
	kfree(firmw_ver);
free_manuf_name:
	kfree(manuf_name);
free_model_name:
	kfree(model_name);
free_id:
	kfree(id);
	return err;
}

/* set the default mode for DMA transfer */
static int gdrom_init_dma_mode(void)
{
	__raw_writeb(0x13, GDROM_ERROR_REG);
	__raw_writeb(0x22, GDROM_INTSEC_REG);
	if (!gdrom_wait_clrbusy())
		return -EBUSY;
	__raw_writeb(0xEF, GDROM_STATUSCOMMAND_REG);
	if (!gdrom_wait_busy_sleeps())
		return -EBUSY;
	/* Memory protection setting for GDROM DMA
	* Bits 31 - 16 security: 0x8843
	* Bits 15 and 7 reserved (0)
	* Bits 14 - 8 start of transfer range in 1 MB blocks OR'ed with 0x80
	* Bits 6 - 0 end of transfer range in 1 MB blocks OR'ed with 0x80
	* (0x40 | 0x80) = start range at 0x0C000000
	* (0x7F | 0x80) = end range at 0x0FFFFFFF */
	__raw_writel(0x8843407F, GDROM_DMA_ACCESS_CTRL_REG);
	__raw_writel(9, GDROM_DMA_WAIT_REG); /* DMA word setting */
	return 0;
}

static void probe_gdrom_setupcd(void)
{
	gd.cd_info->ops = &gdrom_ops;
	gd.cd_info->capacity = 1;
	strcpy(gd.cd_info->name, GDROM_DEV_NAME);
	gd.cd_info->mask = CDC_CLOSE_TRAY|CDC_OPEN_TRAY|CDC_LOCK|
		CDC_SELECT_DISC;
}

static void probe_gdrom_setupdisk(void)
{
	gd.disk->major = gdrom_major;
	gd.disk->first_minor = 1;
	gd.disk->minors = 1;
	strcpy(gd.disk->disk_name, GDROM_DEV_NAME);
}

static int probe_gdrom_setupqueue(void)
{
	blk_queue_logical_block_size(gd.gdrom_rq, GDROM_HARD_SECTOR);
	/* using DMA so memory will need to be contiguous */
	blk_queue_max_segments(gd.gdrom_rq, 1);
	/* set a large max size to get most from DMA */
	blk_queue_max_segment_size(gd.gdrom_rq, 0x40000);
	gd.disk->queue = gd.gdrom_rq;
	return gdrom_init_dma_mode();
}

static const struct blk_mq_ops gdrom_mq_ops = {
	.queue_rq	= gdrom_queue_rq,
};

/*
 * register this as a block device and as compliant with the
 * universal CD Rom driver interface
 */
static int probe_gdrom(struct platform_device *devptr)
{
	int err;

	/*
	 * Ensure our "one" device is initialized properly in case of previous
	 * usages of it
	 */
	memset(&gd, 0, sizeof(gd));

	/* Start the device */
	if (gdrom_execute_diagnostic() != 1) {
		pr_warn("ATA Probe for GDROM failed\n");
		return -ENODEV;
	}
	/* Print out firmware ID */
	if (gdrom_outputversion())
		return -ENOMEM;
	/* Register GDROM */
	gdrom_major = register_blkdev(0, GDROM_DEV_NAME);
	if (gdrom_major <= 0)
		return gdrom_major;
	pr_info("Registered with major number %d\n",
		gdrom_major);
	/* Specify basic properties of drive */
	gd.cd_info = kzalloc(sizeof(struct cdrom_device_info), GFP_KERNEL);
	if (!gd.cd_info) {
		err = -ENOMEM;
		goto probe_fail_no_mem;
	}
	probe_gdrom_setupcd();

	err = blk_mq_alloc_sq_tag_set(&gd.tag_set, &gdrom_mq_ops, 1,
				BLK_MQ_F_SHOULD_MERGE | BLK_MQ_F_BLOCKING);
	if (err)
		goto probe_fail_free_cd_info;

	gd.disk = blk_mq_alloc_disk(&gd.tag_set, NULL);
	if (IS_ERR(gd.disk)) {
		err = PTR_ERR(gd.disk);
		goto probe_fail_free_tag_set;
	}
	gd.gdrom_rq = gd.disk->queue;
	probe_gdrom_setupdisk();
	if (register_cdrom(gd.disk, gd.cd_info)) {
		err = -ENODEV;
		goto probe_fail_cleanup_disk;
	}
	gd.disk->fops = &gdrom_bdops;
	gd.disk->events = DISK_EVENT_MEDIA_CHANGE;
	/* latch on to the interrupt */
	err = gdrom_set_interrupt_handlers();
	if (err)
		goto probe_fail_cleanup_disk;

	err = probe_gdrom_setupqueue();
	if (err)
		goto probe_fail_free_irqs;

	gd.toc = kzalloc(sizeof(struct gdromtoc), GFP_KERNEL);
	if (!gd.toc) {
		err = -ENOMEM;
		goto probe_fail_free_irqs;
	}
	err = add_disk(gd.disk);
	if (err)
		goto probe_fail_add_disk;

	return 0;

<<<<<<< HEAD
=======
probe_fail_add_disk:
	kfree(gd.toc);
>>>>>>> df0cc57e
probe_fail_free_irqs:
	free_irq(HW_EVENT_GDROM_DMA, &gd);
	free_irq(HW_EVENT_GDROM_CMD, &gd);
probe_fail_cleanup_disk:
	blk_cleanup_disk(gd.disk);
probe_fail_free_tag_set:
	blk_mq_free_tag_set(&gd.tag_set);
probe_fail_free_cd_info:
	kfree(gd.cd_info);
probe_fail_no_mem:
	unregister_blkdev(gdrom_major, GDROM_DEV_NAME);
	gdrom_major = 0;
	pr_warn("Probe failed - error is 0x%X\n", err);
	return err;
}

static int remove_gdrom(struct platform_device *devptr)
{
	blk_cleanup_queue(gd.gdrom_rq);
	blk_mq_free_tag_set(&gd.tag_set);
	free_irq(HW_EVENT_GDROM_CMD, &gd);
	free_irq(HW_EVENT_GDROM_DMA, &gd);
	del_gendisk(gd.disk);
	if (gdrom_major)
		unregister_blkdev(gdrom_major, GDROM_DEV_NAME);
	unregister_cdrom(gd.cd_info);
	kfree(gd.cd_info);
	kfree(gd.toc);

	return 0;
}

static struct platform_driver gdrom_driver = {
	.probe = probe_gdrom,
	.remove = remove_gdrom,
	.driver = {
			.name = GDROM_DEV_NAME,
	},
};

static int __init init_gdrom(void)
{
	int rc;

	rc = platform_driver_register(&gdrom_driver);
	if (rc)
		return rc;
	pd = platform_device_register_simple(GDROM_DEV_NAME, -1, NULL, 0);
	if (IS_ERR(pd)) {
		platform_driver_unregister(&gdrom_driver);
		return PTR_ERR(pd);
	}
	return 0;
}

static void __exit exit_gdrom(void)
{
	platform_device_unregister(pd);
	platform_driver_unregister(&gdrom_driver);
}

module_init(init_gdrom);
module_exit(exit_gdrom);
MODULE_AUTHOR("Adrian McMenamin <adrian@mcmen.demon.co.uk>");
MODULE_DESCRIPTION("SEGA Dreamcast GD-ROM Driver");
MODULE_LICENSE("GPL");<|MERGE_RESOLUTION|>--- conflicted
+++ resolved
@@ -811,11 +811,8 @@
 
 	return 0;
 
-<<<<<<< HEAD
-=======
 probe_fail_add_disk:
 	kfree(gd.toc);
->>>>>>> df0cc57e
 probe_fail_free_irqs:
 	free_irq(HW_EVENT_GDROM_DMA, &gd);
 	free_irq(HW_EVENT_GDROM_CMD, &gd);
