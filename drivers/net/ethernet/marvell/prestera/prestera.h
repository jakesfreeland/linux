--- conflicted
+++ resolved
@@ -71,8 +71,6 @@
 
 struct prestera_flow_block;
 
-<<<<<<< HEAD
-=======
 struct prestera_port_mac_state {
 	u32 mode;
 	u32 speed;
@@ -106,7 +104,6 @@
 	u8 mdix;
 };
 
->>>>>>> df0cc57e
 struct prestera_port {
 	struct net_device *dev;
 	struct prestera_switch *sw;
