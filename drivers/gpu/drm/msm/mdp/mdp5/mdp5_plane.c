--- conflicted
+++ resolved
@@ -313,24 +313,8 @@
 		uint32_t blkcfg = 0;
 
 		format = to_mdp_format(msm_framebuffer_format(state->fb));
-<<<<<<< HEAD
-		if (MDP_FORMAT_IS_YUV(format) &&
-			!pipe_supports_yuv(mdp5_plane->caps)) {
-			DBG("Pipe doesn't support YUV\n");
-
-			return -EINVAL;
-		}
-
-		if (!(mdp5_plane->caps & MDP_PIPE_CAP_SCALE) &&
-			(((state->src_w >> 16) != state->crtc_w) ||
-			((state->src_h >> 16) != state->crtc_h))) {
-			DBG("Pipe doesn't support scaling (%dx%d -> %dx%d)\n",
-				state->src_w >> 16, state->src_h >> 16,
-				state->crtc_w, state->crtc_h);
-=======
 		if (MDP_FORMAT_IS_YUV(format))
 			caps |= MDP_PIPE_CAP_SCALE | MDP_PIPE_CAP_CSC;
->>>>>>> 2401a008
 
 		if (((state->src_w >> 16) != state->crtc_w) ||
 				((state->src_h >> 16) != state->crtc_h))
@@ -341,14 +325,8 @@
 						 DRM_REFLECT_X |
 						 DRM_REFLECT_Y);
 
-<<<<<<< HEAD
-		if ((vflip && !(mdp5_plane->caps & MDP_PIPE_CAP_VFLIP)) ||
-			(hflip && !(mdp5_plane->caps & MDP_PIPE_CAP_HFLIP))) {
-			DBG("Pipe doesn't support flip\n");
-=======
 		if (rotation & DRM_REFLECT_X)
 			caps |= MDP_PIPE_CAP_HFLIP;
->>>>>>> 2401a008
 
 		if (rotation & DRM_REFLECT_Y)
 			caps |= MDP_PIPE_CAP_VFLIP;
