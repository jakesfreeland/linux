--- conflicted
+++ resolved
@@ -5319,7 +5319,6 @@
  * through the LLC domain.
  *
  * Especially tbench is found sensitive to this.
-<<<<<<< HEAD
  */
 
 static int cpumask_next_wrap(int n, const struct cpumask *mask, int start, int *wrapped)
@@ -5377,65 +5376,6 @@
  * Since SMT siblings share all cache levels, inspecting this limited remote
  * state should be fairly cheap.
  */
-=======
- */
-
-static int cpumask_next_wrap(int n, const struct cpumask *mask, int start, int *wrapped)
-{
-	int next;
-
-again:
-	next = find_next_bit(cpumask_bits(mask), nr_cpumask_bits, n+1);
-
-	if (*wrapped) {
-		if (next >= start)
-			return nr_cpumask_bits;
-	} else {
-		if (next >= nr_cpumask_bits) {
-			*wrapped = 1;
-			n = -1;
-			goto again;
-		}
-	}
-
-	return next;
-}
-
-#define for_each_cpu_wrap(cpu, mask, start, wrap)				\
-	for ((wrap) = 0, (cpu) = (start)-1;					\
-		(cpu) = cpumask_next_wrap((cpu), (mask), (start), &(wrap)),	\
-		(cpu) < nr_cpumask_bits; )
-
-#ifdef CONFIG_SCHED_SMT
-
-static inline void set_idle_cores(int cpu, int val)
-{
-	struct sched_domain_shared *sds;
-
-	sds = rcu_dereference(per_cpu(sd_llc_shared, cpu));
-	if (sds)
-		WRITE_ONCE(sds->has_idle_cores, val);
-}
-
-static inline bool test_idle_cores(int cpu, bool def)
-{
-	struct sched_domain_shared *sds;
-
-	sds = rcu_dereference(per_cpu(sd_llc_shared, cpu));
-	if (sds)
-		return READ_ONCE(sds->has_idle_cores);
-
-	return def;
-}
-
-/*
- * Scans the local SMT mask to see if the entire core is idle, and records this
- * information in sd_llc_shared->has_idle_cores.
- *
- * Since SMT siblings share all cache levels, inspecting this limited remote
- * state should be fairly cheap.
- */
->>>>>>> d06e622d
 void __update_idle_core(struct rq *rq)
 {
 	int core = cpu_of(rq);
@@ -5538,27 +5478,18 @@
  */
 static int select_idle_cpu(struct task_struct *p, struct sched_domain *sd, int target)
 {
-<<<<<<< HEAD
-	struct sched_domain *this_sd = rcu_dereference(*this_cpu_ptr(&sd_llc));
-	u64 avg_idle = this_rq()->avg_idle;
-	u64 avg_cost = this_sd->avg_scan_cost;
-=======
 	struct sched_domain *this_sd;
 	u64 avg_cost, avg_idle = this_rq()->avg_idle;
->>>>>>> d06e622d
 	u64 time, cost;
 	s64 delta;
 	int cpu, wrap;
 
-<<<<<<< HEAD
-=======
 	this_sd = rcu_dereference(*this_cpu_ptr(&sd_llc));
 	if (!this_sd)
 		return -1;
 
 	avg_cost = this_sd->avg_scan_cost;
 
->>>>>>> d06e622d
 	/*
 	 * Due to large variance we need a large fuzz factor; hackbench in
 	 * particularly is sensitive here.
