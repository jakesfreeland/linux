<<<<<<< HEAD
# SPDX-License-Identifier: GPL-2.0
obj-y := cgroup.o namespace.o cgroup-v1.o
=======
obj-y := cgroup.o stat.o namespace.o cgroup-v1.o
>>>>>>> 5f2e6734

obj-$(CONFIG_CGROUP_FREEZER) += freezer.o
obj-$(CONFIG_CGROUP_PIDS) += pids.o
obj-$(CONFIG_CGROUP_RDMA) += rdma.o
obj-$(CONFIG_CPUSETS) += cpuset.o
obj-$(CONFIG_CGROUP_DEBUG) += debug.o<|MERGE_RESOLUTION|>--- conflicted
+++ resolved
@@ -1,9 +1,5 @@
-<<<<<<< HEAD
 # SPDX-License-Identifier: GPL-2.0
-obj-y := cgroup.o namespace.o cgroup-v1.o
-=======
 obj-y := cgroup.o stat.o namespace.o cgroup-v1.o
->>>>>>> 5f2e6734
 
 obj-$(CONFIG_CGROUP_FREEZER) += freezer.o
 obj-$(CONFIG_CGROUP_PIDS) += pids.o
