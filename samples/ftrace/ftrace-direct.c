// SPDX-License-Identifier: GPL-2.0-only
#include <linux/module.h>

#include <linux/sched.h> /* for wake_up_process() */
#include <linux/ftrace.h>
#include <asm/asm-offsets.h>

extern void my_direct_func(struct task_struct *p);

void my_direct_func(struct task_struct *p)
{
	trace_printk("waking up %s-%d\n", p->comm, p->pid);
}

extern void my_tramp(void *);

#ifdef CONFIG_X86_64

#include <asm/ibt.h>
#include <asm/nospec-branch.h>

asm (
"	.pushsection    .text, \"ax\", @progbits\n"
"	.type		my_tramp, @function\n"
"	.globl		my_tramp\n"
"   my_tramp:"
	ASM_ENDBR
"	pushq %rbp\n"
"	movq %rsp, %rbp\n"
	CALL_DEPTH_ACCOUNT
"	pushq %rdi\n"
"	call my_direct_func\n"
"	popq %rdi\n"
"	leave\n"
	ASM_RET
"	.size		my_tramp, .-my_tramp\n"
"	.popsection\n"
);

#endif /* CONFIG_X86_64 */

#ifdef CONFIG_S390

asm (
"	.pushsection	.text, \"ax\", @progbits\n"
"	.type		my_tramp, @function\n"
"	.globl		my_tramp\n"
"   my_tramp:"
"	lgr		%r1,%r15\n"
"	stmg		%r0,%r5,"__stringify(__SF_GPRS)"(%r15)\n"
"	stg		%r14,"__stringify(__SF_GPRS+8*8)"(%r15)\n"
"	aghi		%r15,"__stringify(-STACK_FRAME_OVERHEAD)"\n"
"	stg		%r1,"__stringify(__SF_BACKCHAIN)"(%r15)\n"
"	brasl		%r14,my_direct_func\n"
"	aghi		%r15,"__stringify(STACK_FRAME_OVERHEAD)"\n"
"	lmg		%r0,%r5,"__stringify(__SF_GPRS)"(%r15)\n"
"	lg		%r14,"__stringify(__SF_GPRS+8*8)"(%r15)\n"
"	lgr		%r1,%r0\n"
"	br		%r1\n"
"	.size		my_tramp, .-my_tramp\n"
"	.popsection\n"
);

#endif /* CONFIG_S390 */

<<<<<<< HEAD
static struct ftrace_ops direct;
=======
#ifdef CONFIG_LOONGARCH

asm (
"	.pushsection	.text, \"ax\", @progbits\n"
"	.type		my_tramp, @function\n"
"	.globl		my_tramp\n"
"   my_tramp:\n"
"	addi.d	$sp, $sp, -32\n"
"	st.d	$a0, $sp, 0\n"
"	st.d	$t0, $sp, 8\n"
"	st.d	$ra, $sp, 16\n"
"	bl	my_direct_func\n"
"	ld.d	$a0, $sp, 0\n"
"	ld.d	$t0, $sp, 8\n"
"	ld.d	$ra, $sp, 16\n"
"	addi.d	$sp, $sp, 32\n"
"	jr	$t0\n"
"	.size		my_tramp, .-my_tramp\n"
"	.popsection\n"
);

#endif /* CONFIG_LOONGARCH */
>>>>>>> 2fa5ebe3

static int __init ftrace_direct_init(void)
{
	ftrace_set_filter_ip(&direct, (unsigned long) wake_up_process, 0, 0);

	return register_ftrace_direct(&direct, (unsigned long) my_tramp);
}

static void __exit ftrace_direct_exit(void)
{
	unregister_ftrace_direct(&direct, (unsigned long)my_tramp, true);
}

module_init(ftrace_direct_init);
module_exit(ftrace_direct_exit);

MODULE_AUTHOR("Steven Rostedt");
MODULE_DESCRIPTION("Example use case of using register_ftrace_direct()");
MODULE_LICENSE("GPL");<|MERGE_RESOLUTION|>--- conflicted
+++ resolved
@@ -63,9 +63,6 @@
 
 #endif /* CONFIG_S390 */
 
-<<<<<<< HEAD
-static struct ftrace_ops direct;
-=======
 #ifdef CONFIG_LOONGARCH
 
 asm (
@@ -88,7 +85,8 @@
 );
 
 #endif /* CONFIG_LOONGARCH */
->>>>>>> 2fa5ebe3
+
+static struct ftrace_ops direct;
 
 static int __init ftrace_direct_init(void)
 {
