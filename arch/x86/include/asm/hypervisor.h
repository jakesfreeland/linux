--- conflicted
+++ resolved
@@ -28,10 +28,7 @@
 	X86_HYPER_XEN_PV,
 	X86_HYPER_XEN_HVM,
 	X86_HYPER_KVM,
-<<<<<<< HEAD
-=======
 	X86_HYPER_JAILHOUSE,
->>>>>>> 661e50bc
 };
 
 #ifdef CONFIG_HYPERVISOR_GUEST
