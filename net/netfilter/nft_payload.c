// SPDX-License-Identifier: GPL-2.0-only
/*
 * Copyright (c) 2008-2009 Patrick McHardy <kaber@trash.net>
 * Copyright (c) 2016 Pablo Neira Ayuso <pablo@netfilter.org>
 *
 * Development of this code funded by Astaro AG (http://www.astaro.com/)
 */

#include <linux/kernel.h>
#include <linux/if_vlan.h>
#include <linux/init.h>
#include <linux/module.h>
#include <linux/netlink.h>
#include <linux/netfilter.h>
#include <linux/netfilter/nf_tables.h>
#include <net/netfilter/nf_tables_core.h>
#include <net/netfilter/nf_tables.h>
#include <net/netfilter/nf_tables_offload.h>
/* For layer 4 checksum field offset. */
#include <linux/tcp.h>
#include <linux/udp.h>
#include <net/gre.h>
#include <linux/icmpv6.h>
#include <linux/ip.h>
#include <linux/ipv6.h>
#include <net/sctp/checksum.h>

static bool nft_payload_rebuild_vlan_hdr(const struct sk_buff *skb, int mac_off,
					 struct vlan_ethhdr *veth)
{
	if (skb_copy_bits(skb, mac_off, veth, ETH_HLEN))
		return false;

	veth->h_vlan_proto = skb->vlan_proto;
	veth->h_vlan_TCI = htons(skb_vlan_tag_get(skb));
	veth->h_vlan_encapsulated_proto = skb->protocol;

	return true;
}

/* add vlan header into the user buffer for if tag was removed by offloads */
static bool
nft_payload_copy_vlan(u32 *d, const struct sk_buff *skb, u8 offset, u8 len)
{
	int mac_off = skb_mac_header(skb) - skb->data;
	u8 *vlanh, *dst_u8 = (u8 *) d;
	struct vlan_ethhdr veth;

	vlanh = (u8 *) &veth;
	if (offset < VLAN_ETH_HLEN) {
		u8 ethlen = len;

		if (!nft_payload_rebuild_vlan_hdr(skb, mac_off, &veth))
			return false;

		if (offset + len > VLAN_ETH_HLEN)
			ethlen -= offset + len - VLAN_ETH_HLEN;

		memcpy(dst_u8, vlanh + offset, ethlen);

		len -= ethlen;
		if (len == 0)
			return true;

		dst_u8 += ethlen;
		offset = ETH_HLEN;
	} else {
		offset -= VLAN_HLEN;
	}

	return skb_copy_bits(skb, offset + mac_off, dst_u8, len) == 0;
}

static int __nft_payload_inner_offset(struct nft_pktinfo *pkt)
{
	unsigned int thoff = nft_thoff(pkt);

	if (!(pkt->flags & NFT_PKTINFO_L4PROTO) || pkt->fragoff)
		return -1;

	switch (pkt->tprot) {
	case IPPROTO_UDP:
		pkt->inneroff = thoff + sizeof(struct udphdr);
		break;
	case IPPROTO_TCP: {
		struct tcphdr *th, _tcph;

		th = skb_header_pointer(pkt->skb, thoff, sizeof(_tcph), &_tcph);
		if (!th)
			return -1;

		pkt->inneroff = thoff + __tcp_hdrlen(th);
		}
		break;
	case IPPROTO_GRE: {
		u32 offset = sizeof(struct gre_base_hdr);
		struct gre_base_hdr *gre, _gre;
		__be16 version;

		gre = skb_header_pointer(pkt->skb, thoff, sizeof(_gre), &_gre);
		if (!gre)
			return -1;

		version = gre->flags & GRE_VERSION;
		switch (version) {
		case GRE_VERSION_0:
			if (gre->flags & GRE_ROUTING)
				return -1;

			if (gre->flags & GRE_CSUM) {
				offset += sizeof_field(struct gre_full_hdr, csum) +
					  sizeof_field(struct gre_full_hdr, reserved1);
			}
			if (gre->flags & GRE_KEY)
				offset += sizeof_field(struct gre_full_hdr, key);

			if (gre->flags & GRE_SEQ)
				offset += sizeof_field(struct gre_full_hdr, seq);
			break;
		default:
			return -1;
		}

		pkt->inneroff = thoff + offset;
		}
		break;
	case IPPROTO_IPIP:
		pkt->inneroff = thoff;
		break;
	default:
		return -1;
	}

	pkt->flags |= NFT_PKTINFO_INNER;

	return 0;
}

int nft_payload_inner_offset(const struct nft_pktinfo *pkt)
{
	if (!(pkt->flags & NFT_PKTINFO_INNER) &&
	    __nft_payload_inner_offset((struct nft_pktinfo *)pkt) < 0)
		return -1;

	return pkt->inneroff;
}

<<<<<<< HEAD
static bool nft_payload_need_vlan_copy(const struct nft_payload *priv)
{
	unsigned int len = priv->offset + priv->len;

	/* data past ether src/dst requested, copy needed */
	if (len > offsetof(struct ethhdr, h_proto))
=======
static bool nft_payload_need_vlan_adjust(u32 offset, u32 len)
{
	unsigned int boundary = offset + len;

	/* data past ether src/dst requested, copy needed */
	if (boundary > offsetof(struct ethhdr, h_proto))
>>>>>>> 0c383648
		return true;

	return false;
}

void nft_payload_eval(const struct nft_expr *expr,
		      struct nft_regs *regs,
		      const struct nft_pktinfo *pkt)
{
	const struct nft_payload *priv = nft_expr_priv(expr);
	const struct sk_buff *skb = pkt->skb;
	u32 *dest = &regs->data[priv->dreg];
	int offset;

	if (priv->len % NFT_REG32_SIZE)
		dest[priv->len / NFT_REG32_SIZE] = 0;

	switch (priv->base) {
	case NFT_PAYLOAD_LL_HEADER:
		if (!skb_mac_header_was_set(skb) || skb_mac_header_len(skb) == 0)
			goto err;

		if (skb_vlan_tag_present(skb) &&
<<<<<<< HEAD
		    nft_payload_need_vlan_copy(priv)) {
=======
		    nft_payload_need_vlan_adjust(priv->offset, priv->len)) {
>>>>>>> 0c383648
			if (!nft_payload_copy_vlan(dest, skb,
						   priv->offset, priv->len))
				goto err;
			return;
		}
		offset = skb_mac_header(skb) - skb->data;
		break;
	case NFT_PAYLOAD_NETWORK_HEADER:
		offset = skb_network_offset(skb);
		break;
	case NFT_PAYLOAD_TRANSPORT_HEADER:
		if (!(pkt->flags & NFT_PKTINFO_L4PROTO) || pkt->fragoff)
			goto err;
		offset = nft_thoff(pkt);
		break;
	case NFT_PAYLOAD_INNER_HEADER:
		offset = nft_payload_inner_offset(pkt);
		if (offset < 0)
			goto err;
		break;
	default:
		WARN_ON_ONCE(1);
		goto err;
	}
	offset += priv->offset;

	if (skb_copy_bits(skb, offset, dest, priv->len) < 0)
		goto err;
	return;
err:
	regs->verdict.code = NFT_BREAK;
}

static const struct nla_policy nft_payload_policy[NFTA_PAYLOAD_MAX + 1] = {
	[NFTA_PAYLOAD_SREG]		= { .type = NLA_U32 },
	[NFTA_PAYLOAD_DREG]		= { .type = NLA_U32 },
	[NFTA_PAYLOAD_BASE]		= { .type = NLA_U32 },
	[NFTA_PAYLOAD_OFFSET]		= NLA_POLICY_MAX(NLA_BE32, 255),
	[NFTA_PAYLOAD_LEN]		= NLA_POLICY_MAX(NLA_BE32, 255),
	[NFTA_PAYLOAD_CSUM_TYPE]	= { .type = NLA_U32 },
	[NFTA_PAYLOAD_CSUM_OFFSET]	= NLA_POLICY_MAX(NLA_BE32, 255),
	[NFTA_PAYLOAD_CSUM_FLAGS]	= { .type = NLA_U32 },
};

static int nft_payload_init(const struct nft_ctx *ctx,
			    const struct nft_expr *expr,
			    const struct nlattr * const tb[])
{
	struct nft_payload *priv = nft_expr_priv(expr);

	priv->base   = ntohl(nla_get_be32(tb[NFTA_PAYLOAD_BASE]));
	priv->offset = ntohl(nla_get_be32(tb[NFTA_PAYLOAD_OFFSET]));
	priv->len    = ntohl(nla_get_be32(tb[NFTA_PAYLOAD_LEN]));

	return nft_parse_register_store(ctx, tb[NFTA_PAYLOAD_DREG],
					&priv->dreg, NULL, NFT_DATA_VALUE,
					priv->len);
}

static int nft_payload_dump(struct sk_buff *skb,
			    const struct nft_expr *expr, bool reset)
{
	const struct nft_payload *priv = nft_expr_priv(expr);

	if (nft_dump_register(skb, NFTA_PAYLOAD_DREG, priv->dreg) ||
	    nla_put_be32(skb, NFTA_PAYLOAD_BASE, htonl(priv->base)) ||
	    nla_put_be32(skb, NFTA_PAYLOAD_OFFSET, htonl(priv->offset)) ||
	    nla_put_be32(skb, NFTA_PAYLOAD_LEN, htonl(priv->len)))
		goto nla_put_failure;
	return 0;

nla_put_failure:
	return -1;
}

static bool nft_payload_reduce(struct nft_regs_track *track,
			       const struct nft_expr *expr)
{
	const struct nft_payload *priv = nft_expr_priv(expr);
	const struct nft_payload *payload;

	if (!nft_reg_track_cmp(track, expr, priv->dreg)) {
		nft_reg_track_update(track, expr, priv->dreg, priv->len);
		return false;
	}

	payload = nft_expr_priv(track->regs[priv->dreg].selector);
	if (priv->base != payload->base ||
	    priv->offset != payload->offset ||
	    priv->len != payload->len) {
		nft_reg_track_update(track, expr, priv->dreg, priv->len);
		return false;
	}

	if (!track->regs[priv->dreg].bitwise)
		return true;

	return nft_expr_reduce_bitwise(track, expr);
}

static bool nft_payload_offload_mask(struct nft_offload_reg *reg,
				     u32 priv_len, u32 field_len)
{
	unsigned int remainder, delta, k;
	struct nft_data mask = {};
	__be32 remainder_mask;

	if (priv_len == field_len) {
		memset(&reg->mask, 0xff, priv_len);
		return true;
	} else if (priv_len > field_len) {
		return false;
	}

	memset(&mask, 0xff, field_len);
	remainder = priv_len % sizeof(u32);
	if (remainder) {
		k = priv_len / sizeof(u32);
		delta = field_len - priv_len;
		remainder_mask = htonl(~((1 << (delta * BITS_PER_BYTE)) - 1));
		mask.data[k] = (__force u32)remainder_mask;
	}

	memcpy(&reg->mask, &mask, field_len);

	return true;
}

static int nft_payload_offload_ll(struct nft_offload_ctx *ctx,
				  struct nft_flow_rule *flow,
				  const struct nft_payload *priv)
{
	struct nft_offload_reg *reg = &ctx->regs[priv->dreg];

	switch (priv->offset) {
	case offsetof(struct ethhdr, h_source):
		if (!nft_payload_offload_mask(reg, priv->len, ETH_ALEN))
			return -EOPNOTSUPP;

		NFT_OFFLOAD_MATCH(FLOW_DISSECTOR_KEY_ETH_ADDRS, eth_addrs,
				  src, ETH_ALEN, reg);
		break;
	case offsetof(struct ethhdr, h_dest):
		if (!nft_payload_offload_mask(reg, priv->len, ETH_ALEN))
			return -EOPNOTSUPP;

		NFT_OFFLOAD_MATCH(FLOW_DISSECTOR_KEY_ETH_ADDRS, eth_addrs,
				  dst, ETH_ALEN, reg);
		break;
	case offsetof(struct ethhdr, h_proto):
		if (!nft_payload_offload_mask(reg, priv->len, sizeof(__be16)))
			return -EOPNOTSUPP;

		NFT_OFFLOAD_MATCH(FLOW_DISSECTOR_KEY_BASIC, basic,
				  n_proto, sizeof(__be16), reg);
		nft_offload_set_dependency(ctx, NFT_OFFLOAD_DEP_NETWORK);
		break;
	case offsetof(struct vlan_ethhdr, h_vlan_TCI):
		if (!nft_payload_offload_mask(reg, priv->len, sizeof(__be16)))
			return -EOPNOTSUPP;

		NFT_OFFLOAD_MATCH_FLAGS(FLOW_DISSECTOR_KEY_VLAN, vlan,
					vlan_tci, sizeof(__be16), reg,
					NFT_OFFLOAD_F_NETWORK2HOST);
		break;
	case offsetof(struct vlan_ethhdr, h_vlan_encapsulated_proto):
		if (!nft_payload_offload_mask(reg, priv->len, sizeof(__be16)))
			return -EOPNOTSUPP;

		NFT_OFFLOAD_MATCH(FLOW_DISSECTOR_KEY_VLAN, vlan,
				  vlan_tpid, sizeof(__be16), reg);
		nft_offload_set_dependency(ctx, NFT_OFFLOAD_DEP_NETWORK);
		break;
	case offsetof(struct vlan_ethhdr, h_vlan_TCI) + sizeof(struct vlan_hdr):
		if (!nft_payload_offload_mask(reg, priv->len, sizeof(__be16)))
			return -EOPNOTSUPP;

		NFT_OFFLOAD_MATCH_FLAGS(FLOW_DISSECTOR_KEY_CVLAN, cvlan,
					vlan_tci, sizeof(__be16), reg,
					NFT_OFFLOAD_F_NETWORK2HOST);
		break;
	case offsetof(struct vlan_ethhdr, h_vlan_encapsulated_proto) +
							sizeof(struct vlan_hdr):
		if (!nft_payload_offload_mask(reg, priv->len, sizeof(__be16)))
			return -EOPNOTSUPP;

		NFT_OFFLOAD_MATCH(FLOW_DISSECTOR_KEY_CVLAN, cvlan,
				  vlan_tpid, sizeof(__be16), reg);
		nft_offload_set_dependency(ctx, NFT_OFFLOAD_DEP_NETWORK);
		break;
	default:
		return -EOPNOTSUPP;
	}

	return 0;
}

static int nft_payload_offload_ip(struct nft_offload_ctx *ctx,
				  struct nft_flow_rule *flow,
				  const struct nft_payload *priv)
{
	struct nft_offload_reg *reg = &ctx->regs[priv->dreg];

	switch (priv->offset) {
	case offsetof(struct iphdr, saddr):
		if (!nft_payload_offload_mask(reg, priv->len,
					      sizeof(struct in_addr)))
			return -EOPNOTSUPP;

		NFT_OFFLOAD_MATCH(FLOW_DISSECTOR_KEY_IPV4_ADDRS, ipv4, src,
				  sizeof(struct in_addr), reg);
		nft_flow_rule_set_addr_type(flow, FLOW_DISSECTOR_KEY_IPV4_ADDRS);
		break;
	case offsetof(struct iphdr, daddr):
		if (!nft_payload_offload_mask(reg, priv->len,
					      sizeof(struct in_addr)))
			return -EOPNOTSUPP;

		NFT_OFFLOAD_MATCH(FLOW_DISSECTOR_KEY_IPV4_ADDRS, ipv4, dst,
				  sizeof(struct in_addr), reg);
		nft_flow_rule_set_addr_type(flow, FLOW_DISSECTOR_KEY_IPV4_ADDRS);
		break;
	case offsetof(struct iphdr, protocol):
		if (!nft_payload_offload_mask(reg, priv->len, sizeof(__u8)))
			return -EOPNOTSUPP;

		NFT_OFFLOAD_MATCH(FLOW_DISSECTOR_KEY_BASIC, basic, ip_proto,
				  sizeof(__u8), reg);
		nft_offload_set_dependency(ctx, NFT_OFFLOAD_DEP_TRANSPORT);
		break;
	default:
		return -EOPNOTSUPP;
	}

	return 0;
}

static int nft_payload_offload_ip6(struct nft_offload_ctx *ctx,
				  struct nft_flow_rule *flow,
				  const struct nft_payload *priv)
{
	struct nft_offload_reg *reg = &ctx->regs[priv->dreg];

	switch (priv->offset) {
	case offsetof(struct ipv6hdr, saddr):
		if (!nft_payload_offload_mask(reg, priv->len,
					      sizeof(struct in6_addr)))
			return -EOPNOTSUPP;

		NFT_OFFLOAD_MATCH(FLOW_DISSECTOR_KEY_IPV6_ADDRS, ipv6, src,
				  sizeof(struct in6_addr), reg);
		nft_flow_rule_set_addr_type(flow, FLOW_DISSECTOR_KEY_IPV6_ADDRS);
		break;
	case offsetof(struct ipv6hdr, daddr):
		if (!nft_payload_offload_mask(reg, priv->len,
					      sizeof(struct in6_addr)))
			return -EOPNOTSUPP;

		NFT_OFFLOAD_MATCH(FLOW_DISSECTOR_KEY_IPV6_ADDRS, ipv6, dst,
				  sizeof(struct in6_addr), reg);
		nft_flow_rule_set_addr_type(flow, FLOW_DISSECTOR_KEY_IPV6_ADDRS);
		break;
	case offsetof(struct ipv6hdr, nexthdr):
		if (!nft_payload_offload_mask(reg, priv->len, sizeof(__u8)))
			return -EOPNOTSUPP;

		NFT_OFFLOAD_MATCH(FLOW_DISSECTOR_KEY_BASIC, basic, ip_proto,
				  sizeof(__u8), reg);
		nft_offload_set_dependency(ctx, NFT_OFFLOAD_DEP_TRANSPORT);
		break;
	default:
		return -EOPNOTSUPP;
	}

	return 0;
}

static int nft_payload_offload_nh(struct nft_offload_ctx *ctx,
				  struct nft_flow_rule *flow,
				  const struct nft_payload *priv)
{
	int err;

	switch (ctx->dep.l3num) {
	case htons(ETH_P_IP):
		err = nft_payload_offload_ip(ctx, flow, priv);
		break;
	case htons(ETH_P_IPV6):
		err = nft_payload_offload_ip6(ctx, flow, priv);
		break;
	default:
		return -EOPNOTSUPP;
	}

	return err;
}

static int nft_payload_offload_tcp(struct nft_offload_ctx *ctx,
				   struct nft_flow_rule *flow,
				   const struct nft_payload *priv)
{
	struct nft_offload_reg *reg = &ctx->regs[priv->dreg];

	switch (priv->offset) {
	case offsetof(struct tcphdr, source):
		if (!nft_payload_offload_mask(reg, priv->len, sizeof(__be16)))
			return -EOPNOTSUPP;

		NFT_OFFLOAD_MATCH(FLOW_DISSECTOR_KEY_PORTS, tp, src,
				  sizeof(__be16), reg);
		break;
	case offsetof(struct tcphdr, dest):
		if (!nft_payload_offload_mask(reg, priv->len, sizeof(__be16)))
			return -EOPNOTSUPP;

		NFT_OFFLOAD_MATCH(FLOW_DISSECTOR_KEY_PORTS, tp, dst,
				  sizeof(__be16), reg);
		break;
	default:
		return -EOPNOTSUPP;
	}

	return 0;
}

static int nft_payload_offload_udp(struct nft_offload_ctx *ctx,
				   struct nft_flow_rule *flow,
				   const struct nft_payload *priv)
{
	struct nft_offload_reg *reg = &ctx->regs[priv->dreg];

	switch (priv->offset) {
	case offsetof(struct udphdr, source):
		if (!nft_payload_offload_mask(reg, priv->len, sizeof(__be16)))
			return -EOPNOTSUPP;

		NFT_OFFLOAD_MATCH(FLOW_DISSECTOR_KEY_PORTS, tp, src,
				  sizeof(__be16), reg);
		break;
	case offsetof(struct udphdr, dest):
		if (!nft_payload_offload_mask(reg, priv->len, sizeof(__be16)))
			return -EOPNOTSUPP;

		NFT_OFFLOAD_MATCH(FLOW_DISSECTOR_KEY_PORTS, tp, dst,
				  sizeof(__be16), reg);
		break;
	default:
		return -EOPNOTSUPP;
	}

	return 0;
}

static int nft_payload_offload_th(struct nft_offload_ctx *ctx,
				  struct nft_flow_rule *flow,
				  const struct nft_payload *priv)
{
	int err;

	switch (ctx->dep.protonum) {
	case IPPROTO_TCP:
		err = nft_payload_offload_tcp(ctx, flow, priv);
		break;
	case IPPROTO_UDP:
		err = nft_payload_offload_udp(ctx, flow, priv);
		break;
	default:
		return -EOPNOTSUPP;
	}

	return err;
}

static int nft_payload_offload(struct nft_offload_ctx *ctx,
			       struct nft_flow_rule *flow,
			       const struct nft_expr *expr)
{
	const struct nft_payload *priv = nft_expr_priv(expr);
	int err;

	switch (priv->base) {
	case NFT_PAYLOAD_LL_HEADER:
		err = nft_payload_offload_ll(ctx, flow, priv);
		break;
	case NFT_PAYLOAD_NETWORK_HEADER:
		err = nft_payload_offload_nh(ctx, flow, priv);
		break;
	case NFT_PAYLOAD_TRANSPORT_HEADER:
		err = nft_payload_offload_th(ctx, flow, priv);
		break;
	default:
		err = -EOPNOTSUPP;
		break;
	}
	return err;
}

static const struct nft_expr_ops nft_payload_ops = {
	.type		= &nft_payload_type,
	.size		= NFT_EXPR_SIZE(sizeof(struct nft_payload)),
	.eval		= nft_payload_eval,
	.init		= nft_payload_init,
	.dump		= nft_payload_dump,
	.reduce		= nft_payload_reduce,
	.offload	= nft_payload_offload,
};

const struct nft_expr_ops nft_payload_fast_ops = {
	.type		= &nft_payload_type,
	.size		= NFT_EXPR_SIZE(sizeof(struct nft_payload)),
	.eval		= nft_payload_eval,
	.init		= nft_payload_init,
	.dump		= nft_payload_dump,
	.reduce		= nft_payload_reduce,
	.offload	= nft_payload_offload,
};

void nft_payload_inner_eval(const struct nft_expr *expr, struct nft_regs *regs,
			    const struct nft_pktinfo *pkt,
			    struct nft_inner_tun_ctx *tun_ctx)
{
	const struct nft_payload *priv = nft_expr_priv(expr);
	const struct sk_buff *skb = pkt->skb;
	u32 *dest = &regs->data[priv->dreg];
	int offset;

	if (priv->len % NFT_REG32_SIZE)
		dest[priv->len / NFT_REG32_SIZE] = 0;

	switch (priv->base) {
	case NFT_PAYLOAD_TUN_HEADER:
		if (!(tun_ctx->flags & NFT_PAYLOAD_CTX_INNER_TUN))
			goto err;

		offset = tun_ctx->inner_tunoff;
		break;
	case NFT_PAYLOAD_LL_HEADER:
		if (!(tun_ctx->flags & NFT_PAYLOAD_CTX_INNER_LL))
			goto err;

		offset = tun_ctx->inner_lloff;
		break;
	case NFT_PAYLOAD_NETWORK_HEADER:
		if (!(tun_ctx->flags & NFT_PAYLOAD_CTX_INNER_NH))
			goto err;

		offset = tun_ctx->inner_nhoff;
		break;
	case NFT_PAYLOAD_TRANSPORT_HEADER:
		if (!(tun_ctx->flags & NFT_PAYLOAD_CTX_INNER_TH))
			goto err;

		offset = tun_ctx->inner_thoff;
		break;
	default:
		WARN_ON_ONCE(1);
		goto err;
	}
	offset += priv->offset;

	if (skb_copy_bits(skb, offset, dest, priv->len) < 0)
		goto err;

	return;
err:
	regs->verdict.code = NFT_BREAK;
}

static int nft_payload_inner_init(const struct nft_ctx *ctx,
				  const struct nft_expr *expr,
				  const struct nlattr * const tb[])
{
	struct nft_payload *priv = nft_expr_priv(expr);
	u32 base;

	if (!tb[NFTA_PAYLOAD_BASE] || !tb[NFTA_PAYLOAD_OFFSET] ||
	    !tb[NFTA_PAYLOAD_LEN] || !tb[NFTA_PAYLOAD_DREG])
		return -EINVAL;

	base   = ntohl(nla_get_be32(tb[NFTA_PAYLOAD_BASE]));
	switch (base) {
	case NFT_PAYLOAD_TUN_HEADER:
	case NFT_PAYLOAD_LL_HEADER:
	case NFT_PAYLOAD_NETWORK_HEADER:
	case NFT_PAYLOAD_TRANSPORT_HEADER:
		break;
	default:
		return -EOPNOTSUPP;
	}

	priv->base   = base;
	priv->offset = ntohl(nla_get_be32(tb[NFTA_PAYLOAD_OFFSET]));
	priv->len    = ntohl(nla_get_be32(tb[NFTA_PAYLOAD_LEN]));

	return nft_parse_register_store(ctx, tb[NFTA_PAYLOAD_DREG],
					&priv->dreg, NULL, NFT_DATA_VALUE,
					priv->len);
}

static const struct nft_expr_ops nft_payload_inner_ops = {
	.type		= &nft_payload_type,
	.size		= NFT_EXPR_SIZE(sizeof(struct nft_payload)),
	.init		= nft_payload_inner_init,
	.dump		= nft_payload_dump,
	/* direct call to nft_payload_inner_eval(). */
};

static inline void nft_csum_replace(__sum16 *sum, __wsum fsum, __wsum tsum)
{
	*sum = csum_fold(csum_add(csum_sub(~csum_unfold(*sum), fsum), tsum));
	if (*sum == 0)
		*sum = CSUM_MANGLED_0;
}

static bool nft_payload_udp_checksum(struct sk_buff *skb, unsigned int thoff)
{
	struct udphdr *uh, _uh;

	uh = skb_header_pointer(skb, thoff, sizeof(_uh), &_uh);
	if (!uh)
		return false;

	return (__force bool)uh->check;
}

static int nft_payload_l4csum_offset(const struct nft_pktinfo *pkt,
				     struct sk_buff *skb,
				     unsigned int *l4csum_offset)
{
	if (pkt->fragoff)
		return -1;

	switch (pkt->tprot) {
	case IPPROTO_TCP:
		*l4csum_offset = offsetof(struct tcphdr, check);
		break;
	case IPPROTO_UDP:
		if (!nft_payload_udp_checksum(skb, nft_thoff(pkt)))
			return -1;
		fallthrough;
	case IPPROTO_UDPLITE:
		*l4csum_offset = offsetof(struct udphdr, check);
		break;
	case IPPROTO_ICMPV6:
		*l4csum_offset = offsetof(struct icmp6hdr, icmp6_cksum);
		break;
	default:
		return -1;
	}

	*l4csum_offset += nft_thoff(pkt);
	return 0;
}

static int nft_payload_csum_sctp(struct sk_buff *skb, int offset)
{
	struct sctphdr *sh;

	if (skb_ensure_writable(skb, offset + sizeof(*sh)))
		return -1;

	sh = (struct sctphdr *)(skb->data + offset);
	sh->checksum = sctp_compute_cksum(skb, offset);
	skb->ip_summed = CHECKSUM_UNNECESSARY;
	return 0;
}

static int nft_payload_l4csum_update(const struct nft_pktinfo *pkt,
				     struct sk_buff *skb,
				     __wsum fsum, __wsum tsum)
{
	int l4csum_offset;
	__sum16 sum;

	/* If we cannot determine layer 4 checksum offset or this packet doesn't
	 * require layer 4 checksum recalculation, skip this packet.
	 */
	if (nft_payload_l4csum_offset(pkt, skb, &l4csum_offset) < 0)
		return 0;

	if (skb_copy_bits(skb, l4csum_offset, &sum, sizeof(sum)) < 0)
		return -1;

	/* Checksum mangling for an arbitrary amount of bytes, based on
	 * inet_proto_csum_replace*() functions.
	 */
	if (skb->ip_summed != CHECKSUM_PARTIAL) {
		nft_csum_replace(&sum, fsum, tsum);
		if (skb->ip_summed == CHECKSUM_COMPLETE) {
			skb->csum = ~csum_add(csum_sub(~(skb->csum), fsum),
					      tsum);
		}
	} else {
		sum = ~csum_fold(csum_add(csum_sub(csum_unfold(sum), fsum),
					  tsum));
	}

	if (skb_ensure_writable(skb, l4csum_offset + sizeof(sum)) ||
	    skb_store_bits(skb, l4csum_offset, &sum, sizeof(sum)) < 0)
		return -1;

	return 0;
}

static int nft_payload_csum_inet(struct sk_buff *skb, const u32 *src,
				 __wsum fsum, __wsum tsum, int csum_offset)
{
	__sum16 sum;

	if (skb_copy_bits(skb, csum_offset, &sum, sizeof(sum)) < 0)
		return -1;

	nft_csum_replace(&sum, fsum, tsum);
	if (skb_ensure_writable(skb, csum_offset + sizeof(sum)) ||
	    skb_store_bits(skb, csum_offset, &sum, sizeof(sum)) < 0)
		return -1;

	return 0;
}

struct nft_payload_set {
	enum nft_payload_bases	base:8;
	u8			offset;
	u8			len;
	u8			sreg;
	u8			csum_type;
	u8			csum_offset;
	u8			csum_flags;
};

/* This is not struct vlan_hdr. */
struct nft_payload_vlan_hdr {
	__be16			h_vlan_proto;
	__be16			h_vlan_TCI;
};

static bool
nft_payload_set_vlan(const u32 *src, struct sk_buff *skb, u8 offset, u8 len,
		     int *vlan_hlen)
{
	struct nft_payload_vlan_hdr *vlanh;
	__be16 vlan_proto;
	u16 vlan_tci;

	if (offset >= offsetof(struct vlan_ethhdr, h_vlan_encapsulated_proto)) {
		*vlan_hlen = VLAN_HLEN;
		return true;
	}

	switch (offset) {
	case offsetof(struct vlan_ethhdr, h_vlan_proto):
		if (len == 2) {
			vlan_proto = nft_reg_load_be16(src);
			skb->vlan_proto = vlan_proto;
		} else if (len == 4) {
			vlanh = (struct nft_payload_vlan_hdr *)src;
			__vlan_hwaccel_put_tag(skb, vlanh->h_vlan_proto,
					       ntohs(vlanh->h_vlan_TCI));
		} else {
			return false;
		}
		break;
	case offsetof(struct vlan_ethhdr, h_vlan_TCI):
		if (len != 2)
			return false;

		vlan_tci = ntohs(nft_reg_load_be16(src));
		skb->vlan_tci = vlan_tci;
		break;
	default:
		return false;
	}

	return true;
}

static void nft_payload_set_eval(const struct nft_expr *expr,
				 struct nft_regs *regs,
				 const struct nft_pktinfo *pkt)
{
	const struct nft_payload_set *priv = nft_expr_priv(expr);
	const u32 *src = &regs->data[priv->sreg];
	int offset, csum_offset, vlan_hlen = 0;
	struct sk_buff *skb = pkt->skb;
	__wsum fsum, tsum;

	switch (priv->base) {
	case NFT_PAYLOAD_LL_HEADER:
		if (!skb_mac_header_was_set(skb))
			goto err;

		if (skb_vlan_tag_present(skb) &&
		    nft_payload_need_vlan_adjust(priv->offset, priv->len)) {
			if (!nft_payload_set_vlan(src, skb,
						  priv->offset, priv->len,
						  &vlan_hlen))
				goto err;

			if (!vlan_hlen)
				return;
		}

		offset = skb_mac_header(skb) - skb->data - vlan_hlen;
		break;
	case NFT_PAYLOAD_NETWORK_HEADER:
		offset = skb_network_offset(skb);
		break;
	case NFT_PAYLOAD_TRANSPORT_HEADER:
		if (!(pkt->flags & NFT_PKTINFO_L4PROTO) || pkt->fragoff)
			goto err;
		offset = nft_thoff(pkt);
		break;
	case NFT_PAYLOAD_INNER_HEADER:
		offset = nft_payload_inner_offset(pkt);
		if (offset < 0)
			goto err;
		break;
	default:
		WARN_ON_ONCE(1);
		goto err;
	}

	csum_offset = offset + priv->csum_offset;
	offset += priv->offset;

	if ((priv->csum_type == NFT_PAYLOAD_CSUM_INET || priv->csum_flags) &&
	    ((priv->base != NFT_PAYLOAD_TRANSPORT_HEADER &&
	      priv->base != NFT_PAYLOAD_INNER_HEADER) ||
	     skb->ip_summed != CHECKSUM_PARTIAL)) {
		fsum = skb_checksum(skb, offset, priv->len, 0);
		tsum = csum_partial(src, priv->len, 0);

		if (priv->csum_type == NFT_PAYLOAD_CSUM_INET &&
		    nft_payload_csum_inet(skb, src, fsum, tsum, csum_offset))
			goto err;

		if (priv->csum_flags &&
		    nft_payload_l4csum_update(pkt, skb, fsum, tsum) < 0)
			goto err;
	}

	if (skb_ensure_writable(skb, max(offset + priv->len, 0)) ||
	    skb_store_bits(skb, offset, src, priv->len) < 0)
		goto err;

	if (priv->csum_type == NFT_PAYLOAD_CSUM_SCTP &&
	    pkt->tprot == IPPROTO_SCTP &&
	    skb->ip_summed != CHECKSUM_PARTIAL) {
		if (pkt->fragoff == 0 &&
		    nft_payload_csum_sctp(skb, nft_thoff(pkt)))
			goto err;
	}

	return;
err:
	regs->verdict.code = NFT_BREAK;
}

static int nft_payload_set_init(const struct nft_ctx *ctx,
				const struct nft_expr *expr,
				const struct nlattr * const tb[])
{
	struct nft_payload_set *priv = nft_expr_priv(expr);
	u32 csum_offset, csum_type = NFT_PAYLOAD_CSUM_NONE;
	int err;

	priv->base        = ntohl(nla_get_be32(tb[NFTA_PAYLOAD_BASE]));
	priv->offset      = ntohl(nla_get_be32(tb[NFTA_PAYLOAD_OFFSET]));
	priv->len         = ntohl(nla_get_be32(tb[NFTA_PAYLOAD_LEN]));

	if (tb[NFTA_PAYLOAD_CSUM_TYPE])
		csum_type = ntohl(nla_get_be32(tb[NFTA_PAYLOAD_CSUM_TYPE]));
	if (tb[NFTA_PAYLOAD_CSUM_OFFSET]) {
		err = nft_parse_u32_check(tb[NFTA_PAYLOAD_CSUM_OFFSET], U8_MAX,
					  &csum_offset);
		if (err < 0)
			return err;

		priv->csum_offset = csum_offset;
	}
	if (tb[NFTA_PAYLOAD_CSUM_FLAGS]) {
		u32 flags;

		flags = ntohl(nla_get_be32(tb[NFTA_PAYLOAD_CSUM_FLAGS]));
		if (flags & ~NFT_PAYLOAD_L4CSUM_PSEUDOHDR)
			return -EINVAL;

		priv->csum_flags = flags;
	}

	switch (csum_type) {
	case NFT_PAYLOAD_CSUM_NONE:
	case NFT_PAYLOAD_CSUM_INET:
		break;
	case NFT_PAYLOAD_CSUM_SCTP:
		if (priv->base != NFT_PAYLOAD_TRANSPORT_HEADER)
			return -EINVAL;

		if (priv->csum_offset != offsetof(struct sctphdr, checksum))
			return -EINVAL;
		break;
	default:
		return -EOPNOTSUPP;
	}
	priv->csum_type = csum_type;

	return nft_parse_register_load(tb[NFTA_PAYLOAD_SREG], &priv->sreg,
				       priv->len);
}

static int nft_payload_set_dump(struct sk_buff *skb,
				const struct nft_expr *expr, bool reset)
{
	const struct nft_payload_set *priv = nft_expr_priv(expr);

	if (nft_dump_register(skb, NFTA_PAYLOAD_SREG, priv->sreg) ||
	    nla_put_be32(skb, NFTA_PAYLOAD_BASE, htonl(priv->base)) ||
	    nla_put_be32(skb, NFTA_PAYLOAD_OFFSET, htonl(priv->offset)) ||
	    nla_put_be32(skb, NFTA_PAYLOAD_LEN, htonl(priv->len)) ||
	    nla_put_be32(skb, NFTA_PAYLOAD_CSUM_TYPE, htonl(priv->csum_type)) ||
	    nla_put_be32(skb, NFTA_PAYLOAD_CSUM_OFFSET,
			 htonl(priv->csum_offset)) ||
	    nla_put_be32(skb, NFTA_PAYLOAD_CSUM_FLAGS, htonl(priv->csum_flags)))
		goto nla_put_failure;
	return 0;

nla_put_failure:
	return -1;
}

static bool nft_payload_set_reduce(struct nft_regs_track *track,
				   const struct nft_expr *expr)
{
	int i;

	for (i = 0; i < NFT_REG32_NUM; i++) {
		if (!track->regs[i].selector)
			continue;

		if (track->regs[i].selector->ops != &nft_payload_ops &&
		    track->regs[i].selector->ops != &nft_payload_fast_ops)
			continue;

		__nft_reg_track_cancel(track, i);
	}

	return false;
}

static const struct nft_expr_ops nft_payload_set_ops = {
	.type		= &nft_payload_type,
	.size		= NFT_EXPR_SIZE(sizeof(struct nft_payload_set)),
	.eval		= nft_payload_set_eval,
	.init		= nft_payload_set_init,
	.dump		= nft_payload_set_dump,
	.reduce		= nft_payload_set_reduce,
};

static const struct nft_expr_ops *
nft_payload_select_ops(const struct nft_ctx *ctx,
		       const struct nlattr * const tb[])
{
	enum nft_payload_bases base;
	unsigned int offset, len;
	int err;

	if (tb[NFTA_PAYLOAD_BASE] == NULL ||
	    tb[NFTA_PAYLOAD_OFFSET] == NULL ||
	    tb[NFTA_PAYLOAD_LEN] == NULL)
		return ERR_PTR(-EINVAL);

	base = ntohl(nla_get_be32(tb[NFTA_PAYLOAD_BASE]));
	switch (base) {
	case NFT_PAYLOAD_LL_HEADER:
	case NFT_PAYLOAD_NETWORK_HEADER:
	case NFT_PAYLOAD_TRANSPORT_HEADER:
	case NFT_PAYLOAD_INNER_HEADER:
		break;
	default:
		return ERR_PTR(-EOPNOTSUPP);
	}

	if (tb[NFTA_PAYLOAD_SREG] != NULL) {
		if (tb[NFTA_PAYLOAD_DREG] != NULL)
			return ERR_PTR(-EINVAL);
		return &nft_payload_set_ops;
	}

	if (tb[NFTA_PAYLOAD_DREG] == NULL)
		return ERR_PTR(-EINVAL);

	err = nft_parse_u32_check(tb[NFTA_PAYLOAD_OFFSET], U8_MAX, &offset);
	if (err < 0)
		return ERR_PTR(err);

	err = nft_parse_u32_check(tb[NFTA_PAYLOAD_LEN], U8_MAX, &len);
	if (err < 0)
		return ERR_PTR(err);

	if (len <= 4 && is_power_of_2(len) && IS_ALIGNED(offset, len) &&
	    base != NFT_PAYLOAD_LL_HEADER && base != NFT_PAYLOAD_INNER_HEADER)
		return &nft_payload_fast_ops;
	else
		return &nft_payload_ops;
}

struct nft_expr_type nft_payload_type __read_mostly = {
	.name		= "payload",
	.select_ops	= nft_payload_select_ops,
	.inner_ops	= &nft_payload_inner_ops,
	.policy		= nft_payload_policy,
	.maxattr	= NFTA_PAYLOAD_MAX,
	.owner		= THIS_MODULE,
};<|MERGE_RESOLUTION|>--- conflicted
+++ resolved
@@ -145,21 +145,12 @@
 	return pkt->inneroff;
 }
 
-<<<<<<< HEAD
-static bool nft_payload_need_vlan_copy(const struct nft_payload *priv)
-{
-	unsigned int len = priv->offset + priv->len;
-
-	/* data past ether src/dst requested, copy needed */
-	if (len > offsetof(struct ethhdr, h_proto))
-=======
 static bool nft_payload_need_vlan_adjust(u32 offset, u32 len)
 {
 	unsigned int boundary = offset + len;
 
 	/* data past ether src/dst requested, copy needed */
 	if (boundary > offsetof(struct ethhdr, h_proto))
->>>>>>> 0c383648
 		return true;
 
 	return false;
@@ -183,11 +174,7 @@
 			goto err;
 
 		if (skb_vlan_tag_present(skb) &&
-<<<<<<< HEAD
-		    nft_payload_need_vlan_copy(priv)) {
-=======
 		    nft_payload_need_vlan_adjust(priv->offset, priv->len)) {
->>>>>>> 0c383648
 			if (!nft_payload_copy_vlan(dest, skb,
 						   priv->offset, priv->len))
 				goto err;
