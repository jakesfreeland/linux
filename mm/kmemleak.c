--- conflicted
+++ resolved
@@ -822,19 +822,11 @@
 {
 	struct kmemleak_object *object, *object_l, *object_r;
 	unsigned long start, end, flags;
-<<<<<<< HEAD
 
 	object_l = __alloc_object(GFP_KERNEL);
 	if (!object_l)
 		return;
 
-=======
-
-	object_l = __alloc_object(GFP_KERNEL);
-	if (!object_l)
-		return;
-
->>>>>>> 0c383648
 	object_r = __alloc_object(GFP_KERNEL);
 	if (!object_r)
 		goto out;
@@ -1482,7 +1474,6 @@
 
 	if (object->flags & OBJECT_PERCPU) {
 		unsigned int cpu;
-<<<<<<< HEAD
 
 		for_each_possible_cpu(cpu) {
 			void *start = per_cpu_ptr((void __percpu *)object->pointer, cpu);
@@ -1490,15 +1481,6 @@
 
 			scan_block(start, end, object);
 
-=======
-
-		for_each_possible_cpu(cpu) {
-			void *start = per_cpu_ptr((void __percpu *)object->pointer, cpu);
-			void *end = start + object->size;
-
-			scan_block(start, end, object);
-
->>>>>>> 0c383648
 			raw_spin_unlock_irqrestore(&object->lock, flags);
 			cond_resched();
 			raw_spin_lock_irqsave(&object->lock, flags);
