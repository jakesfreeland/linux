// SPDX-License-Identifier: GPL-2.0
/* Copyright(c) 2013 - 2021 Intel Corporation. */

#include <generated/utsrelease.h>
#include <linux/crash_dump.h>
#include <linux/if_bridge.h>
#include <linux/if_macvlan.h>
#include <linux/module.h>
#include <net/pkt_cls.h>
#include <net/xdp_sock_drv.h>

/* Local includes */
#include "i40e.h"
#include "i40e_devids.h"
#include "i40e_diag.h"
#include "i40e_lan_hmc.h"
#include "i40e_virtchnl_pf.h"
#include "i40e_xsk.h"

/* All i40e tracepoints are defined by the include below, which
 * must be included exactly once across the whole kernel with
 * CREATE_TRACE_POINTS defined
 */
#define CREATE_TRACE_POINTS
#include "i40e_trace.h"

const char i40e_driver_name[] = "i40e";
static const char i40e_driver_string[] =
			"Intel(R) Ethernet Connection XL710 Network Driver";

static const char i40e_copyright[] = "Copyright (c) 2013 - 2019 Intel Corporation.";

/* a bit of forward declarations */
static void i40e_vsi_reinit_locked(struct i40e_vsi *vsi);
static void i40e_handle_reset_warning(struct i40e_pf *pf, bool lock_acquired);
static int i40e_add_vsi(struct i40e_vsi *vsi);
static int i40e_add_veb(struct i40e_veb *veb, struct i40e_vsi *vsi);
static int i40e_setup_pf_switch(struct i40e_pf *pf, bool reinit, bool lock_acquired);
static int i40e_setup_misc_vector(struct i40e_pf *pf);
static void i40e_determine_queue_usage(struct i40e_pf *pf);
static int i40e_setup_pf_filter_control(struct i40e_pf *pf);
static void i40e_prep_for_reset(struct i40e_pf *pf);
static void i40e_reset_and_rebuild(struct i40e_pf *pf, bool reinit,
				   bool lock_acquired);
static int i40e_reset(struct i40e_pf *pf);
static void i40e_rebuild(struct i40e_pf *pf, bool reinit, bool lock_acquired);
static int i40e_setup_misc_vector_for_recovery_mode(struct i40e_pf *pf);
static int i40e_restore_interrupt_scheme(struct i40e_pf *pf);
static bool i40e_check_recovery_mode(struct i40e_pf *pf);
static int i40e_init_recovery_mode(struct i40e_pf *pf, struct i40e_hw *hw);
static void i40e_fdir_sb_setup(struct i40e_pf *pf);
static int i40e_veb_get_bw_info(struct i40e_veb *veb);
static int i40e_get_capabilities(struct i40e_pf *pf,
				 enum i40e_admin_queue_opc list_type);
static bool i40e_is_total_port_shutdown_enabled(struct i40e_pf *pf);

/* i40e_pci_tbl - PCI Device ID Table
 *
 * Last entry must be all 0s
 *
 * { Vendor ID, Device ID, SubVendor ID, SubDevice ID,
 *   Class, Class Mask, private data (not used) }
 */
static const struct pci_device_id i40e_pci_tbl[] = {
	{PCI_VDEVICE(INTEL, I40E_DEV_ID_SFP_XL710), 0},
	{PCI_VDEVICE(INTEL, I40E_DEV_ID_QEMU), 0},
	{PCI_VDEVICE(INTEL, I40E_DEV_ID_KX_B), 0},
	{PCI_VDEVICE(INTEL, I40E_DEV_ID_KX_C), 0},
	{PCI_VDEVICE(INTEL, I40E_DEV_ID_QSFP_A), 0},
	{PCI_VDEVICE(INTEL, I40E_DEV_ID_QSFP_B), 0},
	{PCI_VDEVICE(INTEL, I40E_DEV_ID_QSFP_C), 0},
	{PCI_VDEVICE(INTEL, I40E_DEV_ID_1G_BASE_T_BC), 0},
	{PCI_VDEVICE(INTEL, I40E_DEV_ID_10G_BASE_T), 0},
	{PCI_VDEVICE(INTEL, I40E_DEV_ID_10G_BASE_T4), 0},
	{PCI_VDEVICE(INTEL, I40E_DEV_ID_10G_BASE_T_BC), 0},
	{PCI_VDEVICE(INTEL, I40E_DEV_ID_10G_SFP), 0},
	{PCI_VDEVICE(INTEL, I40E_DEV_ID_10G_B), 0},
	{PCI_VDEVICE(INTEL, I40E_DEV_ID_KX_X722), 0},
	{PCI_VDEVICE(INTEL, I40E_DEV_ID_QSFP_X722), 0},
	{PCI_VDEVICE(INTEL, I40E_DEV_ID_SFP_X722), 0},
	{PCI_VDEVICE(INTEL, I40E_DEV_ID_1G_BASE_T_X722), 0},
	{PCI_VDEVICE(INTEL, I40E_DEV_ID_10G_BASE_T_X722), 0},
	{PCI_VDEVICE(INTEL, I40E_DEV_ID_SFP_I_X722), 0},
	{PCI_VDEVICE(INTEL, I40E_DEV_ID_SFP_X722_A), 0},
	{PCI_VDEVICE(INTEL, I40E_DEV_ID_20G_KR2), 0},
	{PCI_VDEVICE(INTEL, I40E_DEV_ID_20G_KR2_A), 0},
	{PCI_VDEVICE(INTEL, I40E_DEV_ID_X710_N3000), 0},
	{PCI_VDEVICE(INTEL, I40E_DEV_ID_XXV710_N3000), 0},
	{PCI_VDEVICE(INTEL, I40E_DEV_ID_25G_B), 0},
	{PCI_VDEVICE(INTEL, I40E_DEV_ID_25G_SFP28), 0},
	/* required last entry */
	{0, }
};
MODULE_DEVICE_TABLE(pci, i40e_pci_tbl);

#define I40E_MAX_VF_COUNT 128
static int debug = -1;
module_param(debug, uint, 0);
MODULE_PARM_DESC(debug, "Debug level (0=none,...,16=all), Debug mask (0x8XXXXXXX)");

MODULE_AUTHOR("Intel Corporation, <e1000-devel@lists.sourceforge.net>");
MODULE_DESCRIPTION("Intel(R) Ethernet Connection XL710 Network Driver");
MODULE_IMPORT_NS(LIBIE);
MODULE_LICENSE("GPL v2");

static struct workqueue_struct *i40e_wq;

static void netdev_hw_addr_refcnt(struct i40e_mac_filter *f,
				  struct net_device *netdev, int delta)
{
	struct netdev_hw_addr_list *ha_list;
	struct netdev_hw_addr *ha;

	if (!f || !netdev)
		return;

	if (is_unicast_ether_addr(f->macaddr) || is_link_local_ether_addr(f->macaddr))
		ha_list = &netdev->uc;
	else
		ha_list = &netdev->mc;

	netdev_hw_addr_list_for_each(ha, ha_list) {
		if (ether_addr_equal(ha->addr, f->macaddr)) {
			ha->refcount += delta;
			if (ha->refcount <= 0)
				ha->refcount = 1;
			break;
		}
	}
}

/**
 * i40e_hw_to_dev - get device pointer from the hardware structure
 * @hw: pointer to the device HW structure
 **/
struct device *i40e_hw_to_dev(struct i40e_hw *hw)
{
	struct i40e_pf *pf = i40e_hw_to_pf(hw);

	return &pf->pdev->dev;
}

/**
 * i40e_allocate_dma_mem - OS specific memory alloc for shared code
 * @hw:   pointer to the HW structure
 * @mem:  ptr to mem struct to fill out
 * @size: size of memory requested
 * @alignment: what to align the allocation to
 **/
int i40e_allocate_dma_mem(struct i40e_hw *hw, struct i40e_dma_mem *mem,
			  u64 size, u32 alignment)
{
	struct i40e_pf *pf = i40e_hw_to_pf(hw);

	mem->size = ALIGN(size, alignment);
	mem->va = dma_alloc_coherent(&pf->pdev->dev, mem->size, &mem->pa,
				     GFP_KERNEL);
	if (!mem->va)
		return -ENOMEM;

	return 0;
}

/**
 * i40e_free_dma_mem - OS specific memory free for shared code
 * @hw:   pointer to the HW structure
 * @mem:  ptr to mem struct to free
 **/
int i40e_free_dma_mem(struct i40e_hw *hw, struct i40e_dma_mem *mem)
{
	struct i40e_pf *pf = i40e_hw_to_pf(hw);

	dma_free_coherent(&pf->pdev->dev, mem->size, mem->va, mem->pa);
	mem->va = NULL;
	mem->pa = 0;
	mem->size = 0;

	return 0;
}

/**
 * i40e_allocate_virt_mem - OS specific memory alloc for shared code
 * @hw:   pointer to the HW structure
 * @mem:  ptr to mem struct to fill out
 * @size: size of memory requested
 **/
int i40e_allocate_virt_mem(struct i40e_hw *hw, struct i40e_virt_mem *mem,
			   u32 size)
{
	mem->size = size;
	mem->va = kzalloc(size, GFP_KERNEL);

	if (!mem->va)
		return -ENOMEM;

	return 0;
}

/**
 * i40e_free_virt_mem - OS specific memory free for shared code
 * @hw:   pointer to the HW structure
 * @mem:  ptr to mem struct to free
 **/
int i40e_free_virt_mem(struct i40e_hw *hw, struct i40e_virt_mem *mem)
{
	/* it's ok to kfree a NULL pointer */
	kfree(mem->va);
	mem->va = NULL;
	mem->size = 0;

	return 0;
}

/**
 * i40e_get_lump - find a lump of free generic resource
 * @pf: board private structure
 * @pile: the pile of resource to search
 * @needed: the number of items needed
 * @id: an owner id to stick on the items assigned
 *
 * Returns the base item index of the lump, or negative for error
 **/
static int i40e_get_lump(struct i40e_pf *pf, struct i40e_lump_tracking *pile,
			 u16 needed, u16 id)
{
	int ret = -ENOMEM;
	int i, j;

	if (!pile || needed == 0 || id >= I40E_PILE_VALID_BIT) {
		dev_info(&pf->pdev->dev,
			 "param err: pile=%s needed=%d id=0x%04x\n",
			 pile ? "<valid>" : "<null>", needed, id);
		return -EINVAL;
	}

	/* Allocate last queue in the pile for FDIR VSI queue
	 * so it doesn't fragment the qp_pile
	 */
	if (pile == pf->qp_pile && pf->vsi[id]->type == I40E_VSI_FDIR) {
		if (pile->list[pile->num_entries - 1] & I40E_PILE_VALID_BIT) {
			dev_err(&pf->pdev->dev,
				"Cannot allocate queue %d for I40E_VSI_FDIR\n",
				pile->num_entries - 1);
			return -ENOMEM;
		}
		pile->list[pile->num_entries - 1] = id | I40E_PILE_VALID_BIT;
		return pile->num_entries - 1;
	}

	i = 0;
	while (i < pile->num_entries) {
		/* skip already allocated entries */
		if (pile->list[i] & I40E_PILE_VALID_BIT) {
			i++;
			continue;
		}

		/* do we have enough in this lump? */
		for (j = 0; (j < needed) && ((i+j) < pile->num_entries); j++) {
			if (pile->list[i+j] & I40E_PILE_VALID_BIT)
				break;
		}

		if (j == needed) {
			/* there was enough, so assign it to the requestor */
			for (j = 0; j < needed; j++)
				pile->list[i+j] = id | I40E_PILE_VALID_BIT;
			ret = i;
			break;
		}

		/* not enough, so skip over it and continue looking */
		i += j;
	}

	return ret;
}

/**
 * i40e_put_lump - return a lump of generic resource
 * @pile: the pile of resource to search
 * @index: the base item index
 * @id: the owner id of the items assigned
 *
 * Returns the count of items in the lump
 **/
static int i40e_put_lump(struct i40e_lump_tracking *pile, u16 index, u16 id)
{
	int valid_id = (id | I40E_PILE_VALID_BIT);
	int count = 0;
	u16 i;

	if (!pile || index >= pile->num_entries)
		return -EINVAL;

	for (i = index;
	     i < pile->num_entries && pile->list[i] == valid_id;
	     i++) {
		pile->list[i] = 0;
		count++;
	}


	return count;
}

/**
 * i40e_find_vsi_from_id - searches for the vsi with the given id
 * @pf: the pf structure to search for the vsi
 * @id: id of the vsi it is searching for
 **/
struct i40e_vsi *i40e_find_vsi_from_id(struct i40e_pf *pf, u16 id)
{
	struct i40e_vsi *vsi;
	int i;

	i40e_pf_for_each_vsi(pf, i, vsi)
		if (vsi->id == id)
			return vsi;

	return NULL;
}

/**
 * i40e_service_event_schedule - Schedule the service task to wake up
 * @pf: board private structure
 *
 * If not already scheduled, this puts the task into the work queue
 **/
void i40e_service_event_schedule(struct i40e_pf *pf)
{
	if ((!test_bit(__I40E_DOWN, pf->state) &&
	     !test_bit(__I40E_RESET_RECOVERY_PENDING, pf->state)) ||
	      test_bit(__I40E_RECOVERY_MODE, pf->state))
		queue_work(i40e_wq, &pf->service_task);
}

/**
 * i40e_tx_timeout - Respond to a Tx Hang
 * @netdev: network interface device structure
 * @txqueue: queue number timing out
 *
 * If any port has noticed a Tx timeout, it is likely that the whole
 * device is munged, not just the one netdev port, so go for the full
 * reset.
 **/
static void i40e_tx_timeout(struct net_device *netdev, unsigned int txqueue)
{
	struct i40e_netdev_priv *np = netdev_priv(netdev);
	struct i40e_vsi *vsi = np->vsi;
	struct i40e_pf *pf = vsi->back;
	struct i40e_ring *tx_ring = NULL;
	unsigned int i;
	u32 head, val;

	pf->tx_timeout_count++;

	/* with txqueue index, find the tx_ring struct */
	for (i = 0; i < vsi->num_queue_pairs; i++) {
		if (vsi->tx_rings[i] && vsi->tx_rings[i]->desc) {
			if (txqueue ==
			    vsi->tx_rings[i]->queue_index) {
				tx_ring = vsi->tx_rings[i];
				break;
			}
		}
	}

	if (time_after(jiffies, (pf->tx_timeout_last_recovery + HZ*20)))
		pf->tx_timeout_recovery_level = 1;  /* reset after some time */
	else if (time_before(jiffies,
		      (pf->tx_timeout_last_recovery + netdev->watchdog_timeo)))
		return;   /* don't do any new action before the next timeout */

	/* don't kick off another recovery if one is already pending */
	if (test_and_set_bit(__I40E_TIMEOUT_RECOVERY_PENDING, pf->state))
		return;

	if (tx_ring) {
		head = i40e_get_head(tx_ring);
		/* Read interrupt register */
		if (test_bit(I40E_FLAG_MSIX_ENA, pf->flags))
			val = rd32(&pf->hw,
			     I40E_PFINT_DYN_CTLN(tx_ring->q_vector->v_idx +
						tx_ring->vsi->base_vector - 1));
		else
			val = rd32(&pf->hw, I40E_PFINT_DYN_CTL0);

		netdev_info(netdev, "tx_timeout: VSI_seid: %d, Q %d, NTC: 0x%x, HWB: 0x%x, NTU: 0x%x, TAIL: 0x%x, INT: 0x%x\n",
			    vsi->seid, txqueue, tx_ring->next_to_clean,
			    head, tx_ring->next_to_use,
			    readl(tx_ring->tail), val);
	}

	pf->tx_timeout_last_recovery = jiffies;
	netdev_info(netdev, "tx_timeout recovery level %d, txqueue %d\n",
		    pf->tx_timeout_recovery_level, txqueue);

	switch (pf->tx_timeout_recovery_level) {
	case 1:
		set_bit(__I40E_PF_RESET_REQUESTED, pf->state);
		break;
	case 2:
		set_bit(__I40E_CORE_RESET_REQUESTED, pf->state);
		break;
	case 3:
		set_bit(__I40E_GLOBAL_RESET_REQUESTED, pf->state);
		break;
	default:
		netdev_err(netdev, "tx_timeout recovery unsuccessful, device is in non-recoverable state.\n");
		set_bit(__I40E_DOWN_REQUESTED, pf->state);
		set_bit(__I40E_VSI_DOWN_REQUESTED, vsi->state);
		break;
	}

	i40e_service_event_schedule(pf);
	pf->tx_timeout_recovery_level++;
}

/**
 * i40e_get_vsi_stats_struct - Get System Network Statistics
 * @vsi: the VSI we care about
 *
 * Returns the address of the device statistics structure.
 * The statistics are actually updated from the service task.
 **/
struct rtnl_link_stats64 *i40e_get_vsi_stats_struct(struct i40e_vsi *vsi)
{
	return &vsi->net_stats;
}

/**
 * i40e_get_netdev_stats_struct_tx - populate stats from a Tx ring
 * @ring: Tx ring to get statistics from
 * @stats: statistics entry to be updated
 **/
static void i40e_get_netdev_stats_struct_tx(struct i40e_ring *ring,
					    struct rtnl_link_stats64 *stats)
{
	u64 bytes, packets;
	unsigned int start;

	do {
		start = u64_stats_fetch_begin(&ring->syncp);
		packets = ring->stats.packets;
		bytes   = ring->stats.bytes;
	} while (u64_stats_fetch_retry(&ring->syncp, start));

	stats->tx_packets += packets;
	stats->tx_bytes   += bytes;
}

/**
 * i40e_get_netdev_stats_struct - Get statistics for netdev interface
 * @netdev: network interface device structure
 * @stats: data structure to store statistics
 *
 * Returns the address of the device statistics structure.
 * The statistics are actually updated from the service task.
 **/
static void i40e_get_netdev_stats_struct(struct net_device *netdev,
				  struct rtnl_link_stats64 *stats)
{
	struct i40e_netdev_priv *np = netdev_priv(netdev);
	struct i40e_vsi *vsi = np->vsi;
	struct rtnl_link_stats64 *vsi_stats = i40e_get_vsi_stats_struct(vsi);
	struct i40e_ring *ring;
	int i;

	if (test_bit(__I40E_VSI_DOWN, vsi->state))
		return;

	if (!vsi->tx_rings)
		return;

	rcu_read_lock();
	for (i = 0; i < vsi->num_queue_pairs; i++) {
		u64 bytes, packets;
		unsigned int start;

		ring = READ_ONCE(vsi->tx_rings[i]);
		if (!ring)
			continue;
		i40e_get_netdev_stats_struct_tx(ring, stats);

		if (i40e_enabled_xdp_vsi(vsi)) {
			ring = READ_ONCE(vsi->xdp_rings[i]);
			if (!ring)
				continue;
			i40e_get_netdev_stats_struct_tx(ring, stats);
		}

		ring = READ_ONCE(vsi->rx_rings[i]);
		if (!ring)
			continue;
		do {
			start   = u64_stats_fetch_begin(&ring->syncp);
			packets = ring->stats.packets;
			bytes   = ring->stats.bytes;
		} while (u64_stats_fetch_retry(&ring->syncp, start));

		stats->rx_packets += packets;
		stats->rx_bytes   += bytes;

	}
	rcu_read_unlock();

	/* following stats updated by i40e_watchdog_subtask() */
	stats->multicast	= vsi_stats->multicast;
	stats->tx_errors	= vsi_stats->tx_errors;
	stats->tx_dropped	= vsi_stats->tx_dropped;
	stats->rx_errors	= vsi_stats->rx_errors;
	stats->rx_dropped	= vsi_stats->rx_dropped;
	stats->rx_missed_errors	= vsi_stats->rx_missed_errors;
	stats->rx_crc_errors	= vsi_stats->rx_crc_errors;
	stats->rx_length_errors	= vsi_stats->rx_length_errors;
}

/**
 * i40e_vsi_reset_stats - Resets all stats of the given vsi
 * @vsi: the VSI to have its stats reset
 **/
void i40e_vsi_reset_stats(struct i40e_vsi *vsi)
{
	struct rtnl_link_stats64 *ns;
	int i;

	if (!vsi)
		return;

	ns = i40e_get_vsi_stats_struct(vsi);
	memset(ns, 0, sizeof(*ns));
	memset(&vsi->net_stats_offsets, 0, sizeof(vsi->net_stats_offsets));
	memset(&vsi->eth_stats, 0, sizeof(vsi->eth_stats));
	memset(&vsi->eth_stats_offsets, 0, sizeof(vsi->eth_stats_offsets));
	if (vsi->rx_rings && vsi->rx_rings[0]) {
		for (i = 0; i < vsi->num_queue_pairs; i++) {
			memset(&vsi->rx_rings[i]->stats, 0,
			       sizeof(vsi->rx_rings[i]->stats));
			memset(&vsi->rx_rings[i]->rx_stats, 0,
			       sizeof(vsi->rx_rings[i]->rx_stats));
			memset(&vsi->tx_rings[i]->stats, 0,
			       sizeof(vsi->tx_rings[i]->stats));
			memset(&vsi->tx_rings[i]->tx_stats, 0,
			       sizeof(vsi->tx_rings[i]->tx_stats));
		}
	}
	vsi->stat_offsets_loaded = false;
}

/**
 * i40e_pf_reset_stats - Reset all of the stats for the given PF
 * @pf: the PF to be reset
 **/
void i40e_pf_reset_stats(struct i40e_pf *pf)
{
	struct i40e_veb *veb;
	int i;

	memset(&pf->stats, 0, sizeof(pf->stats));
	memset(&pf->stats_offsets, 0, sizeof(pf->stats_offsets));
	pf->stat_offsets_loaded = false;

	i40e_pf_for_each_veb(pf, i, veb) {
		memset(&veb->stats, 0, sizeof(veb->stats));
		memset(&veb->stats_offsets, 0, sizeof(veb->stats_offsets));
		memset(&veb->tc_stats, 0, sizeof(veb->tc_stats));
		memset(&veb->tc_stats_offsets, 0, sizeof(veb->tc_stats_offsets));
		veb->stat_offsets_loaded = false;
	}
	pf->hw_csum_rx_error = 0;
}

/**
 * i40e_compute_pci_to_hw_id - compute index form PCI function.
 * @vsi: ptr to the VSI to read from.
 * @hw: ptr to the hardware info.
 **/
static u32 i40e_compute_pci_to_hw_id(struct i40e_vsi *vsi, struct i40e_hw *hw)
{
	int pf_count = i40e_get_pf_count(hw);

	if (vsi->type == I40E_VSI_SRIOV)
		return (hw->port * BIT(7)) / pf_count + vsi->vf_id;

	return hw->port + BIT(7);
}

/**
 * i40e_stat_update64 - read and update a 64 bit stat from the chip.
 * @hw: ptr to the hardware info.
 * @hireg: the high 32 bit reg to read.
 * @loreg: the low 32 bit reg to read.
 * @offset_loaded: has the initial offset been loaded yet.
 * @offset: ptr to current offset value.
 * @stat: ptr to the stat.
 *
 * Since the device stats are not reset at PFReset, they will not
 * be zeroed when the driver starts.  We'll save the first values read
 * and use them as offsets to be subtracted from the raw values in order
 * to report stats that count from zero.
 **/
static void i40e_stat_update64(struct i40e_hw *hw, u32 hireg, u32 loreg,
			       bool offset_loaded, u64 *offset, u64 *stat)
{
	u64 new_data;

	new_data = rd64(hw, loreg);

	if (!offset_loaded || new_data < *offset)
		*offset = new_data;
	*stat = new_data - *offset;
}

/**
 * i40e_stat_update48 - read and update a 48 bit stat from the chip
 * @hw: ptr to the hardware info
 * @hireg: the high 32 bit reg to read
 * @loreg: the low 32 bit reg to read
 * @offset_loaded: has the initial offset been loaded yet
 * @offset: ptr to current offset value
 * @stat: ptr to the stat
 *
 * Since the device stats are not reset at PFReset, they likely will not
 * be zeroed when the driver starts.  We'll save the first values read
 * and use them as offsets to be subtracted from the raw values in order
 * to report stats that count from zero.  In the process, we also manage
 * the potential roll-over.
 **/
static void i40e_stat_update48(struct i40e_hw *hw, u32 hireg, u32 loreg,
			       bool offset_loaded, u64 *offset, u64 *stat)
{
	u64 new_data;

	if (hw->device_id == I40E_DEV_ID_QEMU) {
		new_data = rd32(hw, loreg);
		new_data |= ((u64)(rd32(hw, hireg) & 0xFFFF)) << 32;
	} else {
		new_data = rd64(hw, loreg);
	}
	if (!offset_loaded)
		*offset = new_data;
	if (likely(new_data >= *offset))
		*stat = new_data - *offset;
	else
		*stat = (new_data + BIT_ULL(48)) - *offset;
	*stat &= 0xFFFFFFFFFFFFULL;
}

/**
 * i40e_stat_update32 - read and update a 32 bit stat from the chip
 * @hw: ptr to the hardware info
 * @reg: the hw reg to read
 * @offset_loaded: has the initial offset been loaded yet
 * @offset: ptr to current offset value
 * @stat: ptr to the stat
 **/
static void i40e_stat_update32(struct i40e_hw *hw, u32 reg,
			       bool offset_loaded, u64 *offset, u64 *stat)
{
	u32 new_data;

	new_data = rd32(hw, reg);
	if (!offset_loaded)
		*offset = new_data;
	if (likely(new_data >= *offset))
		*stat = (u32)(new_data - *offset);
	else
		*stat = (u32)((new_data + BIT_ULL(32)) - *offset);
}

/**
 * i40e_stat_update_and_clear32 - read and clear hw reg, update a 32 bit stat
 * @hw: ptr to the hardware info
 * @reg: the hw reg to read and clear
 * @stat: ptr to the stat
 **/
static void i40e_stat_update_and_clear32(struct i40e_hw *hw, u32 reg, u64 *stat)
{
	u32 new_data = rd32(hw, reg);

	wr32(hw, reg, 1); /* must write a nonzero value to clear register */
	*stat += new_data;
}

/**
 * i40e_stats_update_rx_discards - update rx_discards.
 * @vsi: ptr to the VSI to be updated.
 * @hw: ptr to the hardware info.
 * @stat_idx: VSI's stat_counter_idx.
 * @offset_loaded: ptr to the VSI's stat_offsets_loaded.
 * @stat_offset: ptr to stat_offset to store first read of specific register.
 * @stat: ptr to VSI's stat to be updated.
 **/
static void
i40e_stats_update_rx_discards(struct i40e_vsi *vsi, struct i40e_hw *hw,
			      int stat_idx, bool offset_loaded,
			      struct i40e_eth_stats *stat_offset,
			      struct i40e_eth_stats *stat)
{
	i40e_stat_update32(hw, I40E_GLV_RDPC(stat_idx), offset_loaded,
			   &stat_offset->rx_discards, &stat->rx_discards);
	i40e_stat_update64(hw,
			   I40E_GL_RXERR1H(i40e_compute_pci_to_hw_id(vsi, hw)),
			   I40E_GL_RXERR1L(i40e_compute_pci_to_hw_id(vsi, hw)),
			   offset_loaded, &stat_offset->rx_discards_other,
			   &stat->rx_discards_other);
}

/**
 * i40e_update_eth_stats - Update VSI-specific ethernet statistics counters.
 * @vsi: the VSI to be updated
 **/
void i40e_update_eth_stats(struct i40e_vsi *vsi)
{
	int stat_idx = le16_to_cpu(vsi->info.stat_counter_idx);
	struct i40e_pf *pf = vsi->back;
	struct i40e_hw *hw = &pf->hw;
	struct i40e_eth_stats *oes;
	struct i40e_eth_stats *es;     /* device's eth stats */

	es = &vsi->eth_stats;
	oes = &vsi->eth_stats_offsets;

	/* Gather up the stats that the hw collects */
	i40e_stat_update32(hw, I40E_GLV_TEPC(stat_idx),
			   vsi->stat_offsets_loaded,
			   &oes->tx_errors, &es->tx_errors);
	i40e_stat_update32(hw, I40E_GLV_RUPP(stat_idx),
			   vsi->stat_offsets_loaded,
			   &oes->rx_unknown_protocol, &es->rx_unknown_protocol);

	i40e_stat_update48(hw, I40E_GLV_GORCH(stat_idx),
			   I40E_GLV_GORCL(stat_idx),
			   vsi->stat_offsets_loaded,
			   &oes->rx_bytes, &es->rx_bytes);
	i40e_stat_update48(hw, I40E_GLV_UPRCH(stat_idx),
			   I40E_GLV_UPRCL(stat_idx),
			   vsi->stat_offsets_loaded,
			   &oes->rx_unicast, &es->rx_unicast);
	i40e_stat_update48(hw, I40E_GLV_MPRCH(stat_idx),
			   I40E_GLV_MPRCL(stat_idx),
			   vsi->stat_offsets_loaded,
			   &oes->rx_multicast, &es->rx_multicast);
	i40e_stat_update48(hw, I40E_GLV_BPRCH(stat_idx),
			   I40E_GLV_BPRCL(stat_idx),
			   vsi->stat_offsets_loaded,
			   &oes->rx_broadcast, &es->rx_broadcast);

	i40e_stat_update48(hw, I40E_GLV_GOTCH(stat_idx),
			   I40E_GLV_GOTCL(stat_idx),
			   vsi->stat_offsets_loaded,
			   &oes->tx_bytes, &es->tx_bytes);
	i40e_stat_update48(hw, I40E_GLV_UPTCH(stat_idx),
			   I40E_GLV_UPTCL(stat_idx),
			   vsi->stat_offsets_loaded,
			   &oes->tx_unicast, &es->tx_unicast);
	i40e_stat_update48(hw, I40E_GLV_MPTCH(stat_idx),
			   I40E_GLV_MPTCL(stat_idx),
			   vsi->stat_offsets_loaded,
			   &oes->tx_multicast, &es->tx_multicast);
	i40e_stat_update48(hw, I40E_GLV_BPTCH(stat_idx),
			   I40E_GLV_BPTCL(stat_idx),
			   vsi->stat_offsets_loaded,
			   &oes->tx_broadcast, &es->tx_broadcast);

	i40e_stats_update_rx_discards(vsi, hw, stat_idx,
				      vsi->stat_offsets_loaded, oes, es);

	vsi->stat_offsets_loaded = true;
}

/**
 * i40e_update_veb_stats - Update Switch component statistics
 * @veb: the VEB being updated
 **/
void i40e_update_veb_stats(struct i40e_veb *veb)
{
	struct i40e_pf *pf = veb->pf;
	struct i40e_hw *hw = &pf->hw;
	struct i40e_eth_stats *oes;
	struct i40e_eth_stats *es;     /* device's eth stats */
	struct i40e_veb_tc_stats *veb_oes;
	struct i40e_veb_tc_stats *veb_es;
	int i, idx = 0;

	idx = veb->stats_idx;
	es = &veb->stats;
	oes = &veb->stats_offsets;
	veb_es = &veb->tc_stats;
	veb_oes = &veb->tc_stats_offsets;

	/* Gather up the stats that the hw collects */
	i40e_stat_update32(hw, I40E_GLSW_TDPC(idx),
			   veb->stat_offsets_loaded,
			   &oes->tx_discards, &es->tx_discards);
	if (hw->revision_id > 0)
		i40e_stat_update32(hw, I40E_GLSW_RUPP(idx),
				   veb->stat_offsets_loaded,
				   &oes->rx_unknown_protocol,
				   &es->rx_unknown_protocol);
	i40e_stat_update48(hw, I40E_GLSW_GORCH(idx), I40E_GLSW_GORCL(idx),
			   veb->stat_offsets_loaded,
			   &oes->rx_bytes, &es->rx_bytes);
	i40e_stat_update48(hw, I40E_GLSW_UPRCH(idx), I40E_GLSW_UPRCL(idx),
			   veb->stat_offsets_loaded,
			   &oes->rx_unicast, &es->rx_unicast);
	i40e_stat_update48(hw, I40E_GLSW_MPRCH(idx), I40E_GLSW_MPRCL(idx),
			   veb->stat_offsets_loaded,
			   &oes->rx_multicast, &es->rx_multicast);
	i40e_stat_update48(hw, I40E_GLSW_BPRCH(idx), I40E_GLSW_BPRCL(idx),
			   veb->stat_offsets_loaded,
			   &oes->rx_broadcast, &es->rx_broadcast);

	i40e_stat_update48(hw, I40E_GLSW_GOTCH(idx), I40E_GLSW_GOTCL(idx),
			   veb->stat_offsets_loaded,
			   &oes->tx_bytes, &es->tx_bytes);
	i40e_stat_update48(hw, I40E_GLSW_UPTCH(idx), I40E_GLSW_UPTCL(idx),
			   veb->stat_offsets_loaded,
			   &oes->tx_unicast, &es->tx_unicast);
	i40e_stat_update48(hw, I40E_GLSW_MPTCH(idx), I40E_GLSW_MPTCL(idx),
			   veb->stat_offsets_loaded,
			   &oes->tx_multicast, &es->tx_multicast);
	i40e_stat_update48(hw, I40E_GLSW_BPTCH(idx), I40E_GLSW_BPTCL(idx),
			   veb->stat_offsets_loaded,
			   &oes->tx_broadcast, &es->tx_broadcast);
	for (i = 0; i < I40E_MAX_TRAFFIC_CLASS; i++) {
		i40e_stat_update48(hw, I40E_GLVEBTC_RPCH(i, idx),
				   I40E_GLVEBTC_RPCL(i, idx),
				   veb->stat_offsets_loaded,
				   &veb_oes->tc_rx_packets[i],
				   &veb_es->tc_rx_packets[i]);
		i40e_stat_update48(hw, I40E_GLVEBTC_RBCH(i, idx),
				   I40E_GLVEBTC_RBCL(i, idx),
				   veb->stat_offsets_loaded,
				   &veb_oes->tc_rx_bytes[i],
				   &veb_es->tc_rx_bytes[i]);
		i40e_stat_update48(hw, I40E_GLVEBTC_TPCH(i, idx),
				   I40E_GLVEBTC_TPCL(i, idx),
				   veb->stat_offsets_loaded,
				   &veb_oes->tc_tx_packets[i],
				   &veb_es->tc_tx_packets[i]);
		i40e_stat_update48(hw, I40E_GLVEBTC_TBCH(i, idx),
				   I40E_GLVEBTC_TBCL(i, idx),
				   veb->stat_offsets_loaded,
				   &veb_oes->tc_tx_bytes[i],
				   &veb_es->tc_tx_bytes[i]);
	}
	veb->stat_offsets_loaded = true;
}

/**
 * i40e_update_vsi_stats - Update the vsi statistics counters.
 * @vsi: the VSI to be updated
 *
 * There are a few instances where we store the same stat in a
 * couple of different structs.  This is partly because we have
 * the netdev stats that need to be filled out, which is slightly
 * different from the "eth_stats" defined by the chip and used in
 * VF communications.  We sort it out here.
 **/
static void i40e_update_vsi_stats(struct i40e_vsi *vsi)
{
	u64 rx_page, rx_buf, rx_reuse, rx_alloc, rx_waive, rx_busy;
	struct i40e_pf *pf = vsi->back;
	struct rtnl_link_stats64 *ons;
	struct rtnl_link_stats64 *ns;   /* netdev stats */
	struct i40e_eth_stats *oes;
	struct i40e_eth_stats *es;     /* device's eth stats */
	u64 tx_restart, tx_busy;
	struct i40e_ring *p;
	u64 bytes, packets;
	unsigned int start;
	u64 tx_linearize;
	u64 tx_force_wb;
	u64 tx_stopped;
	u64 rx_p, rx_b;
	u64 tx_p, tx_b;
	u16 q;

	if (test_bit(__I40E_VSI_DOWN, vsi->state) ||
	    test_bit(__I40E_CONFIG_BUSY, pf->state))
		return;

	ns = i40e_get_vsi_stats_struct(vsi);
	ons = &vsi->net_stats_offsets;
	es = &vsi->eth_stats;
	oes = &vsi->eth_stats_offsets;

	/* Gather up the netdev and vsi stats that the driver collects
	 * on the fly during packet processing
	 */
	rx_b = rx_p = 0;
	tx_b = tx_p = 0;
	tx_restart = tx_busy = tx_linearize = tx_force_wb = 0;
	tx_stopped = 0;
	rx_page = 0;
	rx_buf = 0;
	rx_reuse = 0;
	rx_alloc = 0;
	rx_waive = 0;
	rx_busy = 0;
	rcu_read_lock();
	for (q = 0; q < vsi->num_queue_pairs; q++) {
		/* locate Tx ring */
		p = READ_ONCE(vsi->tx_rings[q]);
		if (!p)
			continue;

		do {
			start = u64_stats_fetch_begin(&p->syncp);
			packets = p->stats.packets;
			bytes = p->stats.bytes;
		} while (u64_stats_fetch_retry(&p->syncp, start));
		tx_b += bytes;
		tx_p += packets;
		tx_restart += p->tx_stats.restart_queue;
		tx_busy += p->tx_stats.tx_busy;
		tx_linearize += p->tx_stats.tx_linearize;
		tx_force_wb += p->tx_stats.tx_force_wb;
		tx_stopped += p->tx_stats.tx_stopped;

		/* locate Rx ring */
		p = READ_ONCE(vsi->rx_rings[q]);
		if (!p)
			continue;

		do {
			start = u64_stats_fetch_begin(&p->syncp);
			packets = p->stats.packets;
			bytes = p->stats.bytes;
		} while (u64_stats_fetch_retry(&p->syncp, start));
		rx_b += bytes;
		rx_p += packets;
		rx_buf += p->rx_stats.alloc_buff_failed;
		rx_page += p->rx_stats.alloc_page_failed;
		rx_reuse += p->rx_stats.page_reuse_count;
		rx_alloc += p->rx_stats.page_alloc_count;
		rx_waive += p->rx_stats.page_waive_count;
		rx_busy += p->rx_stats.page_busy_count;

		if (i40e_enabled_xdp_vsi(vsi)) {
			/* locate XDP ring */
			p = READ_ONCE(vsi->xdp_rings[q]);
			if (!p)
				continue;

			do {
				start = u64_stats_fetch_begin(&p->syncp);
				packets = p->stats.packets;
				bytes = p->stats.bytes;
			} while (u64_stats_fetch_retry(&p->syncp, start));
			tx_b += bytes;
			tx_p += packets;
			tx_restart += p->tx_stats.restart_queue;
			tx_busy += p->tx_stats.tx_busy;
			tx_linearize += p->tx_stats.tx_linearize;
			tx_force_wb += p->tx_stats.tx_force_wb;
		}
	}
	rcu_read_unlock();
	vsi->tx_restart = tx_restart;
	vsi->tx_busy = tx_busy;
	vsi->tx_linearize = tx_linearize;
	vsi->tx_force_wb = tx_force_wb;
	vsi->tx_stopped = tx_stopped;
	vsi->rx_page_failed = rx_page;
	vsi->rx_buf_failed = rx_buf;
	vsi->rx_page_reuse = rx_reuse;
	vsi->rx_page_alloc = rx_alloc;
	vsi->rx_page_waive = rx_waive;
	vsi->rx_page_busy = rx_busy;

	ns->rx_packets = rx_p;
	ns->rx_bytes = rx_b;
	ns->tx_packets = tx_p;
	ns->tx_bytes = tx_b;

	/* update netdev stats from eth stats */
	i40e_update_eth_stats(vsi);
	ons->tx_errors = oes->tx_errors;
	ns->tx_errors = es->tx_errors;
	ons->multicast = oes->rx_multicast;
	ns->multicast = es->rx_multicast;
	ons->rx_dropped = oes->rx_discards_other;
	ns->rx_dropped = es->rx_discards_other;
	ons->rx_missed_errors = oes->rx_discards;
	ns->rx_missed_errors = es->rx_discards;
	ons->tx_dropped = oes->tx_discards;
	ns->tx_dropped = es->tx_discards;

	/* pull in a couple PF stats if this is the main vsi */
	if (vsi->type == I40E_VSI_MAIN) {
		ns->rx_crc_errors = pf->stats.crc_errors;
		ns->rx_errors = pf->stats.crc_errors + pf->stats.illegal_bytes;
		ns->rx_length_errors = pf->stats.rx_length_errors;
	}
}

/**
 * i40e_update_pf_stats - Update the PF statistics counters.
 * @pf: the PF to be updated
 **/
static void i40e_update_pf_stats(struct i40e_pf *pf)
{
	struct i40e_hw_port_stats *osd = &pf->stats_offsets;
	struct i40e_hw_port_stats *nsd = &pf->stats;
	struct i40e_hw *hw = &pf->hw;
	u32 val;
	int i;

	i40e_stat_update48(hw, I40E_GLPRT_GORCH(hw->port),
			   I40E_GLPRT_GORCL(hw->port),
			   pf->stat_offsets_loaded,
			   &osd->eth.rx_bytes, &nsd->eth.rx_bytes);
	i40e_stat_update48(hw, I40E_GLPRT_GOTCH(hw->port),
			   I40E_GLPRT_GOTCL(hw->port),
			   pf->stat_offsets_loaded,
			   &osd->eth.tx_bytes, &nsd->eth.tx_bytes);
	i40e_stat_update32(hw, I40E_GLPRT_RDPC(hw->port),
			   pf->stat_offsets_loaded,
			   &osd->eth.rx_discards,
			   &nsd->eth.rx_discards);
	i40e_stat_update48(hw, I40E_GLPRT_UPRCH(hw->port),
			   I40E_GLPRT_UPRCL(hw->port),
			   pf->stat_offsets_loaded,
			   &osd->eth.rx_unicast,
			   &nsd->eth.rx_unicast);
	i40e_stat_update48(hw, I40E_GLPRT_MPRCH(hw->port),
			   I40E_GLPRT_MPRCL(hw->port),
			   pf->stat_offsets_loaded,
			   &osd->eth.rx_multicast,
			   &nsd->eth.rx_multicast);
	i40e_stat_update48(hw, I40E_GLPRT_BPRCH(hw->port),
			   I40E_GLPRT_BPRCL(hw->port),
			   pf->stat_offsets_loaded,
			   &osd->eth.rx_broadcast,
			   &nsd->eth.rx_broadcast);
	i40e_stat_update48(hw, I40E_GLPRT_UPTCH(hw->port),
			   I40E_GLPRT_UPTCL(hw->port),
			   pf->stat_offsets_loaded,
			   &osd->eth.tx_unicast,
			   &nsd->eth.tx_unicast);
	i40e_stat_update48(hw, I40E_GLPRT_MPTCH(hw->port),
			   I40E_GLPRT_MPTCL(hw->port),
			   pf->stat_offsets_loaded,
			   &osd->eth.tx_multicast,
			   &nsd->eth.tx_multicast);
	i40e_stat_update48(hw, I40E_GLPRT_BPTCH(hw->port),
			   I40E_GLPRT_BPTCL(hw->port),
			   pf->stat_offsets_loaded,
			   &osd->eth.tx_broadcast,
			   &nsd->eth.tx_broadcast);

	i40e_stat_update32(hw, I40E_GLPRT_TDOLD(hw->port),
			   pf->stat_offsets_loaded,
			   &osd->tx_dropped_link_down,
			   &nsd->tx_dropped_link_down);

	i40e_stat_update32(hw, I40E_GLPRT_CRCERRS(hw->port),
			   pf->stat_offsets_loaded,
			   &osd->crc_errors, &nsd->crc_errors);

	i40e_stat_update32(hw, I40E_GLPRT_ILLERRC(hw->port),
			   pf->stat_offsets_loaded,
			   &osd->illegal_bytes, &nsd->illegal_bytes);

	i40e_stat_update32(hw, I40E_GLPRT_MLFC(hw->port),
			   pf->stat_offsets_loaded,
			   &osd->mac_local_faults,
			   &nsd->mac_local_faults);
	i40e_stat_update32(hw, I40E_GLPRT_MRFC(hw->port),
			   pf->stat_offsets_loaded,
			   &osd->mac_remote_faults,
			   &nsd->mac_remote_faults);

	i40e_stat_update32(hw, I40E_GLPRT_RLEC(hw->port),
			   pf->stat_offsets_loaded,
			   &osd->rx_length_errors,
			   &nsd->rx_length_errors);

	i40e_stat_update32(hw, I40E_GLPRT_LXONRXC(hw->port),
			   pf->stat_offsets_loaded,
			   &osd->link_xon_rx, &nsd->link_xon_rx);
	i40e_stat_update32(hw, I40E_GLPRT_LXONTXC(hw->port),
			   pf->stat_offsets_loaded,
			   &osd->link_xon_tx, &nsd->link_xon_tx);
	i40e_stat_update32(hw, I40E_GLPRT_LXOFFRXC(hw->port),
			   pf->stat_offsets_loaded,
			   &osd->link_xoff_rx, &nsd->link_xoff_rx);
	i40e_stat_update32(hw, I40E_GLPRT_LXOFFTXC(hw->port),
			   pf->stat_offsets_loaded,
			   &osd->link_xoff_tx, &nsd->link_xoff_tx);

	for (i = 0; i < 8; i++) {
		i40e_stat_update32(hw, I40E_GLPRT_PXOFFRXC(hw->port, i),
				   pf->stat_offsets_loaded,
				   &osd->priority_xoff_rx[i],
				   &nsd->priority_xoff_rx[i]);
		i40e_stat_update32(hw, I40E_GLPRT_PXONRXC(hw->port, i),
				   pf->stat_offsets_loaded,
				   &osd->priority_xon_rx[i],
				   &nsd->priority_xon_rx[i]);
		i40e_stat_update32(hw, I40E_GLPRT_PXONTXC(hw->port, i),
				   pf->stat_offsets_loaded,
				   &osd->priority_xon_tx[i],
				   &nsd->priority_xon_tx[i]);
		i40e_stat_update32(hw, I40E_GLPRT_PXOFFTXC(hw->port, i),
				   pf->stat_offsets_loaded,
				   &osd->priority_xoff_tx[i],
				   &nsd->priority_xoff_tx[i]);
		i40e_stat_update32(hw,
				   I40E_GLPRT_RXON2OFFCNT(hw->port, i),
				   pf->stat_offsets_loaded,
				   &osd->priority_xon_2_xoff[i],
				   &nsd->priority_xon_2_xoff[i]);
	}

	i40e_stat_update48(hw, I40E_GLPRT_PRC64H(hw->port),
			   I40E_GLPRT_PRC64L(hw->port),
			   pf->stat_offsets_loaded,
			   &osd->rx_size_64, &nsd->rx_size_64);
	i40e_stat_update48(hw, I40E_GLPRT_PRC127H(hw->port),
			   I40E_GLPRT_PRC127L(hw->port),
			   pf->stat_offsets_loaded,
			   &osd->rx_size_127, &nsd->rx_size_127);
	i40e_stat_update48(hw, I40E_GLPRT_PRC255H(hw->port),
			   I40E_GLPRT_PRC255L(hw->port),
			   pf->stat_offsets_loaded,
			   &osd->rx_size_255, &nsd->rx_size_255);
	i40e_stat_update48(hw, I40E_GLPRT_PRC511H(hw->port),
			   I40E_GLPRT_PRC511L(hw->port),
			   pf->stat_offsets_loaded,
			   &osd->rx_size_511, &nsd->rx_size_511);
	i40e_stat_update48(hw, I40E_GLPRT_PRC1023H(hw->port),
			   I40E_GLPRT_PRC1023L(hw->port),
			   pf->stat_offsets_loaded,
			   &osd->rx_size_1023, &nsd->rx_size_1023);
	i40e_stat_update48(hw, I40E_GLPRT_PRC1522H(hw->port),
			   I40E_GLPRT_PRC1522L(hw->port),
			   pf->stat_offsets_loaded,
			   &osd->rx_size_1522, &nsd->rx_size_1522);
	i40e_stat_update48(hw, I40E_GLPRT_PRC9522H(hw->port),
			   I40E_GLPRT_PRC9522L(hw->port),
			   pf->stat_offsets_loaded,
			   &osd->rx_size_big, &nsd->rx_size_big);

	i40e_stat_update48(hw, I40E_GLPRT_PTC64H(hw->port),
			   I40E_GLPRT_PTC64L(hw->port),
			   pf->stat_offsets_loaded,
			   &osd->tx_size_64, &nsd->tx_size_64);
	i40e_stat_update48(hw, I40E_GLPRT_PTC127H(hw->port),
			   I40E_GLPRT_PTC127L(hw->port),
			   pf->stat_offsets_loaded,
			   &osd->tx_size_127, &nsd->tx_size_127);
	i40e_stat_update48(hw, I40E_GLPRT_PTC255H(hw->port),
			   I40E_GLPRT_PTC255L(hw->port),
			   pf->stat_offsets_loaded,
			   &osd->tx_size_255, &nsd->tx_size_255);
	i40e_stat_update48(hw, I40E_GLPRT_PTC511H(hw->port),
			   I40E_GLPRT_PTC511L(hw->port),
			   pf->stat_offsets_loaded,
			   &osd->tx_size_511, &nsd->tx_size_511);
	i40e_stat_update48(hw, I40E_GLPRT_PTC1023H(hw->port),
			   I40E_GLPRT_PTC1023L(hw->port),
			   pf->stat_offsets_loaded,
			   &osd->tx_size_1023, &nsd->tx_size_1023);
	i40e_stat_update48(hw, I40E_GLPRT_PTC1522H(hw->port),
			   I40E_GLPRT_PTC1522L(hw->port),
			   pf->stat_offsets_loaded,
			   &osd->tx_size_1522, &nsd->tx_size_1522);
	i40e_stat_update48(hw, I40E_GLPRT_PTC9522H(hw->port),
			   I40E_GLPRT_PTC9522L(hw->port),
			   pf->stat_offsets_loaded,
			   &osd->tx_size_big, &nsd->tx_size_big);

	i40e_stat_update32(hw, I40E_GLPRT_RUC(hw->port),
			   pf->stat_offsets_loaded,
			   &osd->rx_undersize, &nsd->rx_undersize);
	i40e_stat_update32(hw, I40E_GLPRT_RFC(hw->port),
			   pf->stat_offsets_loaded,
			   &osd->rx_fragments, &nsd->rx_fragments);
	i40e_stat_update32(hw, I40E_GLPRT_ROC(hw->port),
			   pf->stat_offsets_loaded,
			   &osd->rx_oversize, &nsd->rx_oversize);
	i40e_stat_update32(hw, I40E_GLPRT_RJC(hw->port),
			   pf->stat_offsets_loaded,
			   &osd->rx_jabber, &nsd->rx_jabber);

	/* FDIR stats */
	i40e_stat_update_and_clear32(hw,
			I40E_GLQF_PCNT(I40E_FD_ATR_STAT_IDX(hw->pf_id)),
			&nsd->fd_atr_match);
	i40e_stat_update_and_clear32(hw,
			I40E_GLQF_PCNT(I40E_FD_SB_STAT_IDX(hw->pf_id)),
			&nsd->fd_sb_match);
	i40e_stat_update_and_clear32(hw,
			I40E_GLQF_PCNT(I40E_FD_ATR_TUNNEL_STAT_IDX(hw->pf_id)),
			&nsd->fd_atr_tunnel_match);

	val = rd32(hw, I40E_PRTPM_EEE_STAT);
	nsd->tx_lpi_status =
		       FIELD_GET(I40E_PRTPM_EEE_STAT_TX_LPI_STATUS_MASK, val);
	nsd->rx_lpi_status =
		       FIELD_GET(I40E_PRTPM_EEE_STAT_RX_LPI_STATUS_MASK, val);
	i40e_stat_update32(hw, I40E_PRTPM_TLPIC,
			   pf->stat_offsets_loaded,
			   &osd->tx_lpi_count, &nsd->tx_lpi_count);
	i40e_stat_update32(hw, I40E_PRTPM_RLPIC,
			   pf->stat_offsets_loaded,
			   &osd->rx_lpi_count, &nsd->rx_lpi_count);

	if (test_bit(I40E_FLAG_FD_SB_ENA, pf->flags) &&
	    !test_bit(__I40E_FD_SB_AUTO_DISABLED, pf->state))
		nsd->fd_sb_status = true;
	else
		nsd->fd_sb_status = false;

	if (test_bit(I40E_FLAG_FD_ATR_ENA, pf->flags) &&
	    !test_bit(__I40E_FD_ATR_AUTO_DISABLED, pf->state))
		nsd->fd_atr_status = true;
	else
		nsd->fd_atr_status = false;

	pf->stat_offsets_loaded = true;
}

/**
 * i40e_update_stats - Update the various statistics counters.
 * @vsi: the VSI to be updated
 *
 * Update the various stats for this VSI and its related entities.
 **/
void i40e_update_stats(struct i40e_vsi *vsi)
{
	struct i40e_pf *pf = vsi->back;

	if (vsi->type == I40E_VSI_MAIN)
		i40e_update_pf_stats(pf);

	i40e_update_vsi_stats(vsi);
}

/**
 * i40e_count_filters - counts VSI mac filters
 * @vsi: the VSI to be searched
 *
 * Returns count of mac filters
 **/
int i40e_count_filters(struct i40e_vsi *vsi)
{
	struct i40e_mac_filter *f;
	struct hlist_node *h;
	int bkt;
	int cnt = 0;

	hash_for_each_safe(vsi->mac_filter_hash, bkt, h, f, hlist) {
		if (f->state == I40E_FILTER_NEW ||
		    f->state == I40E_FILTER_ACTIVE)
			++cnt;
	}

	return cnt;
}

/**
 * i40e_find_filter - Search VSI filter list for specific mac/vlan filter
 * @vsi: the VSI to be searched
 * @macaddr: the MAC address
 * @vlan: the vlan
 *
 * Returns ptr to the filter object or NULL
 **/
static struct i40e_mac_filter *i40e_find_filter(struct i40e_vsi *vsi,
						const u8 *macaddr, s16 vlan)
{
	struct i40e_mac_filter *f;
	u64 key;

	if (!vsi || !macaddr)
		return NULL;

	key = i40e_addr_to_hkey(macaddr);
	hash_for_each_possible(vsi->mac_filter_hash, f, hlist, key) {
		if ((ether_addr_equal(macaddr, f->macaddr)) &&
		    (vlan == f->vlan))
			return f;
	}
	return NULL;
}

/**
 * i40e_find_mac - Find a mac addr in the macvlan filters list
 * @vsi: the VSI to be searched
 * @macaddr: the MAC address we are searching for
 *
 * Returns the first filter with the provided MAC address or NULL if
 * MAC address was not found
 **/
struct i40e_mac_filter *i40e_find_mac(struct i40e_vsi *vsi, const u8 *macaddr)
{
	struct i40e_mac_filter *f;
	u64 key;

	if (!vsi || !macaddr)
		return NULL;

	key = i40e_addr_to_hkey(macaddr);
	hash_for_each_possible(vsi->mac_filter_hash, f, hlist, key) {
		if ((ether_addr_equal(macaddr, f->macaddr)))
			return f;
	}
	return NULL;
}

/**
 * i40e_is_vsi_in_vlan - Check if VSI is in vlan mode
 * @vsi: the VSI to be searched
 *
 * Returns true if VSI is in vlan mode or false otherwise
 **/
bool i40e_is_vsi_in_vlan(struct i40e_vsi *vsi)
{
	/* If we have a PVID, always operate in VLAN mode */
	if (vsi->info.pvid)
		return true;

	/* We need to operate in VLAN mode whenever we have any filters with
	 * a VLAN other than I40E_VLAN_ALL. We could check the table each
	 * time, incurring search cost repeatedly. However, we can notice two
	 * things:
	 *
	 * 1) the only place where we can gain a VLAN filter is in
	 *    i40e_add_filter.
	 *
	 * 2) the only place where filters are actually removed is in
	 *    i40e_sync_filters_subtask.
	 *
	 * Thus, we can simply use a boolean value, has_vlan_filters which we
	 * will set to true when we add a VLAN filter in i40e_add_filter. Then
	 * we have to perform the full search after deleting filters in
	 * i40e_sync_filters_subtask, but we already have to search
	 * filters here and can perform the check at the same time. This
	 * results in avoiding embedding a loop for VLAN mode inside another
	 * loop over all the filters, and should maintain correctness as noted
	 * above.
	 */
	return vsi->has_vlan_filter;
}

/**
 * i40e_correct_mac_vlan_filters - Correct non-VLAN filters if necessary
 * @vsi: the VSI to configure
 * @tmp_add_list: list of filters ready to be added
 * @tmp_del_list: list of filters ready to be deleted
 * @vlan_filters: the number of active VLAN filters
 *
 * Update VLAN=0 and VLAN=-1 (I40E_VLAN_ANY) filters properly so that they
 * behave as expected. If we have any active VLAN filters remaining or about
 * to be added then we need to update non-VLAN filters to be marked as VLAN=0
 * so that they only match against untagged traffic. If we no longer have any
 * active VLAN filters, we need to make all non-VLAN filters marked as VLAN=-1
 * so that they match against both tagged and untagged traffic. In this way,
 * we ensure that we correctly receive the desired traffic. This ensures that
 * when we have an active VLAN we will receive only untagged traffic and
 * traffic matching active VLANs. If we have no active VLANs then we will
 * operate in non-VLAN mode and receive all traffic, tagged or untagged.
 *
 * Finally, in a similar fashion, this function also corrects filters when
 * there is an active PVID assigned to this VSI.
 *
 * In case of memory allocation failure return -ENOMEM. Otherwise, return 0.
 *
 * This function is only expected to be called from within
 * i40e_sync_vsi_filters.
 *
 * NOTE: This function expects to be called while under the
 * mac_filter_hash_lock
 */
static int i40e_correct_mac_vlan_filters(struct i40e_vsi *vsi,
					 struct hlist_head *tmp_add_list,
					 struct hlist_head *tmp_del_list,
					 int vlan_filters)
{
	s16 pvid = le16_to_cpu(vsi->info.pvid);
	struct i40e_mac_filter *f, *add_head;
	struct i40e_new_mac_filter *new;
	struct hlist_node *h;
	int bkt, new_vlan;

	/* To determine if a particular filter needs to be replaced we
	 * have the three following conditions:
	 *
	 * a) if we have a PVID assigned, then all filters which are
	 *    not marked as VLAN=PVID must be replaced with filters that
	 *    are.
	 * b) otherwise, if we have any active VLANS, all filters
	 *    which are marked as VLAN=-1 must be replaced with
	 *    filters marked as VLAN=0
	 * c) finally, if we do not have any active VLANS, all filters
	 *    which are marked as VLAN=0 must be replaced with filters
	 *    marked as VLAN=-1
	 */

	/* Update the filters about to be added in place */
	hlist_for_each_entry(new, tmp_add_list, hlist) {
		if (pvid && new->f->vlan != pvid)
			new->f->vlan = pvid;
		else if (vlan_filters && new->f->vlan == I40E_VLAN_ANY)
			new->f->vlan = 0;
		else if (!vlan_filters && new->f->vlan == 0)
			new->f->vlan = I40E_VLAN_ANY;
	}

	/* Update the remaining active filters */
	hash_for_each_safe(vsi->mac_filter_hash, bkt, h, f, hlist) {
		/* Combine the checks for whether a filter needs to be changed
		 * and then determine the new VLAN inside the if block, in
		 * order to avoid duplicating code for adding the new filter
		 * then deleting the old filter.
		 */
		if ((pvid && f->vlan != pvid) ||
		    (vlan_filters && f->vlan == I40E_VLAN_ANY) ||
		    (!vlan_filters && f->vlan == 0)) {
			/* Determine the new vlan we will be adding */
			if (pvid)
				new_vlan = pvid;
			else if (vlan_filters)
				new_vlan = 0;
			else
				new_vlan = I40E_VLAN_ANY;

			/* Create the new filter */
			add_head = i40e_add_filter(vsi, f->macaddr, new_vlan);
			if (!add_head)
				return -ENOMEM;

			/* Create a temporary i40e_new_mac_filter */
			new = kzalloc(sizeof(*new), GFP_ATOMIC);
			if (!new)
				return -ENOMEM;

			new->f = add_head;
			new->state = add_head->state;

			/* Add the new filter to the tmp list */
			hlist_add_head(&new->hlist, tmp_add_list);

			/* Put the original filter into the delete list */
			f->state = I40E_FILTER_REMOVE;
			hash_del(&f->hlist);
			hlist_add_head(&f->hlist, tmp_del_list);
		}
	}

	vsi->has_vlan_filter = !!vlan_filters;

	return 0;
}

/**
 * i40e_get_vf_new_vlan - Get new vlan id on a vf
 * @vsi: the vsi to configure
 * @new_mac: new mac filter to be added
 * @f: existing mac filter, replaced with new_mac->f if new_mac is not NULL
 * @vlan_filters: the number of active VLAN filters
 * @trusted: flag if the VF is trusted
 *
 * Get new VLAN id based on current VLAN filters, trust, PVID
 * and vf-vlan-prune-disable flag.
 *
 * Returns the value of the new vlan filter or
 * the old value if no new filter is needed.
 */
static s16 i40e_get_vf_new_vlan(struct i40e_vsi *vsi,
				struct i40e_new_mac_filter *new_mac,
				struct i40e_mac_filter *f,
				int vlan_filters,
				bool trusted)
{
	s16 pvid = le16_to_cpu(vsi->info.pvid);
	struct i40e_pf *pf = vsi->back;
	bool is_any;

	if (new_mac)
		f = new_mac->f;

	if (pvid && f->vlan != pvid)
		return pvid;

	is_any = (trusted ||
		  !test_bit(I40E_FLAG_VF_VLAN_PRUNING_ENA, pf->flags));

	if ((vlan_filters && f->vlan == I40E_VLAN_ANY) ||
	    (!is_any && !vlan_filters && f->vlan == I40E_VLAN_ANY) ||
	    (is_any && !vlan_filters && f->vlan == 0)) {
		if (is_any)
			return I40E_VLAN_ANY;
		else
			return 0;
	}

	return f->vlan;
}

/**
 * i40e_correct_vf_mac_vlan_filters - Correct non-VLAN VF filters if necessary
 * @vsi: the vsi to configure
 * @tmp_add_list: list of filters ready to be added
 * @tmp_del_list: list of filters ready to be deleted
 * @vlan_filters: the number of active VLAN filters
 * @trusted: flag if the VF is trusted
 *
 * Correct VF VLAN filters based on current VLAN filters, trust, PVID
 * and vf-vlan-prune-disable flag.
 *
 * In case of memory allocation failure return -ENOMEM. Otherwise, return 0.
 *
 * This function is only expected to be called from within
 * i40e_sync_vsi_filters.
 *
 * NOTE: This function expects to be called while under the
 * mac_filter_hash_lock
 */
static int i40e_correct_vf_mac_vlan_filters(struct i40e_vsi *vsi,
					    struct hlist_head *tmp_add_list,
					    struct hlist_head *tmp_del_list,
					    int vlan_filters,
					    bool trusted)
{
	struct i40e_mac_filter *f, *add_head;
	struct i40e_new_mac_filter *new_mac;
	struct hlist_node *h;
	int bkt, new_vlan;

	hlist_for_each_entry(new_mac, tmp_add_list, hlist) {
		new_mac->f->vlan = i40e_get_vf_new_vlan(vsi, new_mac, NULL,
							vlan_filters, trusted);
	}

	hash_for_each_safe(vsi->mac_filter_hash, bkt, h, f, hlist) {
		new_vlan = i40e_get_vf_new_vlan(vsi, NULL, f, vlan_filters,
						trusted);
		if (new_vlan != f->vlan) {
			add_head = i40e_add_filter(vsi, f->macaddr, new_vlan);
			if (!add_head)
				return -ENOMEM;
			/* Create a temporary i40e_new_mac_filter */
			new_mac = kzalloc(sizeof(*new_mac), GFP_ATOMIC);
			if (!new_mac)
				return -ENOMEM;
			new_mac->f = add_head;
			new_mac->state = add_head->state;

			/* Add the new filter to the tmp list */
			hlist_add_head(&new_mac->hlist, tmp_add_list);

			/* Put the original filter into the delete list */
			f->state = I40E_FILTER_REMOVE;
			hash_del(&f->hlist);
			hlist_add_head(&f->hlist, tmp_del_list);
		}
	}

	vsi->has_vlan_filter = !!vlan_filters;
	return 0;
}

/**
 * i40e_rm_default_mac_filter - Remove the default MAC filter set by NVM
 * @vsi: the PF Main VSI - inappropriate for any other VSI
 * @macaddr: the MAC address
 *
 * Remove whatever filter the firmware set up so the driver can manage
 * its own filtering intelligently.
 **/
static void i40e_rm_default_mac_filter(struct i40e_vsi *vsi, u8 *macaddr)
{
	struct i40e_aqc_remove_macvlan_element_data element;
	struct i40e_pf *pf = vsi->back;

	/* Only appropriate for the PF main VSI */
	if (vsi->type != I40E_VSI_MAIN)
		return;

	memset(&element, 0, sizeof(element));
	ether_addr_copy(element.mac_addr, macaddr);
	element.vlan_tag = 0;
	/* Ignore error returns, some firmware does it this way... */
	element.flags = I40E_AQC_MACVLAN_DEL_PERFECT_MATCH;
	i40e_aq_remove_macvlan(&pf->hw, vsi->seid, &element, 1, NULL);

	memset(&element, 0, sizeof(element));
	ether_addr_copy(element.mac_addr, macaddr);
	element.vlan_tag = 0;
	/* ...and some firmware does it this way. */
	element.flags = I40E_AQC_MACVLAN_DEL_PERFECT_MATCH |
			I40E_AQC_MACVLAN_DEL_IGNORE_VLAN;
	i40e_aq_remove_macvlan(&pf->hw, vsi->seid, &element, 1, NULL);
}

/**
 * i40e_add_filter - Add a mac/vlan filter to the VSI
 * @vsi: the VSI to be searched
 * @macaddr: the MAC address
 * @vlan: the vlan
 *
 * Returns ptr to the filter object or NULL when no memory available.
 *
 * NOTE: This function is expected to be called with mac_filter_hash_lock
 * being held.
 **/
struct i40e_mac_filter *i40e_add_filter(struct i40e_vsi *vsi,
					const u8 *macaddr, s16 vlan)
{
	struct i40e_mac_filter *f;
	u64 key;

	if (!vsi || !macaddr)
		return NULL;

	f = i40e_find_filter(vsi, macaddr, vlan);
	if (!f) {
		f = kzalloc(sizeof(*f), GFP_ATOMIC);
		if (!f)
			return NULL;

		/* Update the boolean indicating if we need to function in
		 * VLAN mode.
		 */
		if (vlan >= 0)
			vsi->has_vlan_filter = true;

		ether_addr_copy(f->macaddr, macaddr);
		f->vlan = vlan;
		f->state = I40E_FILTER_NEW;
		INIT_HLIST_NODE(&f->hlist);

		key = i40e_addr_to_hkey(macaddr);
		hash_add(vsi->mac_filter_hash, &f->hlist, key);

		vsi->flags |= I40E_VSI_FLAG_FILTER_CHANGED;
		set_bit(__I40E_MACVLAN_SYNC_PENDING, vsi->back->state);
	}

	/* If we're asked to add a filter that has been marked for removal, it
	 * is safe to simply restore it to active state. __i40e_del_filter
	 * will have simply deleted any filters which were previously marked
	 * NEW or FAILED, so if it is currently marked REMOVE it must have
	 * previously been ACTIVE. Since we haven't yet run the sync filters
	 * task, just restore this filter to the ACTIVE state so that the
	 * sync task leaves it in place
	 */
	if (f->state == I40E_FILTER_REMOVE)
		f->state = I40E_FILTER_ACTIVE;

	return f;
}

/**
 * __i40e_del_filter - Remove a specific filter from the VSI
 * @vsi: VSI to remove from
 * @f: the filter to remove from the list
 *
 * This function should be called instead of i40e_del_filter only if you know
 * the exact filter you will remove already, such as via i40e_find_filter or
 * i40e_find_mac.
 *
 * NOTE: This function is expected to be called with mac_filter_hash_lock
 * being held.
 * ANOTHER NOTE: This function MUST be called from within the context of
 * the "safe" variants of any list iterators, e.g. list_for_each_entry_safe()
 * instead of list_for_each_entry().
 **/
void __i40e_del_filter(struct i40e_vsi *vsi, struct i40e_mac_filter *f)
{
	if (!f)
		return;

	/* If the filter was never added to firmware then we can just delete it
	 * directly and we don't want to set the status to remove or else an
	 * admin queue command will unnecessarily fire.
	 */
	if ((f->state == I40E_FILTER_FAILED) ||
	    (f->state == I40E_FILTER_NEW)) {
		hash_del(&f->hlist);
		kfree(f);
	} else {
		f->state = I40E_FILTER_REMOVE;
	}

	vsi->flags |= I40E_VSI_FLAG_FILTER_CHANGED;
	set_bit(__I40E_MACVLAN_SYNC_PENDING, vsi->back->state);
}

/**
 * i40e_del_filter - Remove a MAC/VLAN filter from the VSI
 * @vsi: the VSI to be searched
 * @macaddr: the MAC address
 * @vlan: the VLAN
 *
 * NOTE: This function is expected to be called with mac_filter_hash_lock
 * being held.
 * ANOTHER NOTE: This function MUST be called from within the context of
 * the "safe" variants of any list iterators, e.g. list_for_each_entry_safe()
 * instead of list_for_each_entry().
 **/
void i40e_del_filter(struct i40e_vsi *vsi, const u8 *macaddr, s16 vlan)
{
	struct i40e_mac_filter *f;

	if (!vsi || !macaddr)
		return;

	f = i40e_find_filter(vsi, macaddr, vlan);
	__i40e_del_filter(vsi, f);
}

/**
 * i40e_add_mac_filter - Add a MAC filter for all active VLANs
 * @vsi: the VSI to be searched
 * @macaddr: the mac address to be filtered
 *
 * If we're not in VLAN mode, just add the filter to I40E_VLAN_ANY. Otherwise,
 * go through all the macvlan filters and add a macvlan filter for each
 * unique vlan that already exists. If a PVID has been assigned, instead only
 * add the macaddr to that VLAN.
 *
 * Returns last filter added on success, else NULL
 **/
struct i40e_mac_filter *i40e_add_mac_filter(struct i40e_vsi *vsi,
					    const u8 *macaddr)
{
	struct i40e_mac_filter *f, *add = NULL;
	struct hlist_node *h;
	int bkt;

	if (vsi->info.pvid)
		return i40e_add_filter(vsi, macaddr,
				       le16_to_cpu(vsi->info.pvid));

	if (!i40e_is_vsi_in_vlan(vsi))
		return i40e_add_filter(vsi, macaddr, I40E_VLAN_ANY);

	hash_for_each_safe(vsi->mac_filter_hash, bkt, h, f, hlist) {
		if (f->state == I40E_FILTER_REMOVE)
			continue;
		add = i40e_add_filter(vsi, macaddr, f->vlan);
		if (!add)
			return NULL;
	}

	return add;
}

/**
 * i40e_del_mac_filter - Remove a MAC filter from all VLANs
 * @vsi: the VSI to be searched
 * @macaddr: the mac address to be removed
 *
 * Removes a given MAC address from a VSI regardless of what VLAN it has been
 * associated with.
 *
 * Returns 0 for success, or error
 **/
int i40e_del_mac_filter(struct i40e_vsi *vsi, const u8 *macaddr)
{
	struct i40e_mac_filter *f;
	struct hlist_node *h;
	bool found = false;
	int bkt;

	lockdep_assert_held(&vsi->mac_filter_hash_lock);
	hash_for_each_safe(vsi->mac_filter_hash, bkt, h, f, hlist) {
		if (ether_addr_equal(macaddr, f->macaddr)) {
			__i40e_del_filter(vsi, f);
			found = true;
		}
	}

	if (found)
		return 0;
	else
		return -ENOENT;
}

/**
 * i40e_set_mac - NDO callback to set mac address
 * @netdev: network interface device structure
 * @p: pointer to an address structure
 *
 * Returns 0 on success, negative on failure
 **/
static int i40e_set_mac(struct net_device *netdev, void *p)
{
	struct i40e_netdev_priv *np = netdev_priv(netdev);
	struct i40e_vsi *vsi = np->vsi;
	struct i40e_pf *pf = vsi->back;
	struct i40e_hw *hw = &pf->hw;
	struct sockaddr *addr = p;

	if (!is_valid_ether_addr(addr->sa_data))
		return -EADDRNOTAVAIL;

	if (test_bit(__I40E_DOWN, pf->state) ||
	    test_bit(__I40E_RESET_RECOVERY_PENDING, pf->state))
		return -EADDRNOTAVAIL;

	if (ether_addr_equal(hw->mac.addr, addr->sa_data))
		netdev_info(netdev, "returning to hw mac address %pM\n",
			    hw->mac.addr);
	else
		netdev_info(netdev, "set new mac address %pM\n", addr->sa_data);

	/* Copy the address first, so that we avoid a possible race with
	 * .set_rx_mode().
	 * - Remove old address from MAC filter
	 * - Copy new address
	 * - Add new address to MAC filter
	 */
	spin_lock_bh(&vsi->mac_filter_hash_lock);
	i40e_del_mac_filter(vsi, netdev->dev_addr);
	eth_hw_addr_set(netdev, addr->sa_data);
	i40e_add_mac_filter(vsi, netdev->dev_addr);
	spin_unlock_bh(&vsi->mac_filter_hash_lock);

	if (vsi->type == I40E_VSI_MAIN) {
		int ret;

		ret = i40e_aq_mac_address_write(hw, I40E_AQC_WRITE_TYPE_LAA_WOL,
						addr->sa_data, NULL);
		if (ret)
			netdev_info(netdev, "Ignoring error from firmware on LAA update, status %pe, AQ ret %s\n",
				    ERR_PTR(ret),
				    i40e_aq_str(hw, hw->aq.asq_last_status));
	}

	/* schedule our worker thread which will take care of
	 * applying the new filter changes
	 */
	i40e_service_event_schedule(pf);
	return 0;
}

/**
 * i40e_config_rss_aq - Prepare for RSS using AQ commands
 * @vsi: vsi structure
 * @seed: RSS hash seed
 * @lut: pointer to lookup table of lut_size
 * @lut_size: size of the lookup table
 **/
static int i40e_config_rss_aq(struct i40e_vsi *vsi, const u8 *seed,
			      u8 *lut, u16 lut_size)
{
	struct i40e_pf *pf = vsi->back;
	struct i40e_hw *hw = &pf->hw;
	int ret = 0;

	if (seed) {
		struct i40e_aqc_get_set_rss_key_data *seed_dw =
			(struct i40e_aqc_get_set_rss_key_data *)seed;
		ret = i40e_aq_set_rss_key(hw, vsi->id, seed_dw);
		if (ret) {
			dev_info(&pf->pdev->dev,
				 "Cannot set RSS key, err %pe aq_err %s\n",
				 ERR_PTR(ret),
				 i40e_aq_str(hw, hw->aq.asq_last_status));
			return ret;
		}
	}
	if (lut) {
		bool pf_lut = vsi->type == I40E_VSI_MAIN;

		ret = i40e_aq_set_rss_lut(hw, vsi->id, pf_lut, lut, lut_size);
		if (ret) {
			dev_info(&pf->pdev->dev,
				 "Cannot set RSS lut, err %pe aq_err %s\n",
				 ERR_PTR(ret),
				 i40e_aq_str(hw, hw->aq.asq_last_status));
			return ret;
		}
	}
	return ret;
}

/**
 * i40e_vsi_config_rss - Prepare for VSI(VMDq) RSS if used
 * @vsi: VSI structure
 **/
static int i40e_vsi_config_rss(struct i40e_vsi *vsi)
{
	struct i40e_pf *pf = vsi->back;
	u8 seed[I40E_HKEY_ARRAY_SIZE];
	u8 *lut;
	int ret;

	if (!test_bit(I40E_HW_CAP_RSS_AQ, pf->hw.caps))
		return 0;
	if (!vsi->rss_size)
		vsi->rss_size = min_t(int, pf->alloc_rss_size,
				      vsi->num_queue_pairs);
	if (!vsi->rss_size)
		return -EINVAL;
	lut = kzalloc(vsi->rss_table_size, GFP_KERNEL);
	if (!lut)
		return -ENOMEM;

	/* Use the user configured hash keys and lookup table if there is one,
	 * otherwise use default
	 */
	if (vsi->rss_lut_user)
		memcpy(lut, vsi->rss_lut_user, vsi->rss_table_size);
	else
		i40e_fill_rss_lut(pf, lut, vsi->rss_table_size, vsi->rss_size);
	if (vsi->rss_hkey_user)
		memcpy(seed, vsi->rss_hkey_user, I40E_HKEY_ARRAY_SIZE);
	else
		netdev_rss_key_fill((void *)seed, I40E_HKEY_ARRAY_SIZE);
	ret = i40e_config_rss_aq(vsi, seed, lut, vsi->rss_table_size);
	kfree(lut);
	return ret;
}

/**
 * i40e_vsi_setup_queue_map_mqprio - Prepares mqprio based tc_config
 * @vsi: the VSI being configured,
 * @ctxt: VSI context structure
 * @enabled_tc: number of traffic classes to enable
 *
 * Prepares VSI tc_config to have queue configurations based on MQPRIO options.
 **/
static int i40e_vsi_setup_queue_map_mqprio(struct i40e_vsi *vsi,
					   struct i40e_vsi_context *ctxt,
					   u8 enabled_tc)
{
	u16 qcount = 0, max_qcount, qmap, sections = 0;
	int i, override_q, pow, num_qps, ret;
	u8 netdev_tc = 0, offset = 0;

	if (vsi->type != I40E_VSI_MAIN)
		return -EINVAL;
	sections = I40E_AQ_VSI_PROP_QUEUE_MAP_VALID;
	sections |= I40E_AQ_VSI_PROP_SCHED_VALID;
	vsi->tc_config.numtc = vsi->mqprio_qopt.qopt.num_tc;
	vsi->tc_config.enabled_tc = enabled_tc ? enabled_tc : 1;
	num_qps = vsi->mqprio_qopt.qopt.count[0];

	/* find the next higher power-of-2 of num queue pairs */
	pow = ilog2(num_qps);
	if (!is_power_of_2(num_qps))
		pow++;
	qmap = (offset << I40E_AQ_VSI_TC_QUE_OFFSET_SHIFT) |
		(pow << I40E_AQ_VSI_TC_QUE_NUMBER_SHIFT);

	/* Setup queue offset/count for all TCs for given VSI */
	max_qcount = vsi->mqprio_qopt.qopt.count[0];
	for (i = 0; i < I40E_MAX_TRAFFIC_CLASS; i++) {
		/* See if the given TC is enabled for the given VSI */
		if (vsi->tc_config.enabled_tc & BIT(i)) {
			offset = vsi->mqprio_qopt.qopt.offset[i];
			qcount = vsi->mqprio_qopt.qopt.count[i];
			if (qcount > max_qcount)
				max_qcount = qcount;
			vsi->tc_config.tc_info[i].qoffset = offset;
			vsi->tc_config.tc_info[i].qcount = qcount;
			vsi->tc_config.tc_info[i].netdev_tc = netdev_tc++;
		} else {
			/* TC is not enabled so set the offset to
			 * default queue and allocate one queue
			 * for the given TC.
			 */
			vsi->tc_config.tc_info[i].qoffset = 0;
			vsi->tc_config.tc_info[i].qcount = 1;
			vsi->tc_config.tc_info[i].netdev_tc = 0;
		}
	}

	/* Set actual Tx/Rx queue pairs */
	vsi->num_queue_pairs = offset + qcount;

	/* Setup queue TC[0].qmap for given VSI context */
	ctxt->info.tc_mapping[0] = cpu_to_le16(qmap);
	ctxt->info.mapping_flags |= cpu_to_le16(I40E_AQ_VSI_QUE_MAP_CONTIG);
	ctxt->info.queue_mapping[0] = cpu_to_le16(vsi->base_queue);
	ctxt->info.valid_sections |= cpu_to_le16(sections);

	/* Reconfigure RSS for main VSI with max queue count */
	vsi->rss_size = max_qcount;
	ret = i40e_vsi_config_rss(vsi);
	if (ret) {
		dev_info(&vsi->back->pdev->dev,
			 "Failed to reconfig rss for num_queues (%u)\n",
			 max_qcount);
		return ret;
	}
	vsi->reconfig_rss = true;
	dev_dbg(&vsi->back->pdev->dev,
		"Reconfigured rss with num_queues (%u)\n", max_qcount);

	/* Find queue count available for channel VSIs and starting offset
	 * for channel VSIs
	 */
	override_q = vsi->mqprio_qopt.qopt.count[0];
	if (override_q && override_q < vsi->num_queue_pairs) {
		vsi->cnt_q_avail = vsi->num_queue_pairs - override_q;
		vsi->next_base_queue = override_q;
	}
	return 0;
}

/**
 * i40e_vsi_setup_queue_map - Setup a VSI queue map based on enabled_tc
 * @vsi: the VSI being setup
 * @ctxt: VSI context structure
 * @enabled_tc: Enabled TCs bitmap
 * @is_add: True if called before Add VSI
 *
 * Setup VSI queue mapping for enabled traffic classes.
 **/
static void i40e_vsi_setup_queue_map(struct i40e_vsi *vsi,
				     struct i40e_vsi_context *ctxt,
				     u8 enabled_tc,
				     bool is_add)
{
	struct i40e_pf *pf = vsi->back;
	u16 num_tc_qps = 0;
	u16 sections = 0;
	u8 netdev_tc = 0;
	u16 numtc = 1;
	u16 qcount;
	u8 offset;
	u16 qmap;
	int i;

	sections = I40E_AQ_VSI_PROP_QUEUE_MAP_VALID;
	offset = 0;
	/* zero out queue mapping, it will get updated on the end of the function */
	memset(ctxt->info.queue_mapping, 0, sizeof(ctxt->info.queue_mapping));

	if (vsi->type == I40E_VSI_MAIN) {
		/* This code helps add more queue to the VSI if we have
		 * more cores than RSS can support, the higher cores will
		 * be served by ATR or other filters. Furthermore, the
		 * non-zero req_queue_pairs says that user requested a new
		 * queue count via ethtool's set_channels, so use this
		 * value for queues distribution across traffic classes
		 * We need at least one queue pair for the interface
		 * to be usable as we see in else statement.
		 */
		if (vsi->req_queue_pairs > 0)
			vsi->num_queue_pairs = vsi->req_queue_pairs;
		else if (test_bit(I40E_FLAG_MSIX_ENA, pf->flags))
			vsi->num_queue_pairs = pf->num_lan_msix;
		else
			vsi->num_queue_pairs = 1;
	}

	/* Number of queues per enabled TC */
	if (vsi->type == I40E_VSI_MAIN ||
	    (vsi->type == I40E_VSI_SRIOV && vsi->num_queue_pairs != 0))
		num_tc_qps = vsi->num_queue_pairs;
	else
		num_tc_qps = vsi->alloc_queue_pairs;

	if (enabled_tc && test_bit(I40E_FLAG_DCB_ENA, vsi->back->flags)) {
		/* Find numtc from enabled TC bitmap */
		for (i = 0, numtc = 0; i < I40E_MAX_TRAFFIC_CLASS; i++) {
			if (enabled_tc & BIT(i)) /* TC is enabled */
				numtc++;
		}
		if (!numtc) {
			dev_warn(&pf->pdev->dev, "DCB is enabled but no TC enabled, forcing TC0\n");
			numtc = 1;
		}
		num_tc_qps = num_tc_qps / numtc;
		num_tc_qps = min_t(int, num_tc_qps,
				   i40e_pf_get_max_q_per_tc(pf));
	}

	vsi->tc_config.numtc = numtc;
	vsi->tc_config.enabled_tc = enabled_tc ? enabled_tc : 1;

	/* Do not allow use more TC queue pairs than MSI-X vectors exist */
	if (test_bit(I40E_FLAG_MSIX_ENA, pf->flags))
		num_tc_qps = min_t(int, num_tc_qps, pf->num_lan_msix);

	/* Setup queue offset/count for all TCs for given VSI */
	for (i = 0; i < I40E_MAX_TRAFFIC_CLASS; i++) {
		/* See if the given TC is enabled for the given VSI */
		if (vsi->tc_config.enabled_tc & BIT(i)) {
			/* TC is enabled */
			int pow, num_qps;

			switch (vsi->type) {
			case I40E_VSI_MAIN:
				if ((!test_bit(I40E_FLAG_FD_SB_ENA,
					       pf->flags) &&
				     !test_bit(I40E_FLAG_FD_ATR_ENA,
					       pf->flags)) ||
				    vsi->tc_config.enabled_tc != 1) {
					qcount = min_t(int, pf->alloc_rss_size,
						       num_tc_qps);
					break;
				}
				fallthrough;
			case I40E_VSI_FDIR:
			case I40E_VSI_SRIOV:
			case I40E_VSI_VMDQ2:
			default:
				qcount = num_tc_qps;
				WARN_ON(i != 0);
				break;
			}
			vsi->tc_config.tc_info[i].qoffset = offset;
			vsi->tc_config.tc_info[i].qcount = qcount;

			/* find the next higher power-of-2 of num queue pairs */
			num_qps = qcount;
			pow = 0;
			while (num_qps && (BIT_ULL(pow) < qcount)) {
				pow++;
				num_qps >>= 1;
			}

			vsi->tc_config.tc_info[i].netdev_tc = netdev_tc++;
			qmap =
			    (offset << I40E_AQ_VSI_TC_QUE_OFFSET_SHIFT) |
			    (pow << I40E_AQ_VSI_TC_QUE_NUMBER_SHIFT);

			offset += qcount;
		} else {
			/* TC is not enabled so set the offset to
			 * default queue and allocate one queue
			 * for the given TC.
			 */
			vsi->tc_config.tc_info[i].qoffset = 0;
			vsi->tc_config.tc_info[i].qcount = 1;
			vsi->tc_config.tc_info[i].netdev_tc = 0;

			qmap = 0;
		}
		ctxt->info.tc_mapping[i] = cpu_to_le16(qmap);
	}
	/* Do not change previously set num_queue_pairs for PFs and VFs*/
	if ((vsi->type == I40E_VSI_MAIN && numtc != 1) ||
	    (vsi->type == I40E_VSI_SRIOV && vsi->num_queue_pairs == 0) ||
	    (vsi->type != I40E_VSI_MAIN && vsi->type != I40E_VSI_SRIOV))
		vsi->num_queue_pairs = offset;

	/* Scheduler section valid can only be set for ADD VSI */
	if (is_add) {
		sections |= I40E_AQ_VSI_PROP_SCHED_VALID;

		ctxt->info.up_enable_bits = enabled_tc;
	}
	if (vsi->type == I40E_VSI_SRIOV) {
		ctxt->info.mapping_flags |=
				     cpu_to_le16(I40E_AQ_VSI_QUE_MAP_NONCONTIG);
		for (i = 0; i < vsi->num_queue_pairs; i++)
			ctxt->info.queue_mapping[i] =
					       cpu_to_le16(vsi->base_queue + i);
	} else {
		ctxt->info.mapping_flags |=
					cpu_to_le16(I40E_AQ_VSI_QUE_MAP_CONTIG);
		ctxt->info.queue_mapping[0] = cpu_to_le16(vsi->base_queue);
	}
	ctxt->info.valid_sections |= cpu_to_le16(sections);
}

/**
 * i40e_addr_sync - Callback for dev_(mc|uc)_sync to add address
 * @netdev: the netdevice
 * @addr: address to add
 *
 * Called by __dev_(mc|uc)_sync when an address needs to be added. We call
 * __dev_(uc|mc)_sync from .set_rx_mode and guarantee to hold the hash lock.
 */
static int i40e_addr_sync(struct net_device *netdev, const u8 *addr)
{
	struct i40e_netdev_priv *np = netdev_priv(netdev);
	struct i40e_vsi *vsi = np->vsi;

	if (i40e_add_mac_filter(vsi, addr))
		return 0;
	else
		return -ENOMEM;
}

/**
 * i40e_addr_unsync - Callback for dev_(mc|uc)_sync to remove address
 * @netdev: the netdevice
 * @addr: address to add
 *
 * Called by __dev_(mc|uc)_sync when an address needs to be removed. We call
 * __dev_(uc|mc)_sync from .set_rx_mode and guarantee to hold the hash lock.
 */
static int i40e_addr_unsync(struct net_device *netdev, const u8 *addr)
{
	struct i40e_netdev_priv *np = netdev_priv(netdev);
	struct i40e_vsi *vsi = np->vsi;

	/* Under some circumstances, we might receive a request to delete
	 * our own device address from our uc list. Because we store the
	 * device address in the VSI's MAC/VLAN filter list, we need to ignore
	 * such requests and not delete our device address from this list.
	 */
	if (ether_addr_equal(addr, netdev->dev_addr))
		return 0;

	i40e_del_mac_filter(vsi, addr);

	return 0;
}

/**
 * i40e_set_rx_mode - NDO callback to set the netdev filters
 * @netdev: network interface device structure
 **/
static void i40e_set_rx_mode(struct net_device *netdev)
{
	struct i40e_netdev_priv *np = netdev_priv(netdev);
	struct i40e_vsi *vsi = np->vsi;

	spin_lock_bh(&vsi->mac_filter_hash_lock);

	__dev_uc_sync(netdev, i40e_addr_sync, i40e_addr_unsync);
	__dev_mc_sync(netdev, i40e_addr_sync, i40e_addr_unsync);

	spin_unlock_bh(&vsi->mac_filter_hash_lock);

	/* check for other flag changes */
	if (vsi->current_netdev_flags != vsi->netdev->flags) {
		vsi->flags |= I40E_VSI_FLAG_FILTER_CHANGED;
		set_bit(__I40E_MACVLAN_SYNC_PENDING, vsi->back->state);
	}
}

/**
 * i40e_undo_del_filter_entries - Undo the changes made to MAC filter entries
 * @vsi: Pointer to VSI struct
 * @from: Pointer to list which contains MAC filter entries - changes to
 *        those entries needs to be undone.
 *
 * MAC filter entries from this list were slated for deletion.
 **/
static void i40e_undo_del_filter_entries(struct i40e_vsi *vsi,
					 struct hlist_head *from)
{
	struct i40e_mac_filter *f;
	struct hlist_node *h;

	hlist_for_each_entry_safe(f, h, from, hlist) {
		u64 key = i40e_addr_to_hkey(f->macaddr);

		/* Move the element back into MAC filter list*/
		hlist_del(&f->hlist);
		hash_add(vsi->mac_filter_hash, &f->hlist, key);
	}
}

/**
 * i40e_undo_add_filter_entries - Undo the changes made to MAC filter entries
 * @vsi: Pointer to vsi struct
 * @from: Pointer to list which contains MAC filter entries - changes to
 *        those entries needs to be undone.
 *
 * MAC filter entries from this list were slated for addition.
 **/
static void i40e_undo_add_filter_entries(struct i40e_vsi *vsi,
					 struct hlist_head *from)
{
	struct i40e_new_mac_filter *new;
	struct hlist_node *h;

	hlist_for_each_entry_safe(new, h, from, hlist) {
		/* We can simply free the wrapper structure */
		hlist_del(&new->hlist);
		netdev_hw_addr_refcnt(new->f, vsi->netdev, -1);
		kfree(new);
	}
}

/**
 * i40e_next_filter - Get the next non-broadcast filter from a list
 * @next: pointer to filter in list
 *
 * Returns the next non-broadcast filter in the list. Required so that we
 * ignore broadcast filters within the list, since these are not handled via
 * the normal firmware update path.
 */
static
struct i40e_new_mac_filter *i40e_next_filter(struct i40e_new_mac_filter *next)
{
	hlist_for_each_entry_continue(next, hlist) {
		if (!is_broadcast_ether_addr(next->f->macaddr))
			return next;
	}

	return NULL;
}

/**
 * i40e_update_filter_state - Update filter state based on return data
 * from firmware
 * @count: Number of filters added
 * @add_list: return data from fw
 * @add_head: pointer to first filter in current batch
 *
 * MAC filter entries from list were slated to be added to device. Returns
 * number of successful filters. Note that 0 does NOT mean success!
 **/
static int
i40e_update_filter_state(int count,
			 struct i40e_aqc_add_macvlan_element_data *add_list,
			 struct i40e_new_mac_filter *add_head)
{
	int retval = 0;
	int i;

	for (i = 0; i < count; i++) {
		/* Always check status of each filter. We don't need to check
		 * the firmware return status because we pre-set the filter
		 * status to I40E_AQC_MM_ERR_NO_RES when sending the filter
		 * request to the adminq. Thus, if it no longer matches then
		 * we know the filter is active.
		 */
		if (add_list[i].match_method == I40E_AQC_MM_ERR_NO_RES) {
			add_head->state = I40E_FILTER_FAILED;
		} else {
			add_head->state = I40E_FILTER_ACTIVE;
			retval++;
		}

		add_head = i40e_next_filter(add_head);
		if (!add_head)
			break;
	}

	return retval;
}

/**
 * i40e_aqc_del_filters - Request firmware to delete a set of filters
 * @vsi: ptr to the VSI
 * @vsi_name: name to display in messages
 * @list: the list of filters to send to firmware
 * @num_del: the number of filters to delete
 * @retval: Set to -EIO on failure to delete
 *
 * Send a request to firmware via AdminQ to delete a set of filters. Uses
 * *retval instead of a return value so that success does not force ret_val to
 * be set to 0. This ensures that a sequence of calls to this function
 * preserve the previous value of *retval on successful delete.
 */
static
void i40e_aqc_del_filters(struct i40e_vsi *vsi, const char *vsi_name,
			  struct i40e_aqc_remove_macvlan_element_data *list,
			  int num_del, int *retval)
{
	struct i40e_hw *hw = &vsi->back->hw;
	enum i40e_admin_queue_err aq_status;
	int aq_ret;

	aq_ret = i40e_aq_remove_macvlan_v2(hw, vsi->seid, list, num_del, NULL,
					   &aq_status);

	/* Explicitly ignore and do not report when firmware returns ENOENT */
	if (aq_ret && !(aq_status == I40E_AQ_RC_ENOENT)) {
		*retval = -EIO;
		dev_info(&vsi->back->pdev->dev,
			 "ignoring delete macvlan error on %s, err %pe, aq_err %s\n",
			 vsi_name, ERR_PTR(aq_ret),
			 i40e_aq_str(hw, aq_status));
	}
}

/**
 * i40e_aqc_add_filters - Request firmware to add a set of filters
 * @vsi: ptr to the VSI
 * @vsi_name: name to display in messages
 * @list: the list of filters to send to firmware
 * @add_head: Position in the add hlist
 * @num_add: the number of filters to add
 *
 * Send a request to firmware via AdminQ to add a chunk of filters. Will set
 * __I40E_VSI_OVERFLOW_PROMISC bit in vsi->state if the firmware has run out of
 * space for more filters.
 */
static
void i40e_aqc_add_filters(struct i40e_vsi *vsi, const char *vsi_name,
			  struct i40e_aqc_add_macvlan_element_data *list,
			  struct i40e_new_mac_filter *add_head,
			  int num_add)
{
	struct i40e_hw *hw = &vsi->back->hw;
	enum i40e_admin_queue_err aq_status;
	int fcnt;

	i40e_aq_add_macvlan_v2(hw, vsi->seid, list, num_add, NULL, &aq_status);
	fcnt = i40e_update_filter_state(num_add, list, add_head);

	if (fcnt != num_add) {
		if (vsi->type == I40E_VSI_MAIN) {
			set_bit(__I40E_VSI_OVERFLOW_PROMISC, vsi->state);
			dev_warn(&vsi->back->pdev->dev,
				 "Error %s adding RX filters on %s, promiscuous mode forced on\n",
				 i40e_aq_str(hw, aq_status), vsi_name);
		} else if (vsi->type == I40E_VSI_SRIOV ||
			   vsi->type == I40E_VSI_VMDQ1 ||
			   vsi->type == I40E_VSI_VMDQ2) {
			dev_warn(&vsi->back->pdev->dev,
				 "Error %s adding RX filters on %s, please set promiscuous on manually for %s\n",
				 i40e_aq_str(hw, aq_status), vsi_name,
					     vsi_name);
		} else {
			dev_warn(&vsi->back->pdev->dev,
				 "Error %s adding RX filters on %s, incorrect VSI type: %i.\n",
				 i40e_aq_str(hw, aq_status), vsi_name,
					     vsi->type);
		}
	}
}

/**
 * i40e_aqc_broadcast_filter - Set promiscuous broadcast flags
 * @vsi: pointer to the VSI
 * @vsi_name: the VSI name
 * @f: filter data
 *
 * This function sets or clears the promiscuous broadcast flags for VLAN
 * filters in order to properly receive broadcast frames. Assumes that only
 * broadcast filters are passed.
 *
 * Returns status indicating success or failure;
 **/
static int
i40e_aqc_broadcast_filter(struct i40e_vsi *vsi, const char *vsi_name,
			  struct i40e_mac_filter *f)
{
	bool enable = f->state == I40E_FILTER_NEW;
	struct i40e_hw *hw = &vsi->back->hw;
	int aq_ret;

	if (f->vlan == I40E_VLAN_ANY) {
		aq_ret = i40e_aq_set_vsi_broadcast(hw,
						   vsi->seid,
						   enable,
						   NULL);
	} else {
		aq_ret = i40e_aq_set_vsi_bc_promisc_on_vlan(hw,
							    vsi->seid,
							    enable,
							    f->vlan,
							    NULL);
	}

	if (aq_ret) {
		set_bit(__I40E_VSI_OVERFLOW_PROMISC, vsi->state);
		dev_warn(&vsi->back->pdev->dev,
			 "Error %s, forcing overflow promiscuous on %s\n",
			 i40e_aq_str(hw, hw->aq.asq_last_status),
			 vsi_name);
	}

	return aq_ret;
}

/**
 * i40e_set_promiscuous - set promiscuous mode
 * @pf: board private structure
 * @promisc: promisc on or off
 *
 * There are different ways of setting promiscuous mode on a PF depending on
 * what state/environment we're in.  This identifies and sets it appropriately.
 * Returns 0 on success.
 **/
static int i40e_set_promiscuous(struct i40e_pf *pf, bool promisc)
{
	struct i40e_vsi *vsi = i40e_pf_get_main_vsi(pf);
	struct i40e_hw *hw = &pf->hw;
	int aq_ret;

	if (vsi->type == I40E_VSI_MAIN &&
<<<<<<< HEAD
	    pf->lan_veb != I40E_NO_VEB &&
=======
	    i40e_pf_get_main_veb(pf) &&
>>>>>>> 0c383648
	    !test_bit(I40E_FLAG_MFP_ENA, pf->flags)) {
		/* set defport ON for Main VSI instead of true promisc
		 * this way we will get all unicast/multicast and VLAN
		 * promisc behavior but will not get VF or VMDq traffic
		 * replicated on the Main VSI.
		 */
		if (promisc)
			aq_ret = i40e_aq_set_default_vsi(hw,
							 vsi->seid,
							 NULL);
		else
			aq_ret = i40e_aq_clear_default_vsi(hw,
							   vsi->seid,
							   NULL);
		if (aq_ret) {
			dev_info(&pf->pdev->dev,
				 "Set default VSI failed, err %pe, aq_err %s\n",
				 ERR_PTR(aq_ret),
				 i40e_aq_str(hw, hw->aq.asq_last_status));
		}
	} else {
		aq_ret = i40e_aq_set_vsi_unicast_promiscuous(
						  hw,
						  vsi->seid,
						  promisc, NULL,
						  true);
		if (aq_ret) {
			dev_info(&pf->pdev->dev,
				 "set unicast promisc failed, err %pe, aq_err %s\n",
				 ERR_PTR(aq_ret),
				 i40e_aq_str(hw, hw->aq.asq_last_status));
		}
		aq_ret = i40e_aq_set_vsi_multicast_promiscuous(
						  hw,
						  vsi->seid,
						  promisc, NULL);
		if (aq_ret) {
			dev_info(&pf->pdev->dev,
				 "set multicast promisc failed, err %pe, aq_err %s\n",
				 ERR_PTR(aq_ret),
				 i40e_aq_str(hw, hw->aq.asq_last_status));
		}
	}

	if (!aq_ret)
		pf->cur_promisc = promisc;

	return aq_ret;
}

/**
 * i40e_sync_vsi_filters - Update the VSI filter list to the HW
 * @vsi: ptr to the VSI
 *
 * Push any outstanding VSI filter changes through the AdminQ.
 *
 * Returns 0 or error value
 **/
int i40e_sync_vsi_filters(struct i40e_vsi *vsi)
{
	struct hlist_head tmp_add_list, tmp_del_list;
	struct i40e_mac_filter *f;
	struct i40e_new_mac_filter *new, *add_head = NULL;
	struct i40e_hw *hw = &vsi->back->hw;
	bool old_overflow, new_overflow;
	unsigned int failed_filters = 0;
	unsigned int vlan_filters = 0;
	char vsi_name[16] = "PF";
	int filter_list_len = 0;
	u32 changed_flags = 0;
	struct hlist_node *h;
	struct i40e_pf *pf;
	int num_add = 0;
	int num_del = 0;
	int aq_ret = 0;
	int retval = 0;
	u16 cmd_flags;
	int list_size;
	int bkt;

	/* empty array typed pointers, kcalloc later */
	struct i40e_aqc_add_macvlan_element_data *add_list;
	struct i40e_aqc_remove_macvlan_element_data *del_list;

	while (test_and_set_bit(__I40E_VSI_SYNCING_FILTERS, vsi->state))
		usleep_range(1000, 2000);
	pf = vsi->back;

	old_overflow = test_bit(__I40E_VSI_OVERFLOW_PROMISC, vsi->state);

	if (vsi->netdev) {
		changed_flags = vsi->current_netdev_flags ^ vsi->netdev->flags;
		vsi->current_netdev_flags = vsi->netdev->flags;
	}

	INIT_HLIST_HEAD(&tmp_add_list);
	INIT_HLIST_HEAD(&tmp_del_list);

	if (vsi->type == I40E_VSI_SRIOV)
		snprintf(vsi_name, sizeof(vsi_name) - 1, "VF %d", vsi->vf_id);
	else if (vsi->type != I40E_VSI_MAIN)
		snprintf(vsi_name, sizeof(vsi_name) - 1, "vsi %d", vsi->seid);

	if (vsi->flags & I40E_VSI_FLAG_FILTER_CHANGED) {
		vsi->flags &= ~I40E_VSI_FLAG_FILTER_CHANGED;

		spin_lock_bh(&vsi->mac_filter_hash_lock);
		/* Create a list of filters to delete. */
		hash_for_each_safe(vsi->mac_filter_hash, bkt, h, f, hlist) {
			if (f->state == I40E_FILTER_REMOVE) {
				/* Move the element into temporary del_list */
				hash_del(&f->hlist);
				hlist_add_head(&f->hlist, &tmp_del_list);

				/* Avoid counting removed filters */
				continue;
			}
			if (f->state == I40E_FILTER_NEW) {
				/* Create a temporary i40e_new_mac_filter */
				new = kzalloc(sizeof(*new), GFP_ATOMIC);
				if (!new)
					goto err_no_memory_locked;

				/* Store pointer to the real filter */
				new->f = f;
				new->state = f->state;

				/* Add it to the hash list */
				hlist_add_head(&new->hlist, &tmp_add_list);
			}

			/* Count the number of active (current and new) VLAN
			 * filters we have now. Does not count filters which
			 * are marked for deletion.
			 */
			if (f->vlan > 0)
				vlan_filters++;
		}

		if (vsi->type != I40E_VSI_SRIOV)
			retval = i40e_correct_mac_vlan_filters
				(vsi, &tmp_add_list, &tmp_del_list,
				 vlan_filters);
		else if (pf->vf)
			retval = i40e_correct_vf_mac_vlan_filters
				(vsi, &tmp_add_list, &tmp_del_list,
				 vlan_filters, pf->vf[vsi->vf_id].trusted);

		hlist_for_each_entry(new, &tmp_add_list, hlist)
			netdev_hw_addr_refcnt(new->f, vsi->netdev, 1);

		if (retval)
			goto err_no_memory_locked;

		spin_unlock_bh(&vsi->mac_filter_hash_lock);
	}

	/* Now process 'del_list' outside the lock */
	if (!hlist_empty(&tmp_del_list)) {
		filter_list_len = hw->aq.asq_buf_size /
			    sizeof(struct i40e_aqc_remove_macvlan_element_data);
		list_size = filter_list_len *
			    sizeof(struct i40e_aqc_remove_macvlan_element_data);
		del_list = kzalloc(list_size, GFP_ATOMIC);
		if (!del_list)
			goto err_no_memory;

		hlist_for_each_entry_safe(f, h, &tmp_del_list, hlist) {
			cmd_flags = 0;

			/* handle broadcast filters by updating the broadcast
			 * promiscuous flag and release filter list.
			 */
			if (is_broadcast_ether_addr(f->macaddr)) {
				i40e_aqc_broadcast_filter(vsi, vsi_name, f);

				hlist_del(&f->hlist);
				kfree(f);
				continue;
			}

			/* add to delete list */
			ether_addr_copy(del_list[num_del].mac_addr, f->macaddr);
			if (f->vlan == I40E_VLAN_ANY) {
				del_list[num_del].vlan_tag = 0;
				cmd_flags |= I40E_AQC_MACVLAN_DEL_IGNORE_VLAN;
			} else {
				del_list[num_del].vlan_tag =
					cpu_to_le16((u16)(f->vlan));
			}

			cmd_flags |= I40E_AQC_MACVLAN_DEL_PERFECT_MATCH;
			del_list[num_del].flags = cmd_flags;
			num_del++;

			/* flush a full buffer */
			if (num_del == filter_list_len) {
				i40e_aqc_del_filters(vsi, vsi_name, del_list,
						     num_del, &retval);
				memset(del_list, 0, list_size);
				num_del = 0;
			}
			/* Release memory for MAC filter entries which were
			 * synced up with HW.
			 */
			hlist_del(&f->hlist);
			kfree(f);
		}

		if (num_del) {
			i40e_aqc_del_filters(vsi, vsi_name, del_list,
					     num_del, &retval);
		}

		kfree(del_list);
		del_list = NULL;
	}

	if (!hlist_empty(&tmp_add_list)) {
		/* Do all the adds now. */
		filter_list_len = hw->aq.asq_buf_size /
			       sizeof(struct i40e_aqc_add_macvlan_element_data);
		list_size = filter_list_len *
			       sizeof(struct i40e_aqc_add_macvlan_element_data);
		add_list = kzalloc(list_size, GFP_ATOMIC);
		if (!add_list)
			goto err_no_memory;

		num_add = 0;
		hlist_for_each_entry_safe(new, h, &tmp_add_list, hlist) {
			/* handle broadcast filters by updating the broadcast
			 * promiscuous flag instead of adding a MAC filter.
			 */
			if (is_broadcast_ether_addr(new->f->macaddr)) {
				if (i40e_aqc_broadcast_filter(vsi, vsi_name,
							      new->f))
					new->state = I40E_FILTER_FAILED;
				else
					new->state = I40E_FILTER_ACTIVE;
				continue;
			}

			/* add to add array */
			if (num_add == 0)
				add_head = new;
			cmd_flags = 0;
			ether_addr_copy(add_list[num_add].mac_addr,
					new->f->macaddr);
			if (new->f->vlan == I40E_VLAN_ANY) {
				add_list[num_add].vlan_tag = 0;
				cmd_flags |= I40E_AQC_MACVLAN_ADD_IGNORE_VLAN;
			} else {
				add_list[num_add].vlan_tag =
					cpu_to_le16((u16)(new->f->vlan));
			}
			add_list[num_add].queue_number = 0;
			/* set invalid match method for later detection */
			add_list[num_add].match_method = I40E_AQC_MM_ERR_NO_RES;
			cmd_flags |= I40E_AQC_MACVLAN_ADD_PERFECT_MATCH;
			add_list[num_add].flags = cpu_to_le16(cmd_flags);
			num_add++;

			/* flush a full buffer */
			if (num_add == filter_list_len) {
				i40e_aqc_add_filters(vsi, vsi_name, add_list,
						     add_head, num_add);
				memset(add_list, 0, list_size);
				num_add = 0;
			}
		}
		if (num_add) {
			i40e_aqc_add_filters(vsi, vsi_name, add_list, add_head,
					     num_add);
		}
		/* Now move all of the filters from the temp add list back to
		 * the VSI's list.
		 */
		spin_lock_bh(&vsi->mac_filter_hash_lock);
		hlist_for_each_entry_safe(new, h, &tmp_add_list, hlist) {
			/* Only update the state if we're still NEW */
			if (new->f->state == I40E_FILTER_NEW)
				new->f->state = new->state;
			hlist_del(&new->hlist);
			netdev_hw_addr_refcnt(new->f, vsi->netdev, -1);
			kfree(new);
		}
		spin_unlock_bh(&vsi->mac_filter_hash_lock);
		kfree(add_list);
		add_list = NULL;
	}

	/* Determine the number of active and failed filters. */
	spin_lock_bh(&vsi->mac_filter_hash_lock);
	vsi->active_filters = 0;
	hash_for_each(vsi->mac_filter_hash, bkt, f, hlist) {
		if (f->state == I40E_FILTER_ACTIVE)
			vsi->active_filters++;
		else if (f->state == I40E_FILTER_FAILED)
			failed_filters++;
	}
	spin_unlock_bh(&vsi->mac_filter_hash_lock);

	/* Check if we are able to exit overflow promiscuous mode. We can
	 * safely exit if we didn't just enter, we no longer have any failed
	 * filters, and we have reduced filters below the threshold value.
	 */
	if (old_overflow && !failed_filters &&
	    vsi->active_filters < vsi->promisc_threshold) {
		dev_info(&pf->pdev->dev,
			 "filter logjam cleared on %s, leaving overflow promiscuous mode\n",
			 vsi_name);
		clear_bit(__I40E_VSI_OVERFLOW_PROMISC, vsi->state);
		vsi->promisc_threshold = 0;
	}

	/* if the VF is not trusted do not do promisc */
	if (vsi->type == I40E_VSI_SRIOV && pf->vf &&
	    !pf->vf[vsi->vf_id].trusted) {
		clear_bit(__I40E_VSI_OVERFLOW_PROMISC, vsi->state);
		goto out;
	}

	new_overflow = test_bit(__I40E_VSI_OVERFLOW_PROMISC, vsi->state);

	/* If we are entering overflow promiscuous, we need to calculate a new
	 * threshold for when we are safe to exit
	 */
	if (!old_overflow && new_overflow)
		vsi->promisc_threshold = (vsi->active_filters * 3) / 4;

	/* check for changes in promiscuous modes */
	if (changed_flags & IFF_ALLMULTI) {
		bool cur_multipromisc;

		cur_multipromisc = !!(vsi->current_netdev_flags & IFF_ALLMULTI);
		aq_ret = i40e_aq_set_vsi_multicast_promiscuous(&vsi->back->hw,
							       vsi->seid,
							       cur_multipromisc,
							       NULL);
		if (aq_ret) {
			retval = i40e_aq_rc_to_posix(aq_ret,
						     hw->aq.asq_last_status);
			dev_info(&pf->pdev->dev,
				 "set multi promisc failed on %s, err %pe aq_err %s\n",
				 vsi_name,
				 ERR_PTR(aq_ret),
				 i40e_aq_str(hw, hw->aq.asq_last_status));
		} else {
			dev_info(&pf->pdev->dev, "%s allmulti mode.\n",
				 cur_multipromisc ? "entering" : "leaving");
		}
	}

	if ((changed_flags & IFF_PROMISC) || old_overflow != new_overflow) {
		bool cur_promisc;

		cur_promisc = (!!(vsi->current_netdev_flags & IFF_PROMISC) ||
			       new_overflow);
		aq_ret = i40e_set_promiscuous(pf, cur_promisc);
		if (aq_ret) {
			retval = i40e_aq_rc_to_posix(aq_ret,
						     hw->aq.asq_last_status);
			dev_info(&pf->pdev->dev,
				 "Setting promiscuous %s failed on %s, err %pe aq_err %s\n",
				 cur_promisc ? "on" : "off",
				 vsi_name,
				 ERR_PTR(aq_ret),
				 i40e_aq_str(hw, hw->aq.asq_last_status));
		}
	}
out:
	/* if something went wrong then set the changed flag so we try again */
	if (retval)
		vsi->flags |= I40E_VSI_FLAG_FILTER_CHANGED;

	clear_bit(__I40E_VSI_SYNCING_FILTERS, vsi->state);
	return retval;

err_no_memory:
	/* Restore elements on the temporary add and delete lists */
	spin_lock_bh(&vsi->mac_filter_hash_lock);
err_no_memory_locked:
	i40e_undo_del_filter_entries(vsi, &tmp_del_list);
	i40e_undo_add_filter_entries(vsi, &tmp_add_list);
	spin_unlock_bh(&vsi->mac_filter_hash_lock);

	vsi->flags |= I40E_VSI_FLAG_FILTER_CHANGED;
	clear_bit(__I40E_VSI_SYNCING_FILTERS, vsi->state);
	return -ENOMEM;
}

/**
 * i40e_sync_filters_subtask - Sync the VSI filter list with HW
 * @pf: board private structure
 **/
static void i40e_sync_filters_subtask(struct i40e_pf *pf)
{
	struct i40e_vsi *vsi;
	int v;

	if (!pf)
		return;
	if (!test_and_clear_bit(__I40E_MACVLAN_SYNC_PENDING, pf->state))
		return;
	if (test_bit(__I40E_VF_DISABLE, pf->state)) {
		set_bit(__I40E_MACVLAN_SYNC_PENDING, pf->state);
		return;
	}

	i40e_pf_for_each_vsi(pf, v, vsi) {
		if ((vsi->flags & I40E_VSI_FLAG_FILTER_CHANGED) &&
		    !test_bit(__I40E_VSI_RELEASING, vsi->state)) {
			int ret = i40e_sync_vsi_filters(vsi);

			if (ret) {
				/* come back and try again later */
				set_bit(__I40E_MACVLAN_SYNC_PENDING,
					pf->state);
				break;
			}
		}
	}
}

/**
 * i40e_calculate_vsi_rx_buf_len - Calculates buffer length
 *
 * @vsi: VSI to calculate rx_buf_len from
 */
static u16 i40e_calculate_vsi_rx_buf_len(struct i40e_vsi *vsi)
{
	if (!vsi->netdev || test_bit(I40E_FLAG_LEGACY_RX_ENA, vsi->back->flags))
		return SKB_WITH_OVERHEAD(I40E_RXBUFFER_2048);

	return PAGE_SIZE < 8192 ? I40E_RXBUFFER_3072 : I40E_RXBUFFER_2048;
}

/**
 * i40e_max_vsi_frame_size - returns the maximum allowed frame size for VSI
 * @vsi: the vsi
 * @xdp_prog: XDP program
 **/
static int i40e_max_vsi_frame_size(struct i40e_vsi *vsi,
				   struct bpf_prog *xdp_prog)
{
	u16 rx_buf_len = i40e_calculate_vsi_rx_buf_len(vsi);
	u16 chain_len;

	if (xdp_prog && !xdp_prog->aux->xdp_has_frags)
		chain_len = 1;
	else
		chain_len = I40E_MAX_CHAINED_RX_BUFFERS;

	return min_t(u16, rx_buf_len * chain_len, I40E_MAX_RXBUFFER);
}

/**
 * i40e_change_mtu - NDO callback to change the Maximum Transfer Unit
 * @netdev: network interface device structure
 * @new_mtu: new value for maximum frame size
 *
 * Returns 0 on success, negative on failure
 **/
static int i40e_change_mtu(struct net_device *netdev, int new_mtu)
{
	struct i40e_netdev_priv *np = netdev_priv(netdev);
	struct i40e_vsi *vsi = np->vsi;
	struct i40e_pf *pf = vsi->back;
	int frame_size;

	frame_size = i40e_max_vsi_frame_size(vsi, vsi->xdp_prog);
	if (new_mtu > frame_size - I40E_PACKET_HDR_PAD) {
		netdev_err(netdev, "Error changing mtu to %d, Max is %d\n",
			   new_mtu, frame_size - I40E_PACKET_HDR_PAD);
		return -EINVAL;
	}

	netdev_dbg(netdev, "changing MTU from %d to %d\n",
		   netdev->mtu, new_mtu);
	WRITE_ONCE(netdev->mtu, new_mtu);
	if (netif_running(netdev))
		i40e_vsi_reinit_locked(vsi);
	set_bit(__I40E_CLIENT_SERVICE_REQUESTED, pf->state);
	set_bit(__I40E_CLIENT_L2_CHANGE, pf->state);
	return 0;
}

/**
 * i40e_ioctl - Access the hwtstamp interface
 * @netdev: network interface device structure
 * @ifr: interface request data
 * @cmd: ioctl command
 **/
int i40e_ioctl(struct net_device *netdev, struct ifreq *ifr, int cmd)
{
	struct i40e_netdev_priv *np = netdev_priv(netdev);
	struct i40e_pf *pf = np->vsi->back;

	switch (cmd) {
	case SIOCGHWTSTAMP:
		return i40e_ptp_get_ts_config(pf, ifr);
	case SIOCSHWTSTAMP:
		return i40e_ptp_set_ts_config(pf, ifr);
	default:
		return -EOPNOTSUPP;
	}
}

/**
 * i40e_vlan_stripping_enable - Turn on vlan stripping for the VSI
 * @vsi: the vsi being adjusted
 **/
void i40e_vlan_stripping_enable(struct i40e_vsi *vsi)
{
	struct i40e_vsi_context ctxt;
	int ret;

	/* Don't modify stripping options if a port VLAN is active */
	if (vsi->info.pvid)
		return;

	if ((vsi->info.valid_sections &
	     cpu_to_le16(I40E_AQ_VSI_PROP_VLAN_VALID)) &&
	    ((vsi->info.port_vlan_flags & I40E_AQ_VSI_PVLAN_MODE_MASK) == 0))
		return;  /* already enabled */

	vsi->info.valid_sections = cpu_to_le16(I40E_AQ_VSI_PROP_VLAN_VALID);
	vsi->info.port_vlan_flags = I40E_AQ_VSI_PVLAN_MODE_ALL |
				    I40E_AQ_VSI_PVLAN_EMOD_STR_BOTH;

	ctxt.seid = vsi->seid;
	ctxt.info = vsi->info;
	ret = i40e_aq_update_vsi_params(&vsi->back->hw, &ctxt, NULL);
	if (ret) {
		dev_info(&vsi->back->pdev->dev,
			 "update vlan stripping failed, err %pe aq_err %s\n",
			 ERR_PTR(ret),
			 i40e_aq_str(&vsi->back->hw,
				     vsi->back->hw.aq.asq_last_status));
	}
}

/**
 * i40e_vlan_stripping_disable - Turn off vlan stripping for the VSI
 * @vsi: the vsi being adjusted
 **/
void i40e_vlan_stripping_disable(struct i40e_vsi *vsi)
{
	struct i40e_vsi_context ctxt;
	int ret;

	/* Don't modify stripping options if a port VLAN is active */
	if (vsi->info.pvid)
		return;

	if ((vsi->info.valid_sections &
	     cpu_to_le16(I40E_AQ_VSI_PROP_VLAN_VALID)) &&
	    ((vsi->info.port_vlan_flags & I40E_AQ_VSI_PVLAN_EMOD_MASK) ==
	     I40E_AQ_VSI_PVLAN_EMOD_MASK))
		return;  /* already disabled */

	vsi->info.valid_sections = cpu_to_le16(I40E_AQ_VSI_PROP_VLAN_VALID);
	vsi->info.port_vlan_flags = I40E_AQ_VSI_PVLAN_MODE_ALL |
				    I40E_AQ_VSI_PVLAN_EMOD_NOTHING;

	ctxt.seid = vsi->seid;
	ctxt.info = vsi->info;
	ret = i40e_aq_update_vsi_params(&vsi->back->hw, &ctxt, NULL);
	if (ret) {
		dev_info(&vsi->back->pdev->dev,
			 "update vlan stripping failed, err %pe aq_err %s\n",
			 ERR_PTR(ret),
			 i40e_aq_str(&vsi->back->hw,
				     vsi->back->hw.aq.asq_last_status));
	}
}

/**
 * i40e_add_vlan_all_mac - Add a MAC/VLAN filter for each existing MAC address
 * @vsi: the vsi being configured
 * @vid: vlan id to be added (0 = untagged only , -1 = any)
 *
 * This is a helper function for adding a new MAC/VLAN filter with the
 * specified VLAN for each existing MAC address already in the hash table.
 * This function does *not* perform any accounting to update filters based on
 * VLAN mode.
 *
 * NOTE: this function expects to be called while under the
 * mac_filter_hash_lock
 **/
int i40e_add_vlan_all_mac(struct i40e_vsi *vsi, s16 vid)
{
	struct i40e_mac_filter *f, *add_f;
	struct hlist_node *h;
	int bkt;

	hash_for_each_safe(vsi->mac_filter_hash, bkt, h, f, hlist) {
		/* If we're asked to add a filter that has been marked for
		 * removal, it is safe to simply restore it to active state.
		 * __i40e_del_filter will have simply deleted any filters which
		 * were previously marked NEW or FAILED, so if it is currently
		 * marked REMOVE it must have previously been ACTIVE. Since we
		 * haven't yet run the sync filters task, just restore this
		 * filter to the ACTIVE state so that the sync task leaves it
		 * in place.
		 */
		if (f->state == I40E_FILTER_REMOVE && f->vlan == vid) {
			f->state = I40E_FILTER_ACTIVE;
			continue;
		} else if (f->state == I40E_FILTER_REMOVE) {
			continue;
		}
		add_f = i40e_add_filter(vsi, f->macaddr, vid);
		if (!add_f) {
			dev_info(&vsi->back->pdev->dev,
				 "Could not add vlan filter %d for %pM\n",
				 vid, f->macaddr);
			return -ENOMEM;
		}
	}

	return 0;
}

/**
 * i40e_vsi_add_vlan - Add VSI membership for given VLAN
 * @vsi: the VSI being configured
 * @vid: VLAN id to be added
 **/
int i40e_vsi_add_vlan(struct i40e_vsi *vsi, u16 vid)
{
	int err;

	if (vsi->info.pvid)
		return -EINVAL;

	/* The network stack will attempt to add VID=0, with the intention to
	 * receive priority tagged packets with a VLAN of 0. Our HW receives
	 * these packets by default when configured to receive untagged
	 * packets, so we don't need to add a filter for this case.
	 * Additionally, HW interprets adding a VID=0 filter as meaning to
	 * receive *only* tagged traffic and stops receiving untagged traffic.
	 * Thus, we do not want to actually add a filter for VID=0
	 */
	if (!vid)
		return 0;

	/* Locked once because all functions invoked below iterates list*/
	spin_lock_bh(&vsi->mac_filter_hash_lock);
	err = i40e_add_vlan_all_mac(vsi, vid);
	spin_unlock_bh(&vsi->mac_filter_hash_lock);
	if (err)
		return err;

	/* schedule our worker thread which will take care of
	 * applying the new filter changes
	 */
	i40e_service_event_schedule(vsi->back);
	return 0;
}

/**
 * i40e_rm_vlan_all_mac - Remove MAC/VLAN pair for all MAC with the given VLAN
 * @vsi: the vsi being configured
 * @vid: vlan id to be removed (0 = untagged only , -1 = any)
 *
 * This function should be used to remove all VLAN filters which match the
 * given VID. It does not schedule the service event and does not take the
 * mac_filter_hash_lock so it may be combined with other operations under
 * a single invocation of the mac_filter_hash_lock.
 *
 * NOTE: this function expects to be called while under the
 * mac_filter_hash_lock
 */
void i40e_rm_vlan_all_mac(struct i40e_vsi *vsi, s16 vid)
{
	struct i40e_mac_filter *f;
	struct hlist_node *h;
	int bkt;

	hash_for_each_safe(vsi->mac_filter_hash, bkt, h, f, hlist) {
		if (f->vlan == vid)
			__i40e_del_filter(vsi, f);
	}
}

/**
 * i40e_vsi_kill_vlan - Remove VSI membership for given VLAN
 * @vsi: the VSI being configured
 * @vid: VLAN id to be removed
 **/
void i40e_vsi_kill_vlan(struct i40e_vsi *vsi, u16 vid)
{
	if (!vid || vsi->info.pvid)
		return;

	spin_lock_bh(&vsi->mac_filter_hash_lock);
	i40e_rm_vlan_all_mac(vsi, vid);
	spin_unlock_bh(&vsi->mac_filter_hash_lock);

	/* schedule our worker thread which will take care of
	 * applying the new filter changes
	 */
	i40e_service_event_schedule(vsi->back);
}

/**
 * i40e_vlan_rx_add_vid - Add a vlan id filter to HW offload
 * @netdev: network interface to be adjusted
 * @proto: unused protocol value
 * @vid: vlan id to be added
 *
 * net_device_ops implementation for adding vlan ids
 **/
static int i40e_vlan_rx_add_vid(struct net_device *netdev,
				__always_unused __be16 proto, u16 vid)
{
	struct i40e_netdev_priv *np = netdev_priv(netdev);
	struct i40e_vsi *vsi = np->vsi;
	int ret = 0;

	if (vid >= VLAN_N_VID)
		return -EINVAL;

	ret = i40e_vsi_add_vlan(vsi, vid);
	if (!ret)
		set_bit(vid, vsi->active_vlans);

	return ret;
}

/**
 * i40e_vlan_rx_add_vid_up - Add a vlan id filter to HW offload in UP path
 * @netdev: network interface to be adjusted
 * @proto: unused protocol value
 * @vid: vlan id to be added
 **/
static void i40e_vlan_rx_add_vid_up(struct net_device *netdev,
				    __always_unused __be16 proto, u16 vid)
{
	struct i40e_netdev_priv *np = netdev_priv(netdev);
	struct i40e_vsi *vsi = np->vsi;

	if (vid >= VLAN_N_VID)
		return;
	set_bit(vid, vsi->active_vlans);
}

/**
 * i40e_vlan_rx_kill_vid - Remove a vlan id filter from HW offload
 * @netdev: network interface to be adjusted
 * @proto: unused protocol value
 * @vid: vlan id to be removed
 *
 * net_device_ops implementation for removing vlan ids
 **/
static int i40e_vlan_rx_kill_vid(struct net_device *netdev,
				 __always_unused __be16 proto, u16 vid)
{
	struct i40e_netdev_priv *np = netdev_priv(netdev);
	struct i40e_vsi *vsi = np->vsi;

	/* return code is ignored as there is nothing a user
	 * can do about failure to remove and a log message was
	 * already printed from the other function
	 */
	i40e_vsi_kill_vlan(vsi, vid);

	clear_bit(vid, vsi->active_vlans);

	return 0;
}

/**
 * i40e_restore_vlan - Reinstate vlans when vsi/netdev comes back up
 * @vsi: the vsi being brought back up
 **/
static void i40e_restore_vlan(struct i40e_vsi *vsi)
{
	u16 vid;

	if (!vsi->netdev)
		return;

	if (vsi->netdev->features & NETIF_F_HW_VLAN_CTAG_RX)
		i40e_vlan_stripping_enable(vsi);
	else
		i40e_vlan_stripping_disable(vsi);

	for_each_set_bit(vid, vsi->active_vlans, VLAN_N_VID)
		i40e_vlan_rx_add_vid_up(vsi->netdev, htons(ETH_P_8021Q),
					vid);
}

/**
 * i40e_vsi_add_pvid - Add pvid for the VSI
 * @vsi: the vsi being adjusted
 * @vid: the vlan id to set as a PVID
 **/
int i40e_vsi_add_pvid(struct i40e_vsi *vsi, u16 vid)
{
	struct i40e_vsi_context ctxt;
	int ret;

	vsi->info.valid_sections = cpu_to_le16(I40E_AQ_VSI_PROP_VLAN_VALID);
	vsi->info.pvid = cpu_to_le16(vid);
	vsi->info.port_vlan_flags = I40E_AQ_VSI_PVLAN_MODE_TAGGED |
				    I40E_AQ_VSI_PVLAN_INSERT_PVID |
				    I40E_AQ_VSI_PVLAN_EMOD_STR;

	ctxt.seid = vsi->seid;
	ctxt.info = vsi->info;
	ret = i40e_aq_update_vsi_params(&vsi->back->hw, &ctxt, NULL);
	if (ret) {
		dev_info(&vsi->back->pdev->dev,
			 "add pvid failed, err %pe aq_err %s\n",
			 ERR_PTR(ret),
			 i40e_aq_str(&vsi->back->hw,
				     vsi->back->hw.aq.asq_last_status));
		return -ENOENT;
	}

	return 0;
}

/**
 * i40e_vsi_remove_pvid - Remove the pvid from the VSI
 * @vsi: the vsi being adjusted
 *
 * Just use the vlan_rx_register() service to put it back to normal
 **/
void i40e_vsi_remove_pvid(struct i40e_vsi *vsi)
{
	vsi->info.pvid = 0;

	i40e_vlan_stripping_disable(vsi);
}

/**
 * i40e_vsi_setup_tx_resources - Allocate VSI Tx queue resources
 * @vsi: ptr to the VSI
 *
 * If this function returns with an error, then it's possible one or
 * more of the rings is populated (while the rest are not).  It is the
 * callers duty to clean those orphaned rings.
 *
 * Return 0 on success, negative on failure
 **/
static int i40e_vsi_setup_tx_resources(struct i40e_vsi *vsi)
{
	int i, err = 0;

	for (i = 0; i < vsi->num_queue_pairs && !err; i++)
		err = i40e_setup_tx_descriptors(vsi->tx_rings[i]);

	if (!i40e_enabled_xdp_vsi(vsi))
		return err;

	for (i = 0; i < vsi->num_queue_pairs && !err; i++)
		err = i40e_setup_tx_descriptors(vsi->xdp_rings[i]);

	return err;
}

/**
 * i40e_vsi_free_tx_resources - Free Tx resources for VSI queues
 * @vsi: ptr to the VSI
 *
 * Free VSI's transmit software resources
 **/
static void i40e_vsi_free_tx_resources(struct i40e_vsi *vsi)
{
	int i;

	if (vsi->tx_rings) {
		for (i = 0; i < vsi->num_queue_pairs; i++)
			if (vsi->tx_rings[i] && vsi->tx_rings[i]->desc)
				i40e_free_tx_resources(vsi->tx_rings[i]);
	}

	if (vsi->xdp_rings) {
		for (i = 0; i < vsi->num_queue_pairs; i++)
			if (vsi->xdp_rings[i] && vsi->xdp_rings[i]->desc)
				i40e_free_tx_resources(vsi->xdp_rings[i]);
	}
}

/**
 * i40e_vsi_setup_rx_resources - Allocate VSI queues Rx resources
 * @vsi: ptr to the VSI
 *
 * If this function returns with an error, then it's possible one or
 * more of the rings is populated (while the rest are not).  It is the
 * callers duty to clean those orphaned rings.
 *
 * Return 0 on success, negative on failure
 **/
static int i40e_vsi_setup_rx_resources(struct i40e_vsi *vsi)
{
	int i, err = 0;

	for (i = 0; i < vsi->num_queue_pairs && !err; i++)
		err = i40e_setup_rx_descriptors(vsi->rx_rings[i]);
	return err;
}

/**
 * i40e_vsi_free_rx_resources - Free Rx Resources for VSI queues
 * @vsi: ptr to the VSI
 *
 * Free all receive software resources
 **/
static void i40e_vsi_free_rx_resources(struct i40e_vsi *vsi)
{
	int i;

	if (!vsi->rx_rings)
		return;

	for (i = 0; i < vsi->num_queue_pairs; i++)
		if (vsi->rx_rings[i] && vsi->rx_rings[i]->desc)
			i40e_free_rx_resources(vsi->rx_rings[i]);
}

/**
 * i40e_config_xps_tx_ring - Configure XPS for a Tx ring
 * @ring: The Tx ring to configure
 *
 * This enables/disables XPS for a given Tx descriptor ring
 * based on the TCs enabled for the VSI that ring belongs to.
 **/
static void i40e_config_xps_tx_ring(struct i40e_ring *ring)
{
	int cpu;

	if (!ring->q_vector || !ring->netdev || ring->ch)
		return;

	/* We only initialize XPS once, so as not to overwrite user settings */
	if (test_and_set_bit(__I40E_TX_XPS_INIT_DONE, ring->state))
		return;

	cpu = cpumask_local_spread(ring->q_vector->v_idx, -1);
	netif_set_xps_queue(ring->netdev, get_cpu_mask(cpu),
			    ring->queue_index);
}

/**
 * i40e_xsk_pool - Retrieve the AF_XDP buffer pool if XDP and ZC is enabled
 * @ring: The Tx or Rx ring
 *
 * Returns the AF_XDP buffer pool or NULL.
 **/
static struct xsk_buff_pool *i40e_xsk_pool(struct i40e_ring *ring)
{
	bool xdp_on = i40e_enabled_xdp_vsi(ring->vsi);
	int qid = ring->queue_index;

	if (ring_is_xdp(ring))
		qid -= ring->vsi->alloc_queue_pairs;

	if (!xdp_on || !test_bit(qid, ring->vsi->af_xdp_zc_qps))
		return NULL;

	return xsk_get_pool_from_qid(ring->vsi->netdev, qid);
}

/**
 * i40e_configure_tx_ring - Configure a transmit ring context and rest
 * @ring: The Tx ring to configure
 *
 * Configure the Tx descriptor ring in the HMC context.
 **/
static int i40e_configure_tx_ring(struct i40e_ring *ring)
{
	struct i40e_vsi *vsi = ring->vsi;
	u16 pf_q = vsi->base_queue + ring->queue_index;
	struct i40e_hw *hw = &vsi->back->hw;
	struct i40e_hmc_obj_txq tx_ctx;
	u32 qtx_ctl = 0;
	int err = 0;

	if (ring_is_xdp(ring))
		ring->xsk_pool = i40e_xsk_pool(ring);

	/* some ATR related tx ring init */
	if (test_bit(I40E_FLAG_FD_ATR_ENA, vsi->back->flags)) {
		ring->atr_sample_rate = I40E_DEFAULT_ATR_SAMPLE_RATE;
		ring->atr_count = 0;
	} else {
		ring->atr_sample_rate = 0;
	}

	/* configure XPS */
	i40e_config_xps_tx_ring(ring);

	/* clear the context structure first */
	memset(&tx_ctx, 0, sizeof(tx_ctx));

	tx_ctx.new_context = 1;
	tx_ctx.base = (ring->dma / 128);
	tx_ctx.qlen = ring->count;
	if (test_bit(I40E_FLAG_FD_SB_ENA, vsi->back->flags) ||
	    test_bit(I40E_FLAG_FD_ATR_ENA, vsi->back->flags))
		tx_ctx.fd_ena = 1;
	if (test_bit(I40E_FLAG_PTP_ENA, vsi->back->flags))
		tx_ctx.timesync_ena = 1;
	/* FDIR VSI tx ring can still use RS bit and writebacks */
	if (vsi->type != I40E_VSI_FDIR)
		tx_ctx.head_wb_ena = 1;
	tx_ctx.head_wb_addr = ring->dma +
			      (ring->count * sizeof(struct i40e_tx_desc));

	/* As part of VSI creation/update, FW allocates certain
	 * Tx arbitration queue sets for each TC enabled for
	 * the VSI. The FW returns the handles to these queue
	 * sets as part of the response buffer to Add VSI,
	 * Update VSI, etc. AQ commands. It is expected that
	 * these queue set handles be associated with the Tx
	 * queues by the driver as part of the TX queue context
	 * initialization. This has to be done regardless of
	 * DCB as by default everything is mapped to TC0.
	 */

	if (ring->ch)
		tx_ctx.rdylist =
			le16_to_cpu(ring->ch->info.qs_handle[ring->dcb_tc]);

	else
		tx_ctx.rdylist = le16_to_cpu(vsi->info.qs_handle[ring->dcb_tc]);

	tx_ctx.rdylist_act = 0;

	/* clear the context in the HMC */
	err = i40e_clear_lan_tx_queue_context(hw, pf_q);
	if (err) {
		dev_info(&vsi->back->pdev->dev,
			 "Failed to clear LAN Tx queue context on Tx ring %d (pf_q %d), error: %d\n",
			 ring->queue_index, pf_q, err);
		return -ENOMEM;
	}

	/* set the context in the HMC */
	err = i40e_set_lan_tx_queue_context(hw, pf_q, &tx_ctx);
	if (err) {
		dev_info(&vsi->back->pdev->dev,
			 "Failed to set LAN Tx queue context on Tx ring %d (pf_q %d, error: %d\n",
			 ring->queue_index, pf_q, err);
		return -ENOMEM;
	}

	/* Now associate this queue with this PCI function */
	if (ring->ch) {
		if (ring->ch->type == I40E_VSI_VMDQ2)
			qtx_ctl = I40E_QTX_CTL_VM_QUEUE;
		else
			return -EINVAL;

		qtx_ctl |= FIELD_PREP(I40E_QTX_CTL_VFVM_INDX_MASK,
				      ring->ch->vsi_number);
	} else {
		if (vsi->type == I40E_VSI_VMDQ2) {
			qtx_ctl = I40E_QTX_CTL_VM_QUEUE;
			qtx_ctl |= FIELD_PREP(I40E_QTX_CTL_VFVM_INDX_MASK,
					      vsi->id);
		} else {
			qtx_ctl = I40E_QTX_CTL_PF_QUEUE;
		}
	}

	qtx_ctl |= FIELD_PREP(I40E_QTX_CTL_PF_INDX_MASK, hw->pf_id);
	wr32(hw, I40E_QTX_CTL(pf_q), qtx_ctl);
	i40e_flush(hw);

	/* cache tail off for easier writes later */
	ring->tail = hw->hw_addr + I40E_QTX_TAIL(pf_q);

	return 0;
}

/**
 * i40e_rx_offset - Return expected offset into page to access data
 * @rx_ring: Ring we are requesting offset of
 *
 * Returns the offset value for ring into the data buffer.
 */
static unsigned int i40e_rx_offset(struct i40e_ring *rx_ring)
{
	return ring_uses_build_skb(rx_ring) ? I40E_SKB_PAD : 0;
}

/**
 * i40e_configure_rx_ring - Configure a receive ring context
 * @ring: The Rx ring to configure
 *
 * Configure the Rx descriptor ring in the HMC context.
 **/
static int i40e_configure_rx_ring(struct i40e_ring *ring)
{
	struct i40e_vsi *vsi = ring->vsi;
	u32 chain_len = vsi->back->hw.func_caps.rx_buf_chain_len;
	u16 pf_q = vsi->base_queue + ring->queue_index;
	struct i40e_hw *hw = &vsi->back->hw;
	struct i40e_hmc_obj_rxq rx_ctx;
	int err = 0;
	bool ok;

	bitmap_zero(ring->state, __I40E_RING_STATE_NBITS);

	/* clear the context structure first */
	memset(&rx_ctx, 0, sizeof(rx_ctx));

	ring->rx_buf_len = vsi->rx_buf_len;

	/* XDP RX-queue info only needed for RX rings exposed to XDP */
	if (ring->vsi->type != I40E_VSI_MAIN)
		goto skip;

	if (!xdp_rxq_info_is_reg(&ring->xdp_rxq)) {
		err = __xdp_rxq_info_reg(&ring->xdp_rxq, ring->netdev,
					 ring->queue_index,
					 ring->q_vector->napi.napi_id,
					 ring->rx_buf_len);
		if (err)
			return err;
	}

	ring->xsk_pool = i40e_xsk_pool(ring);
	if (ring->xsk_pool) {
		xdp_rxq_info_unreg(&ring->xdp_rxq);
		ring->rx_buf_len = xsk_pool_get_rx_frame_size(ring->xsk_pool);
		err = __xdp_rxq_info_reg(&ring->xdp_rxq, ring->netdev,
					 ring->queue_index,
					 ring->q_vector->napi.napi_id,
					 ring->rx_buf_len);
		if (err)
			return err;
		err = xdp_rxq_info_reg_mem_model(&ring->xdp_rxq,
						 MEM_TYPE_XSK_BUFF_POOL,
						 NULL);
		if (err)
			return err;
		dev_info(&vsi->back->pdev->dev,
			 "Registered XDP mem model MEM_TYPE_XSK_BUFF_POOL on Rx ring %d\n",
			 ring->queue_index);

	} else {
		err = xdp_rxq_info_reg_mem_model(&ring->xdp_rxq,
						 MEM_TYPE_PAGE_SHARED,
						 NULL);
		if (err)
			return err;
	}

skip:
	xdp_init_buff(&ring->xdp, i40e_rx_pg_size(ring) / 2, &ring->xdp_rxq);

	rx_ctx.dbuff = DIV_ROUND_UP(ring->rx_buf_len,
				    BIT_ULL(I40E_RXQ_CTX_DBUFF_SHIFT));

	rx_ctx.base = (ring->dma / 128);
	rx_ctx.qlen = ring->count;

	/* use 16 byte descriptors */
	rx_ctx.dsize = 0;

	/* descriptor type is always zero
	 * rx_ctx.dtype = 0;
	 */
	rx_ctx.hsplit_0 = 0;

	rx_ctx.rxmax = min_t(u16, vsi->max_frame, chain_len * ring->rx_buf_len);
	if (hw->revision_id == 0)
		rx_ctx.lrxqthresh = 0;
	else
		rx_ctx.lrxqthresh = 1;
	rx_ctx.crcstrip = 1;
	rx_ctx.l2tsel = 1;
	/* this controls whether VLAN is stripped from inner headers */
	rx_ctx.showiv = 0;
	/* set the prefena field to 1 because the manual says to */
	rx_ctx.prefena = 1;

	/* clear the context in the HMC */
	err = i40e_clear_lan_rx_queue_context(hw, pf_q);
	if (err) {
		dev_info(&vsi->back->pdev->dev,
			 "Failed to clear LAN Rx queue context on Rx ring %d (pf_q %d), error: %d\n",
			 ring->queue_index, pf_q, err);
		return -ENOMEM;
	}

	/* set the context in the HMC */
	err = i40e_set_lan_rx_queue_context(hw, pf_q, &rx_ctx);
	if (err) {
		dev_info(&vsi->back->pdev->dev,
			 "Failed to set LAN Rx queue context on Rx ring %d (pf_q %d), error: %d\n",
			 ring->queue_index, pf_q, err);
		return -ENOMEM;
	}

	/* configure Rx buffer alignment */
	if (!vsi->netdev || test_bit(I40E_FLAG_LEGACY_RX_ENA, vsi->back->flags)) {
		if (I40E_2K_TOO_SMALL_WITH_PADDING) {
			dev_info(&vsi->back->pdev->dev,
				 "2k Rx buffer is too small to fit standard MTU and skb_shared_info\n");
			return -EOPNOTSUPP;
		}
		clear_ring_build_skb_enabled(ring);
	} else {
		set_ring_build_skb_enabled(ring);
	}

	ring->rx_offset = i40e_rx_offset(ring);

	/* cache tail for quicker writes, and clear the reg before use */
	ring->tail = hw->hw_addr + I40E_QRX_TAIL(pf_q);
	writel(0, ring->tail);

	if (ring->xsk_pool) {
		xsk_pool_set_rxq_info(ring->xsk_pool, &ring->xdp_rxq);
		ok = i40e_alloc_rx_buffers_zc(ring, I40E_DESC_UNUSED(ring));
	} else {
		ok = !i40e_alloc_rx_buffers(ring, I40E_DESC_UNUSED(ring));
	}
	if (!ok) {
		/* Log this in case the user has forgotten to give the kernel
		 * any buffers, even later in the application.
		 */
		dev_info(&vsi->back->pdev->dev,
			 "Failed to allocate some buffers on %sRx ring %d (pf_q %d)\n",
			 ring->xsk_pool ? "AF_XDP ZC enabled " : "",
			 ring->queue_index, pf_q);
	}

	return 0;
}

/**
 * i40e_vsi_configure_tx - Configure the VSI for Tx
 * @vsi: VSI structure describing this set of rings and resources
 *
 * Configure the Tx VSI for operation.
 **/
static int i40e_vsi_configure_tx(struct i40e_vsi *vsi)
{
	int err = 0;
	u16 i;

	for (i = 0; (i < vsi->num_queue_pairs) && !err; i++)
		err = i40e_configure_tx_ring(vsi->tx_rings[i]);

	if (err || !i40e_enabled_xdp_vsi(vsi))
		return err;

	for (i = 0; (i < vsi->num_queue_pairs) && !err; i++)
		err = i40e_configure_tx_ring(vsi->xdp_rings[i]);

	return err;
}

/**
 * i40e_vsi_configure_rx - Configure the VSI for Rx
 * @vsi: the VSI being configured
 *
 * Configure the Rx VSI for operation.
 **/
static int i40e_vsi_configure_rx(struct i40e_vsi *vsi)
{
	int err = 0;
	u16 i;

	vsi->max_frame = i40e_max_vsi_frame_size(vsi, vsi->xdp_prog);
	vsi->rx_buf_len = i40e_calculate_vsi_rx_buf_len(vsi);

#if (PAGE_SIZE < 8192)
	if (vsi->netdev && !I40E_2K_TOO_SMALL_WITH_PADDING &&
	    vsi->netdev->mtu <= ETH_DATA_LEN) {
		vsi->rx_buf_len = I40E_RXBUFFER_1536 - NET_IP_ALIGN;
		vsi->max_frame = vsi->rx_buf_len;
	}
#endif

	/* set up individual rings */
	for (i = 0; i < vsi->num_queue_pairs && !err; i++)
		err = i40e_configure_rx_ring(vsi->rx_rings[i]);

	return err;
}

/**
 * i40e_vsi_config_dcb_rings - Update rings to reflect DCB TC
 * @vsi: ptr to the VSI
 **/
static void i40e_vsi_config_dcb_rings(struct i40e_vsi *vsi)
{
	struct i40e_ring *tx_ring, *rx_ring;
	u16 qoffset, qcount;
	int i, n;

	if (!test_bit(I40E_FLAG_DCB_ENA, vsi->back->flags)) {
		/* Reset the TC information */
		for (i = 0; i < vsi->num_queue_pairs; i++) {
			rx_ring = vsi->rx_rings[i];
			tx_ring = vsi->tx_rings[i];
			rx_ring->dcb_tc = 0;
			tx_ring->dcb_tc = 0;
		}
		return;
	}

	for (n = 0; n < I40E_MAX_TRAFFIC_CLASS; n++) {
		if (!(vsi->tc_config.enabled_tc & BIT_ULL(n)))
			continue;

		qoffset = vsi->tc_config.tc_info[n].qoffset;
		qcount = vsi->tc_config.tc_info[n].qcount;
		for (i = qoffset; i < (qoffset + qcount); i++) {
			rx_ring = vsi->rx_rings[i];
			tx_ring = vsi->tx_rings[i];
			rx_ring->dcb_tc = n;
			tx_ring->dcb_tc = n;
		}
	}
}

/**
 * i40e_set_vsi_rx_mode - Call set_rx_mode on a VSI
 * @vsi: ptr to the VSI
 **/
static void i40e_set_vsi_rx_mode(struct i40e_vsi *vsi)
{
	if (vsi->netdev)
		i40e_set_rx_mode(vsi->netdev);
}

/**
 * i40e_reset_fdir_filter_cnt - Reset flow director filter counters
 * @pf: Pointer to the targeted PF
 *
 * Set all flow director counters to 0.
 */
static void i40e_reset_fdir_filter_cnt(struct i40e_pf *pf)
{
	pf->fd_tcp4_filter_cnt = 0;
	pf->fd_udp4_filter_cnt = 0;
	pf->fd_sctp4_filter_cnt = 0;
	pf->fd_ip4_filter_cnt = 0;
	pf->fd_tcp6_filter_cnt = 0;
	pf->fd_udp6_filter_cnt = 0;
	pf->fd_sctp6_filter_cnt = 0;
	pf->fd_ip6_filter_cnt = 0;
}

/**
 * i40e_fdir_filter_restore - Restore the Sideband Flow Director filters
 * @vsi: Pointer to the targeted VSI
 *
 * This function replays the hlist on the hw where all the SB Flow Director
 * filters were saved.
 **/
static void i40e_fdir_filter_restore(struct i40e_vsi *vsi)
{
	struct i40e_fdir_filter *filter;
	struct i40e_pf *pf = vsi->back;
	struct hlist_node *node;

	if (!test_bit(I40E_FLAG_FD_SB_ENA, pf->flags))
		return;

	/* Reset FDir counters as we're replaying all existing filters */
	i40e_reset_fdir_filter_cnt(pf);

	hlist_for_each_entry_safe(filter, node,
				  &pf->fdir_filter_list, fdir_node) {
		i40e_add_del_fdir(vsi, filter, true);
	}
}

/**
 * i40e_vsi_configure - Set up the VSI for action
 * @vsi: the VSI being configured
 **/
static int i40e_vsi_configure(struct i40e_vsi *vsi)
{
	int err;

	i40e_set_vsi_rx_mode(vsi);
	i40e_restore_vlan(vsi);
	i40e_vsi_config_dcb_rings(vsi);
	err = i40e_vsi_configure_tx(vsi);
	if (!err)
		err = i40e_vsi_configure_rx(vsi);

	return err;
}

/**
 * i40e_vsi_configure_msix - MSIX mode Interrupt Config in the HW
 * @vsi: the VSI being configured
 **/
static void i40e_vsi_configure_msix(struct i40e_vsi *vsi)
{
	bool has_xdp = i40e_enabled_xdp_vsi(vsi);
	struct i40e_pf *pf = vsi->back;
	struct i40e_hw *hw = &pf->hw;
	u16 vector;
	int i, q;
	u32 qp;

	/* The interrupt indexing is offset by 1 in the PFINT_ITRn
	 * and PFINT_LNKLSTn registers, e.g.:
	 *   PFINT_ITRn[0..n-1] gets msix-1..msix-n  (qpair interrupts)
	 */
	qp = vsi->base_queue;
	vector = vsi->base_vector;
	for (i = 0; i < vsi->num_q_vectors; i++, vector++) {
		struct i40e_q_vector *q_vector = vsi->q_vectors[i];

		q_vector->rx.next_update = jiffies + 1;
		q_vector->rx.target_itr =
			ITR_TO_REG(vsi->rx_rings[i]->itr_setting);
		wr32(hw, I40E_PFINT_ITRN(I40E_RX_ITR, vector - 1),
		     q_vector->rx.target_itr >> 1);
		q_vector->rx.current_itr = q_vector->rx.target_itr;

		q_vector->tx.next_update = jiffies + 1;
		q_vector->tx.target_itr =
			ITR_TO_REG(vsi->tx_rings[i]->itr_setting);
		wr32(hw, I40E_PFINT_ITRN(I40E_TX_ITR, vector - 1),
		     q_vector->tx.target_itr >> 1);
		q_vector->tx.current_itr = q_vector->tx.target_itr;

		/* Set ITR for software interrupts triggered after exiting
		 * busy-loop polling.
		 */
		wr32(hw, I40E_PFINT_ITRN(I40E_SW_ITR, vector - 1),
		     I40E_ITR_20K);

		wr32(hw, I40E_PFINT_RATEN(vector - 1),
		     i40e_intrl_usec_to_reg(vsi->int_rate_limit));

		/* begin of linked list for RX queue assigned to this vector */
		wr32(hw, I40E_PFINT_LNKLSTN(vector - 1), qp);
		for (q = 0; q < q_vector->num_ringpairs; q++) {
			u32 nextqp = has_xdp ? qp + vsi->alloc_queue_pairs : qp;
			u32 val;

			val = I40E_QINT_RQCTL_CAUSE_ENA_MASK |
			      (I40E_RX_ITR << I40E_QINT_RQCTL_ITR_INDX_SHIFT) |
			      (vector << I40E_QINT_RQCTL_MSIX_INDX_SHIFT) |
			      (nextqp << I40E_QINT_RQCTL_NEXTQ_INDX_SHIFT) |
			      (I40E_QUEUE_TYPE_TX <<
			       I40E_QINT_RQCTL_NEXTQ_TYPE_SHIFT);

			wr32(hw, I40E_QINT_RQCTL(qp), val);

			if (has_xdp) {
				/* TX queue with next queue set to TX */
				val = I40E_QINT_TQCTL_CAUSE_ENA_MASK |
				      (I40E_TX_ITR << I40E_QINT_TQCTL_ITR_INDX_SHIFT) |
				      (vector << I40E_QINT_TQCTL_MSIX_INDX_SHIFT) |
				      (qp << I40E_QINT_TQCTL_NEXTQ_INDX_SHIFT) |
				      (I40E_QUEUE_TYPE_TX <<
				       I40E_QINT_TQCTL_NEXTQ_TYPE_SHIFT);

				wr32(hw, I40E_QINT_TQCTL(nextqp), val);
			}
			/* TX queue with next RX or end of linked list */
			val = I40E_QINT_TQCTL_CAUSE_ENA_MASK |
			      (I40E_TX_ITR << I40E_QINT_TQCTL_ITR_INDX_SHIFT) |
			      (vector << I40E_QINT_TQCTL_MSIX_INDX_SHIFT) |
			      ((qp + 1) << I40E_QINT_TQCTL_NEXTQ_INDX_SHIFT) |
			      (I40E_QUEUE_TYPE_RX <<
			       I40E_QINT_TQCTL_NEXTQ_TYPE_SHIFT);

			/* Terminate the linked list */
			if (q == (q_vector->num_ringpairs - 1))
				val |= (I40E_QUEUE_END_OF_LIST <<
					I40E_QINT_TQCTL_NEXTQ_INDX_SHIFT);

			wr32(hw, I40E_QINT_TQCTL(qp), val);
			qp++;
		}
	}

	i40e_flush(hw);
}

/**
 * i40e_enable_misc_int_causes - enable the non-queue interrupts
 * @pf: pointer to private device data structure
 **/
static void i40e_enable_misc_int_causes(struct i40e_pf *pf)
{
	struct i40e_hw *hw = &pf->hw;
	u32 val;

	/* clear things first */
	wr32(hw, I40E_PFINT_ICR0_ENA, 0);  /* disable all */
	rd32(hw, I40E_PFINT_ICR0);         /* read to clear */

	val = I40E_PFINT_ICR0_ENA_ECC_ERR_MASK       |
	      I40E_PFINT_ICR0_ENA_MAL_DETECT_MASK    |
	      I40E_PFINT_ICR0_ENA_GRST_MASK          |
	      I40E_PFINT_ICR0_ENA_PCI_EXCEPTION_MASK |
	      I40E_PFINT_ICR0_ENA_GPIO_MASK          |
	      I40E_PFINT_ICR0_ENA_HMC_ERR_MASK       |
	      I40E_PFINT_ICR0_ENA_VFLR_MASK          |
	      I40E_PFINT_ICR0_ENA_ADMINQ_MASK;

	if (test_bit(I40E_FLAG_IWARP_ENA, pf->flags))
		val |= I40E_PFINT_ICR0_ENA_PE_CRITERR_MASK;

	if (test_bit(I40E_FLAG_PTP_ENA, pf->flags))
		val |= I40E_PFINT_ICR0_ENA_TIMESYNC_MASK;

	wr32(hw, I40E_PFINT_ICR0_ENA, val);

	/* SW_ITR_IDX = 0, but don't change INTENA */
	wr32(hw, I40E_PFINT_DYN_CTL0, I40E_PFINT_DYN_CTL0_SW_ITR_INDX_MASK |
					I40E_PFINT_DYN_CTL0_INTENA_MSK_MASK);

	/* OTHER_ITR_IDX = 0 */
	wr32(hw, I40E_PFINT_STAT_CTL0, 0);
}

/**
 * i40e_configure_msi_and_legacy - Legacy mode interrupt config in the HW
 * @vsi: the VSI being configured
 **/
static void i40e_configure_msi_and_legacy(struct i40e_vsi *vsi)
{
	u32 nextqp = i40e_enabled_xdp_vsi(vsi) ? vsi->alloc_queue_pairs : 0;
	struct i40e_q_vector *q_vector = vsi->q_vectors[0];
	struct i40e_pf *pf = vsi->back;
	struct i40e_hw *hw = &pf->hw;

	/* set the ITR configuration */
	q_vector->rx.next_update = jiffies + 1;
	q_vector->rx.target_itr = ITR_TO_REG(vsi->rx_rings[0]->itr_setting);
	wr32(hw, I40E_PFINT_ITR0(I40E_RX_ITR), q_vector->rx.target_itr >> 1);
	q_vector->rx.current_itr = q_vector->rx.target_itr;
	q_vector->tx.next_update = jiffies + 1;
	q_vector->tx.target_itr = ITR_TO_REG(vsi->tx_rings[0]->itr_setting);
	wr32(hw, I40E_PFINT_ITR0(I40E_TX_ITR), q_vector->tx.target_itr >> 1);
	q_vector->tx.current_itr = q_vector->tx.target_itr;

	i40e_enable_misc_int_causes(pf);

	/* FIRSTQ_INDX = 0, FIRSTQ_TYPE = 0 (rx) */
	wr32(hw, I40E_PFINT_LNKLST0, 0);

	/* Associate the queue pair to the vector and enable the queue
	 * interrupt RX queue in linked list with next queue set to TX
	 */
	wr32(hw, I40E_QINT_RQCTL(0), I40E_QINT_RQCTL_VAL(nextqp, 0, TX));

	if (i40e_enabled_xdp_vsi(vsi)) {
		/* TX queue in linked list with next queue set to TX */
		wr32(hw, I40E_QINT_TQCTL(nextqp),
		     I40E_QINT_TQCTL_VAL(nextqp, 0, TX));
	}

	/* last TX queue so the next RX queue doesn't matter */
	wr32(hw, I40E_QINT_TQCTL(0),
	     I40E_QINT_TQCTL_VAL(I40E_QUEUE_END_OF_LIST, 0, RX));
	i40e_flush(hw);
}

/**
 * i40e_irq_dynamic_disable_icr0 - Disable default interrupt generation for icr0
 * @pf: board private structure
 **/
void i40e_irq_dynamic_disable_icr0(struct i40e_pf *pf)
{
	struct i40e_hw *hw = &pf->hw;

	wr32(hw, I40E_PFINT_DYN_CTL0,
	     I40E_ITR_NONE << I40E_PFINT_DYN_CTLN_ITR_INDX_SHIFT);
	i40e_flush(hw);
}

/**
 * i40e_irq_dynamic_enable_icr0 - Enable default interrupt generation for icr0
 * @pf: board private structure
 **/
void i40e_irq_dynamic_enable_icr0(struct i40e_pf *pf)
{
	struct i40e_hw *hw = &pf->hw;
	u32 val;

	val = I40E_PFINT_DYN_CTL0_INTENA_MASK   |
	      I40E_PFINT_DYN_CTL0_CLEARPBA_MASK |
	      (I40E_ITR_NONE << I40E_PFINT_DYN_CTL0_ITR_INDX_SHIFT);

	wr32(hw, I40E_PFINT_DYN_CTL0, val);
	i40e_flush(hw);
}

/**
 * i40e_msix_clean_rings - MSIX mode Interrupt Handler
 * @irq: interrupt number
 * @data: pointer to a q_vector
 **/
static irqreturn_t i40e_msix_clean_rings(int irq, void *data)
{
	struct i40e_q_vector *q_vector = data;

	if (!q_vector->tx.ring && !q_vector->rx.ring)
		return IRQ_HANDLED;

	napi_schedule_irqoff(&q_vector->napi);

	return IRQ_HANDLED;
}

/**
 * i40e_irq_affinity_notify - Callback for affinity changes
 * @notify: context as to what irq was changed
 * @mask: the new affinity mask
 *
 * This is a callback function used by the irq_set_affinity_notifier function
 * so that we may register to receive changes to the irq affinity masks.
 **/
static void i40e_irq_affinity_notify(struct irq_affinity_notify *notify,
				     const cpumask_t *mask)
{
	struct i40e_q_vector *q_vector =
		container_of(notify, struct i40e_q_vector, affinity_notify);

	cpumask_copy(&q_vector->affinity_mask, mask);
}

/**
 * i40e_irq_affinity_release - Callback for affinity notifier release
 * @ref: internal core kernel usage
 *
 * This is a callback function used by the irq_set_affinity_notifier function
 * to inform the current notification subscriber that they will no longer
 * receive notifications.
 **/
static void i40e_irq_affinity_release(struct kref *ref) {}

/**
 * i40e_vsi_request_irq_msix - Initialize MSI-X interrupts
 * @vsi: the VSI being configured
 * @basename: name for the vector
 *
 * Allocates MSI-X vectors and requests interrupts from the kernel.
 **/
static int i40e_vsi_request_irq_msix(struct i40e_vsi *vsi, char *basename)
{
	int q_vectors = vsi->num_q_vectors;
	struct i40e_pf *pf = vsi->back;
	int base = vsi->base_vector;
	int rx_int_idx = 0;
	int tx_int_idx = 0;
	int vector, err;
	int irq_num;
	int cpu;

	for (vector = 0; vector < q_vectors; vector++) {
		struct i40e_q_vector *q_vector = vsi->q_vectors[vector];

		irq_num = pf->msix_entries[base + vector].vector;

		if (q_vector->tx.ring && q_vector->rx.ring) {
			snprintf(q_vector->name, sizeof(q_vector->name) - 1,
				 "%s-%s-%d", basename, "TxRx", rx_int_idx++);
			tx_int_idx++;
		} else if (q_vector->rx.ring) {
			snprintf(q_vector->name, sizeof(q_vector->name) - 1,
				 "%s-%s-%d", basename, "rx", rx_int_idx++);
		} else if (q_vector->tx.ring) {
			snprintf(q_vector->name, sizeof(q_vector->name) - 1,
				 "%s-%s-%d", basename, "tx", tx_int_idx++);
		} else {
			/* skip this unused q_vector */
			continue;
		}
		err = request_irq(irq_num,
				  vsi->irq_handler,
				  0,
				  q_vector->name,
				  q_vector);
		if (err) {
			dev_info(&pf->pdev->dev,
				 "MSIX request_irq failed, error: %d\n", err);
			goto free_queue_irqs;
		}

		/* register for affinity change notifications */
		q_vector->irq_num = irq_num;
		q_vector->affinity_notify.notify = i40e_irq_affinity_notify;
		q_vector->affinity_notify.release = i40e_irq_affinity_release;
		irq_set_affinity_notifier(irq_num, &q_vector->affinity_notify);
		/* Spread affinity hints out across online CPUs.
		 *
		 * get_cpu_mask returns a static constant mask with
		 * a permanent lifetime so it's ok to pass to
		 * irq_update_affinity_hint without making a copy.
		 */
		cpu = cpumask_local_spread(q_vector->v_idx, -1);
		irq_update_affinity_hint(irq_num, get_cpu_mask(cpu));
	}

	vsi->irqs_ready = true;
	return 0;

free_queue_irqs:
	while (vector) {
		vector--;
		irq_num = pf->msix_entries[base + vector].vector;
		irq_set_affinity_notifier(irq_num, NULL);
		irq_update_affinity_hint(irq_num, NULL);
		free_irq(irq_num, &vsi->q_vectors[vector]);
	}
	return err;
}

/**
 * i40e_vsi_disable_irq - Mask off queue interrupt generation on the VSI
 * @vsi: the VSI being un-configured
 **/
static void i40e_vsi_disable_irq(struct i40e_vsi *vsi)
{
	struct i40e_pf *pf = vsi->back;
	struct i40e_hw *hw = &pf->hw;
	int base = vsi->base_vector;
	int i;

	/* disable interrupt causation from each queue */
	for (i = 0; i < vsi->num_queue_pairs; i++) {
		u32 val;

		val = rd32(hw, I40E_QINT_TQCTL(vsi->tx_rings[i]->reg_idx));
		val &= ~I40E_QINT_TQCTL_CAUSE_ENA_MASK;
		wr32(hw, I40E_QINT_TQCTL(vsi->tx_rings[i]->reg_idx), val);

		val = rd32(hw, I40E_QINT_RQCTL(vsi->rx_rings[i]->reg_idx));
		val &= ~I40E_QINT_RQCTL_CAUSE_ENA_MASK;
		wr32(hw, I40E_QINT_RQCTL(vsi->rx_rings[i]->reg_idx), val);

		if (!i40e_enabled_xdp_vsi(vsi))
			continue;
		wr32(hw, I40E_QINT_TQCTL(vsi->xdp_rings[i]->reg_idx), 0);
	}

	/* disable each interrupt */
	if (test_bit(I40E_FLAG_MSIX_ENA, pf->flags)) {
		for (i = vsi->base_vector;
		     i < (vsi->num_q_vectors + vsi->base_vector); i++)
			wr32(hw, I40E_PFINT_DYN_CTLN(i - 1), 0);

		i40e_flush(hw);
		for (i = 0; i < vsi->num_q_vectors; i++)
			synchronize_irq(pf->msix_entries[i + base].vector);
	} else {
		/* Legacy and MSI mode - this stops all interrupt handling */
		wr32(hw, I40E_PFINT_ICR0_ENA, 0);
		wr32(hw, I40E_PFINT_DYN_CTL0, 0);
		i40e_flush(hw);
		synchronize_irq(pf->pdev->irq);
	}
}

/**
 * i40e_vsi_enable_irq - Enable IRQ for the given VSI
 * @vsi: the VSI being configured
 **/
static int i40e_vsi_enable_irq(struct i40e_vsi *vsi)
{
	struct i40e_pf *pf = vsi->back;
	int i;

	if (test_bit(I40E_FLAG_MSIX_ENA, pf->flags)) {
		for (i = 0; i < vsi->num_q_vectors; i++)
			i40e_irq_dynamic_enable(vsi, i);
	} else {
		i40e_irq_dynamic_enable_icr0(pf);
	}

	i40e_flush(&pf->hw);
	return 0;
}

/**
 * i40e_free_misc_vector - Free the vector that handles non-queue events
 * @pf: board private structure
 **/
static void i40e_free_misc_vector(struct i40e_pf *pf)
{
	/* Disable ICR 0 */
	wr32(&pf->hw, I40E_PFINT_ICR0_ENA, 0);
	i40e_flush(&pf->hw);

	if (test_bit(I40E_FLAG_MSIX_ENA, pf->flags) && pf->msix_entries) {
		free_irq(pf->msix_entries[0].vector, pf);
		clear_bit(__I40E_MISC_IRQ_REQUESTED, pf->state);
	}
}

/**
 * i40e_intr - MSI/Legacy and non-queue interrupt handler
 * @irq: interrupt number
 * @data: pointer to a q_vector
 *
 * This is the handler used for all MSI/Legacy interrupts, and deals
 * with both queue and non-queue interrupts.  This is also used in
 * MSIX mode to handle the non-queue interrupts.
 **/
static irqreturn_t i40e_intr(int irq, void *data)
{
	struct i40e_pf *pf = (struct i40e_pf *)data;
	struct i40e_hw *hw = &pf->hw;
	irqreturn_t ret = IRQ_NONE;
	u32 icr0, icr0_remaining;
	u32 val, ena_mask;

	icr0 = rd32(hw, I40E_PFINT_ICR0);
	ena_mask = rd32(hw, I40E_PFINT_ICR0_ENA);

	/* if sharing a legacy IRQ, we might get called w/o an intr pending */
	if ((icr0 & I40E_PFINT_ICR0_INTEVENT_MASK) == 0)
		goto enable_intr;

	/* if interrupt but no bits showing, must be SWINT */
	if (((icr0 & ~I40E_PFINT_ICR0_INTEVENT_MASK) == 0) ||
	    (icr0 & I40E_PFINT_ICR0_SWINT_MASK))
		pf->sw_int_count++;

	if (test_bit(I40E_FLAG_IWARP_ENA, pf->flags) &&
	    (icr0 & I40E_PFINT_ICR0_ENA_PE_CRITERR_MASK)) {
		ena_mask &= ~I40E_PFINT_ICR0_ENA_PE_CRITERR_MASK;
		dev_dbg(&pf->pdev->dev, "cleared PE_CRITERR\n");
		set_bit(__I40E_CORE_RESET_REQUESTED, pf->state);
	}

	/* only q0 is used in MSI/Legacy mode, and none are used in MSIX */
	if (icr0 & I40E_PFINT_ICR0_QUEUE_0_MASK) {
		struct i40e_vsi *vsi = i40e_pf_get_main_vsi(pf);
		struct i40e_q_vector *q_vector = vsi->q_vectors[0];

		/* We do not have a way to disarm Queue causes while leaving
		 * interrupt enabled for all other causes, ideally
		 * interrupt should be disabled while we are in NAPI but
		 * this is not a performance path and napi_schedule()
		 * can deal with rescheduling.
		 */
		if (!test_bit(__I40E_DOWN, pf->state))
			napi_schedule_irqoff(&q_vector->napi);
	}

	if (icr0 & I40E_PFINT_ICR0_ADMINQ_MASK) {
		ena_mask &= ~I40E_PFINT_ICR0_ENA_ADMINQ_MASK;
		set_bit(__I40E_ADMINQ_EVENT_PENDING, pf->state);
		i40e_debug(&pf->hw, I40E_DEBUG_NVM, "AdminQ event\n");
	}

	if (icr0 & I40E_PFINT_ICR0_MAL_DETECT_MASK) {
		ena_mask &= ~I40E_PFINT_ICR0_ENA_MAL_DETECT_MASK;
		set_bit(__I40E_MDD_EVENT_PENDING, pf->state);
	}

	if (icr0 & I40E_PFINT_ICR0_VFLR_MASK) {
		/* disable any further VFLR event notifications */
		if (test_bit(__I40E_VF_RESETS_DISABLED, pf->state)) {
			u32 reg = rd32(hw, I40E_PFINT_ICR0_ENA);

			reg &= ~I40E_PFINT_ICR0_VFLR_MASK;
			wr32(hw, I40E_PFINT_ICR0_ENA, reg);
		} else {
			ena_mask &= ~I40E_PFINT_ICR0_ENA_VFLR_MASK;
			set_bit(__I40E_VFLR_EVENT_PENDING, pf->state);
		}
	}

	if (icr0 & I40E_PFINT_ICR0_GRST_MASK) {
		if (!test_bit(__I40E_RESET_RECOVERY_PENDING, pf->state))
			set_bit(__I40E_RESET_INTR_RECEIVED, pf->state);
		ena_mask &= ~I40E_PFINT_ICR0_ENA_GRST_MASK;
		val = rd32(hw, I40E_GLGEN_RSTAT);
		val = FIELD_GET(I40E_GLGEN_RSTAT_RESET_TYPE_MASK, val);
		if (val == I40E_RESET_CORER) {
			pf->corer_count++;
		} else if (val == I40E_RESET_GLOBR) {
			pf->globr_count++;
		} else if (val == I40E_RESET_EMPR) {
			pf->empr_count++;
			set_bit(__I40E_EMP_RESET_INTR_RECEIVED, pf->state);
		}
	}

	if (icr0 & I40E_PFINT_ICR0_HMC_ERR_MASK) {
		icr0 &= ~I40E_PFINT_ICR0_HMC_ERR_MASK;
		dev_info(&pf->pdev->dev, "HMC error interrupt\n");
		dev_info(&pf->pdev->dev, "HMC error info 0x%x, HMC error data 0x%x\n",
			 rd32(hw, I40E_PFHMC_ERRORINFO),
			 rd32(hw, I40E_PFHMC_ERRORDATA));
	}

	if (icr0 & I40E_PFINT_ICR0_TIMESYNC_MASK) {
		u32 prttsyn_stat = rd32(hw, I40E_PRTTSYN_STAT_0);

		if (prttsyn_stat & I40E_PRTTSYN_STAT_0_EVENT0_MASK)
			schedule_work(&pf->ptp_extts0_work);

		if (prttsyn_stat & I40E_PRTTSYN_STAT_0_TXTIME_MASK)
			i40e_ptp_tx_hwtstamp(pf);

		icr0 &= ~I40E_PFINT_ICR0_ENA_TIMESYNC_MASK;
	}

	/* If a critical error is pending we have no choice but to reset the
	 * device.
	 * Report and mask out any remaining unexpected interrupts.
	 */
	icr0_remaining = icr0 & ena_mask;
	if (icr0_remaining) {
		dev_info(&pf->pdev->dev, "unhandled interrupt icr0=0x%08x\n",
			 icr0_remaining);
		if ((icr0_remaining & I40E_PFINT_ICR0_PE_CRITERR_MASK) ||
		    (icr0_remaining & I40E_PFINT_ICR0_PCI_EXCEPTION_MASK) ||
		    (icr0_remaining & I40E_PFINT_ICR0_ECC_ERR_MASK)) {
			dev_info(&pf->pdev->dev, "device will be reset\n");
			set_bit(__I40E_PF_RESET_REQUESTED, pf->state);
			i40e_service_event_schedule(pf);
		}
		ena_mask &= ~icr0_remaining;
	}
	ret = IRQ_HANDLED;

enable_intr:
	/* re-enable interrupt causes */
	wr32(hw, I40E_PFINT_ICR0_ENA, ena_mask);
	if (!test_bit(__I40E_DOWN, pf->state) ||
	    test_bit(__I40E_RECOVERY_MODE, pf->state)) {
		i40e_service_event_schedule(pf);
		i40e_irq_dynamic_enable_icr0(pf);
	}

	return ret;
}

/**
 * i40e_clean_fdir_tx_irq - Reclaim resources after transmit completes
 * @tx_ring:  tx ring to clean
 * @budget:   how many cleans we're allowed
 *
 * Returns true if there's any budget left (e.g. the clean is finished)
 **/
static bool i40e_clean_fdir_tx_irq(struct i40e_ring *tx_ring, int budget)
{
	struct i40e_vsi *vsi = tx_ring->vsi;
	u16 i = tx_ring->next_to_clean;
	struct i40e_tx_buffer *tx_buf;
	struct i40e_tx_desc *tx_desc;

	tx_buf = &tx_ring->tx_bi[i];
	tx_desc = I40E_TX_DESC(tx_ring, i);
	i -= tx_ring->count;

	do {
		struct i40e_tx_desc *eop_desc = tx_buf->next_to_watch;

		/* if next_to_watch is not set then there is no work pending */
		if (!eop_desc)
			break;

		/* prevent any other reads prior to eop_desc */
		smp_rmb();

		/* if the descriptor isn't done, no work yet to do */
		if (!(eop_desc->cmd_type_offset_bsz &
		      cpu_to_le64(I40E_TX_DESC_DTYPE_DESC_DONE)))
			break;

		/* clear next_to_watch to prevent false hangs */
		tx_buf->next_to_watch = NULL;

		tx_desc->buffer_addr = 0;
		tx_desc->cmd_type_offset_bsz = 0;
		/* move past filter desc */
		tx_buf++;
		tx_desc++;
		i++;
		if (unlikely(!i)) {
			i -= tx_ring->count;
			tx_buf = tx_ring->tx_bi;
			tx_desc = I40E_TX_DESC(tx_ring, 0);
		}
		/* unmap skb header data */
		dma_unmap_single(tx_ring->dev,
				 dma_unmap_addr(tx_buf, dma),
				 dma_unmap_len(tx_buf, len),
				 DMA_TO_DEVICE);
		if (tx_buf->tx_flags & I40E_TX_FLAGS_FD_SB)
			kfree(tx_buf->raw_buf);

		tx_buf->raw_buf = NULL;
		tx_buf->tx_flags = 0;
		tx_buf->next_to_watch = NULL;
		dma_unmap_len_set(tx_buf, len, 0);
		tx_desc->buffer_addr = 0;
		tx_desc->cmd_type_offset_bsz = 0;

		/* move us past the eop_desc for start of next FD desc */
		tx_buf++;
		tx_desc++;
		i++;
		if (unlikely(!i)) {
			i -= tx_ring->count;
			tx_buf = tx_ring->tx_bi;
			tx_desc = I40E_TX_DESC(tx_ring, 0);
		}

		/* update budget accounting */
		budget--;
	} while (likely(budget));

	i += tx_ring->count;
	tx_ring->next_to_clean = i;

	if (test_bit(I40E_FLAG_MSIX_ENA, vsi->back->flags))
		i40e_irq_dynamic_enable(vsi, tx_ring->q_vector->v_idx);

	return budget > 0;
}

/**
 * i40e_fdir_clean_ring - Interrupt Handler for FDIR SB ring
 * @irq: interrupt number
 * @data: pointer to a q_vector
 **/
static irqreturn_t i40e_fdir_clean_ring(int irq, void *data)
{
	struct i40e_q_vector *q_vector = data;
	struct i40e_vsi *vsi;

	if (!q_vector->tx.ring)
		return IRQ_HANDLED;

	vsi = q_vector->tx.ring->vsi;
	i40e_clean_fdir_tx_irq(q_vector->tx.ring, vsi->work_limit);

	return IRQ_HANDLED;
}

/**
 * i40e_map_vector_to_qp - Assigns the queue pair to the vector
 * @vsi: the VSI being configured
 * @v_idx: vector index
 * @qp_idx: queue pair index
 **/
static void i40e_map_vector_to_qp(struct i40e_vsi *vsi, int v_idx, int qp_idx)
{
	struct i40e_q_vector *q_vector = vsi->q_vectors[v_idx];
	struct i40e_ring *tx_ring = vsi->tx_rings[qp_idx];
	struct i40e_ring *rx_ring = vsi->rx_rings[qp_idx];

	tx_ring->q_vector = q_vector;
	tx_ring->next = q_vector->tx.ring;
	q_vector->tx.ring = tx_ring;
	q_vector->tx.count++;

	/* Place XDP Tx ring in the same q_vector ring list as regular Tx */
	if (i40e_enabled_xdp_vsi(vsi)) {
		struct i40e_ring *xdp_ring = vsi->xdp_rings[qp_idx];

		xdp_ring->q_vector = q_vector;
		xdp_ring->next = q_vector->tx.ring;
		q_vector->tx.ring = xdp_ring;
		q_vector->tx.count++;
	}

	rx_ring->q_vector = q_vector;
	rx_ring->next = q_vector->rx.ring;
	q_vector->rx.ring = rx_ring;
	q_vector->rx.count++;
}

/**
 * i40e_vsi_map_rings_to_vectors - Maps descriptor rings to vectors
 * @vsi: the VSI being configured
 *
 * This function maps descriptor rings to the queue-specific vectors
 * we were allotted through the MSI-X enabling code.  Ideally, we'd have
 * one vector per queue pair, but on a constrained vector budget, we
 * group the queue pairs as "efficiently" as possible.
 **/
static void i40e_vsi_map_rings_to_vectors(struct i40e_vsi *vsi)
{
	int qp_remaining = vsi->num_queue_pairs;
	int q_vectors = vsi->num_q_vectors;
	int num_ringpairs;
	int v_start = 0;
	int qp_idx = 0;

	/* If we don't have enough vectors for a 1-to-1 mapping, we'll have to
	 * group them so there are multiple queues per vector.
	 * It is also important to go through all the vectors available to be
	 * sure that if we don't use all the vectors, that the remaining vectors
	 * are cleared. This is especially important when decreasing the
	 * number of queues in use.
	 */
	for (; v_start < q_vectors; v_start++) {
		struct i40e_q_vector *q_vector = vsi->q_vectors[v_start];

		num_ringpairs = DIV_ROUND_UP(qp_remaining, q_vectors - v_start);

		q_vector->num_ringpairs = num_ringpairs;
		q_vector->reg_idx = q_vector->v_idx + vsi->base_vector - 1;

		q_vector->rx.count = 0;
		q_vector->tx.count = 0;
		q_vector->rx.ring = NULL;
		q_vector->tx.ring = NULL;

		while (num_ringpairs--) {
			i40e_map_vector_to_qp(vsi, v_start, qp_idx);
			qp_idx++;
			qp_remaining--;
		}
	}
}

/**
 * i40e_vsi_request_irq - Request IRQ from the OS
 * @vsi: the VSI being configured
 * @basename: name for the vector
 **/
static int i40e_vsi_request_irq(struct i40e_vsi *vsi, char *basename)
{
	struct i40e_pf *pf = vsi->back;
	int err;

	if (test_bit(I40E_FLAG_MSIX_ENA, pf->flags))
		err = i40e_vsi_request_irq_msix(vsi, basename);
	else if (test_bit(I40E_FLAG_MSI_ENA, pf->flags))
		err = request_irq(pf->pdev->irq, i40e_intr, 0,
				  pf->int_name, pf);
	else
		err = request_irq(pf->pdev->irq, i40e_intr, IRQF_SHARED,
				  pf->int_name, pf);

	if (err)
		dev_info(&pf->pdev->dev, "request_irq failed, Error %d\n", err);

	return err;
}

#ifdef CONFIG_NET_POLL_CONTROLLER
/**
 * i40e_netpoll - A Polling 'interrupt' handler
 * @netdev: network interface device structure
 *
 * This is used by netconsole to send skbs without having to re-enable
 * interrupts.  It's not called while the normal interrupt routine is executing.
 **/
static void i40e_netpoll(struct net_device *netdev)
{
	struct i40e_netdev_priv *np = netdev_priv(netdev);
	struct i40e_vsi *vsi = np->vsi;
	struct i40e_pf *pf = vsi->back;
	int i;

	/* if interface is down do nothing */
	if (test_bit(__I40E_VSI_DOWN, vsi->state))
		return;

	if (test_bit(I40E_FLAG_MSIX_ENA, pf->flags)) {
		for (i = 0; i < vsi->num_q_vectors; i++)
			i40e_msix_clean_rings(0, vsi->q_vectors[i]);
	} else {
		i40e_intr(pf->pdev->irq, netdev);
	}
}
#endif

#define I40E_QTX_ENA_WAIT_COUNT 50

/**
 * i40e_pf_txq_wait - Wait for a PF's Tx queue to be enabled or disabled
 * @pf: the PF being configured
 * @pf_q: the PF queue
 * @enable: enable or disable state of the queue
 *
 * This routine will wait for the given Tx queue of the PF to reach the
 * enabled or disabled state.
 * Returns -ETIMEDOUT in case of failing to reach the requested state after
 * multiple retries; else will return 0 in case of success.
 **/
static int i40e_pf_txq_wait(struct i40e_pf *pf, int pf_q, bool enable)
{
	int i;
	u32 tx_reg;

	for (i = 0; i < I40E_QUEUE_WAIT_RETRY_LIMIT; i++) {
		tx_reg = rd32(&pf->hw, I40E_QTX_ENA(pf_q));
		if (enable == !!(tx_reg & I40E_QTX_ENA_QENA_STAT_MASK))
			break;

		usleep_range(10, 20);
	}
	if (i >= I40E_QUEUE_WAIT_RETRY_LIMIT)
		return -ETIMEDOUT;

	return 0;
}

/**
 * i40e_control_tx_q - Start or stop a particular Tx queue
 * @pf: the PF structure
 * @pf_q: the PF queue to configure
 * @enable: start or stop the queue
 *
 * This function enables or disables a single queue. Note that any delay
 * required after the operation is expected to be handled by the caller of
 * this function.
 **/
static void i40e_control_tx_q(struct i40e_pf *pf, int pf_q, bool enable)
{
	struct i40e_hw *hw = &pf->hw;
	u32 tx_reg;
	int i;

	/* warn the TX unit of coming changes */
	i40e_pre_tx_queue_cfg(&pf->hw, pf_q, enable);
	if (!enable)
		usleep_range(10, 20);

	for (i = 0; i < I40E_QTX_ENA_WAIT_COUNT; i++) {
		tx_reg = rd32(hw, I40E_QTX_ENA(pf_q));
		if (((tx_reg >> I40E_QTX_ENA_QENA_REQ_SHIFT) & 1) ==
		    ((tx_reg >> I40E_QTX_ENA_QENA_STAT_SHIFT) & 1))
			break;
		usleep_range(1000, 2000);
	}

	/* Skip if the queue is already in the requested state */
	if (enable == !!(tx_reg & I40E_QTX_ENA_QENA_STAT_MASK))
		return;

	/* turn on/off the queue */
	if (enable) {
		wr32(hw, I40E_QTX_HEAD(pf_q), 0);
		tx_reg |= I40E_QTX_ENA_QENA_REQ_MASK;
	} else {
		tx_reg &= ~I40E_QTX_ENA_QENA_REQ_MASK;
	}

	wr32(hw, I40E_QTX_ENA(pf_q), tx_reg);
}

/**
 * i40e_control_wait_tx_q - Start/stop Tx queue and wait for completion
 * @seid: VSI SEID
 * @pf: the PF structure
 * @pf_q: the PF queue to configure
 * @is_xdp: true if the queue is used for XDP
 * @enable: start or stop the queue
 **/
int i40e_control_wait_tx_q(int seid, struct i40e_pf *pf, int pf_q,
			   bool is_xdp, bool enable)
{
	int ret;

	i40e_control_tx_q(pf, pf_q, enable);

	/* wait for the change to finish */
	ret = i40e_pf_txq_wait(pf, pf_q, enable);
	if (ret) {
		dev_info(&pf->pdev->dev,
			 "VSI seid %d %sTx ring %d %sable timeout\n",
			 seid, (is_xdp ? "XDP " : ""), pf_q,
			 (enable ? "en" : "dis"));
	}

	return ret;
}

/**
 * i40e_vsi_enable_tx - Start a VSI's rings
 * @vsi: the VSI being configured
 **/
static int i40e_vsi_enable_tx(struct i40e_vsi *vsi)
{
	struct i40e_pf *pf = vsi->back;
	int i, pf_q, ret = 0;

	pf_q = vsi->base_queue;
	for (i = 0; i < vsi->num_queue_pairs; i++, pf_q++) {
		ret = i40e_control_wait_tx_q(vsi->seid, pf,
					     pf_q,
					     false /*is xdp*/, true);
		if (ret)
			break;

		if (!i40e_enabled_xdp_vsi(vsi))
			continue;

		ret = i40e_control_wait_tx_q(vsi->seid, pf,
					     pf_q + vsi->alloc_queue_pairs,
					     true /*is xdp*/, true);
		if (ret)
			break;
	}
	return ret;
}

/**
 * i40e_pf_rxq_wait - Wait for a PF's Rx queue to be enabled or disabled
 * @pf: the PF being configured
 * @pf_q: the PF queue
 * @enable: enable or disable state of the queue
 *
 * This routine will wait for the given Rx queue of the PF to reach the
 * enabled or disabled state.
 * Returns -ETIMEDOUT in case of failing to reach the requested state after
 * multiple retries; else will return 0 in case of success.
 **/
static int i40e_pf_rxq_wait(struct i40e_pf *pf, int pf_q, bool enable)
{
	int i;
	u32 rx_reg;

	for (i = 0; i < I40E_QUEUE_WAIT_RETRY_LIMIT; i++) {
		rx_reg = rd32(&pf->hw, I40E_QRX_ENA(pf_q));
		if (enable == !!(rx_reg & I40E_QRX_ENA_QENA_STAT_MASK))
			break;

		usleep_range(10, 20);
	}
	if (i >= I40E_QUEUE_WAIT_RETRY_LIMIT)
		return -ETIMEDOUT;

	return 0;
}

/**
 * i40e_control_rx_q - Start or stop a particular Rx queue
 * @pf: the PF structure
 * @pf_q: the PF queue to configure
 * @enable: start or stop the queue
 *
 * This function enables or disables a single queue. Note that
 * any delay required after the operation is expected to be
 * handled by the caller of this function.
 **/
static void i40e_control_rx_q(struct i40e_pf *pf, int pf_q, bool enable)
{
	struct i40e_hw *hw = &pf->hw;
	u32 rx_reg;
	int i;

	for (i = 0; i < I40E_QTX_ENA_WAIT_COUNT; i++) {
		rx_reg = rd32(hw, I40E_QRX_ENA(pf_q));
		if (((rx_reg >> I40E_QRX_ENA_QENA_REQ_SHIFT) & 1) ==
		    ((rx_reg >> I40E_QRX_ENA_QENA_STAT_SHIFT) & 1))
			break;
		usleep_range(1000, 2000);
	}

	/* Skip if the queue is already in the requested state */
	if (enable == !!(rx_reg & I40E_QRX_ENA_QENA_STAT_MASK))
		return;

	/* turn on/off the queue */
	if (enable)
		rx_reg |= I40E_QRX_ENA_QENA_REQ_MASK;
	else
		rx_reg &= ~I40E_QRX_ENA_QENA_REQ_MASK;

	wr32(hw, I40E_QRX_ENA(pf_q), rx_reg);
}

/**
 * i40e_control_wait_rx_q
 * @pf: the PF structure
 * @pf_q: queue being configured
 * @enable: start or stop the rings
 *
 * This function enables or disables a single queue along with waiting
 * for the change to finish. The caller of this function should handle
 * the delays needed in the case of disabling queues.
 **/
int i40e_control_wait_rx_q(struct i40e_pf *pf, int pf_q, bool enable)
{
	int ret = 0;

	i40e_control_rx_q(pf, pf_q, enable);

	/* wait for the change to finish */
	ret = i40e_pf_rxq_wait(pf, pf_q, enable);
	if (ret)
		return ret;

	return ret;
}

/**
 * i40e_vsi_enable_rx - Start a VSI's rings
 * @vsi: the VSI being configured
 **/
static int i40e_vsi_enable_rx(struct i40e_vsi *vsi)
{
	struct i40e_pf *pf = vsi->back;
	int i, pf_q, ret = 0;

	pf_q = vsi->base_queue;
	for (i = 0; i < vsi->num_queue_pairs; i++, pf_q++) {
		ret = i40e_control_wait_rx_q(pf, pf_q, true);
		if (ret) {
			dev_info(&pf->pdev->dev,
				 "VSI seid %d Rx ring %d enable timeout\n",
				 vsi->seid, pf_q);
			break;
		}
	}

	return ret;
}

/**
 * i40e_vsi_start_rings - Start a VSI's rings
 * @vsi: the VSI being configured
 **/
int i40e_vsi_start_rings(struct i40e_vsi *vsi)
{
	int ret = 0;

	/* do rx first for enable and last for disable */
	ret = i40e_vsi_enable_rx(vsi);
	if (ret)
		return ret;
	ret = i40e_vsi_enable_tx(vsi);

	return ret;
}

#define I40E_DISABLE_TX_GAP_MSEC	50

/**
 * i40e_vsi_stop_rings - Stop a VSI's rings
 * @vsi: the VSI being configured
 **/
void i40e_vsi_stop_rings(struct i40e_vsi *vsi)
{
	struct i40e_pf *pf = vsi->back;
	u32 pf_q, tx_q_end, rx_q_end;

	/* When port TX is suspended, don't wait */
	if (test_bit(__I40E_PORT_SUSPENDED, vsi->back->state))
		return i40e_vsi_stop_rings_no_wait(vsi);

	tx_q_end = vsi->base_queue +
		vsi->alloc_queue_pairs * (i40e_enabled_xdp_vsi(vsi) ? 2 : 1);
	for (pf_q = vsi->base_queue; pf_q < tx_q_end; pf_q++)
		i40e_pre_tx_queue_cfg(&pf->hw, pf_q, false);

	rx_q_end = vsi->base_queue + vsi->num_queue_pairs;
	for (pf_q = vsi->base_queue; pf_q < rx_q_end; pf_q++)
		i40e_control_rx_q(pf, pf_q, false);

	msleep(I40E_DISABLE_TX_GAP_MSEC);
	for (pf_q = vsi->base_queue; pf_q < tx_q_end; pf_q++)
		wr32(&pf->hw, I40E_QTX_ENA(pf_q), 0);

	i40e_vsi_wait_queues_disabled(vsi);
}

/**
 * i40e_vsi_stop_rings_no_wait - Stop a VSI's rings and do not delay
 * @vsi: the VSI being shutdown
 *
 * This function stops all the rings for a VSI but does not delay to verify
 * that rings have been disabled. It is expected that the caller is shutting
 * down multiple VSIs at once and will delay together for all the VSIs after
 * initiating the shutdown. This is particularly useful for shutting down lots
 * of VFs together. Otherwise, a large delay can be incurred while configuring
 * each VSI in serial.
 **/
void i40e_vsi_stop_rings_no_wait(struct i40e_vsi *vsi)
{
	struct i40e_pf *pf = vsi->back;
	int i, pf_q;

	pf_q = vsi->base_queue;
	for (i = 0; i < vsi->num_queue_pairs; i++, pf_q++) {
		i40e_control_tx_q(pf, pf_q, false);
		i40e_control_rx_q(pf, pf_q, false);
	}
}

/**
 * i40e_vsi_free_irq - Free the irq association with the OS
 * @vsi: the VSI being configured
 **/
static void i40e_vsi_free_irq(struct i40e_vsi *vsi)
{
	struct i40e_pf *pf = vsi->back;
	struct i40e_hw *hw = &pf->hw;
	int base = vsi->base_vector;
	u32 val, qp;
	int i;

	if (test_bit(I40E_FLAG_MSIX_ENA, pf->flags)) {
		if (!vsi->q_vectors)
			return;

		if (!vsi->irqs_ready)
			return;

		vsi->irqs_ready = false;
		for (i = 0; i < vsi->num_q_vectors; i++) {
			int irq_num;
			u16 vector;

			vector = i + base;
			irq_num = pf->msix_entries[vector].vector;

			/* free only the irqs that were actually requested */
			if (!vsi->q_vectors[i] ||
			    !vsi->q_vectors[i]->num_ringpairs)
				continue;

			/* clear the affinity notifier in the IRQ descriptor */
			irq_set_affinity_notifier(irq_num, NULL);
			/* remove our suggested affinity mask for this IRQ */
			irq_update_affinity_hint(irq_num, NULL);
			free_irq(irq_num, vsi->q_vectors[i]);

			/* Tear down the interrupt queue link list
			 *
			 * We know that they come in pairs and always
			 * the Rx first, then the Tx.  To clear the
			 * link list, stick the EOL value into the
			 * next_q field of the registers.
			 */
			val = rd32(hw, I40E_PFINT_LNKLSTN(vector - 1));
			qp = FIELD_GET(I40E_PFINT_LNKLSTN_FIRSTQ_INDX_MASK,
				       val);
			val |= I40E_QUEUE_END_OF_LIST
				<< I40E_PFINT_LNKLSTN_FIRSTQ_INDX_SHIFT;
			wr32(hw, I40E_PFINT_LNKLSTN(vector - 1), val);

			while (qp != I40E_QUEUE_END_OF_LIST) {
				u32 next;

				val = rd32(hw, I40E_QINT_RQCTL(qp));

				val &= ~(I40E_QINT_RQCTL_MSIX_INDX_MASK  |
					 I40E_QINT_RQCTL_MSIX0_INDX_MASK |
					 I40E_QINT_RQCTL_CAUSE_ENA_MASK  |
					 I40E_QINT_RQCTL_INTEVENT_MASK);

				val |= (I40E_QINT_RQCTL_ITR_INDX_MASK |
					 I40E_QINT_RQCTL_NEXTQ_INDX_MASK);

				wr32(hw, I40E_QINT_RQCTL(qp), val);

				val = rd32(hw, I40E_QINT_TQCTL(qp));

				next = FIELD_GET(I40E_QINT_TQCTL_NEXTQ_INDX_MASK,
						 val);

				val &= ~(I40E_QINT_TQCTL_MSIX_INDX_MASK  |
					 I40E_QINT_TQCTL_MSIX0_INDX_MASK |
					 I40E_QINT_TQCTL_CAUSE_ENA_MASK  |
					 I40E_QINT_TQCTL_INTEVENT_MASK);

				val |= (I40E_QINT_TQCTL_ITR_INDX_MASK |
					 I40E_QINT_TQCTL_NEXTQ_INDX_MASK);

				wr32(hw, I40E_QINT_TQCTL(qp), val);
				qp = next;
			}
		}
	} else {
		free_irq(pf->pdev->irq, pf);

		val = rd32(hw, I40E_PFINT_LNKLST0);
		qp = FIELD_GET(I40E_PFINT_LNKLSTN_FIRSTQ_INDX_MASK, val);
		val |= I40E_QUEUE_END_OF_LIST
			<< I40E_PFINT_LNKLST0_FIRSTQ_INDX_SHIFT;
		wr32(hw, I40E_PFINT_LNKLST0, val);

		val = rd32(hw, I40E_QINT_RQCTL(qp));
		val &= ~(I40E_QINT_RQCTL_MSIX_INDX_MASK  |
			 I40E_QINT_RQCTL_MSIX0_INDX_MASK |
			 I40E_QINT_RQCTL_CAUSE_ENA_MASK  |
			 I40E_QINT_RQCTL_INTEVENT_MASK);

		val |= (I40E_QINT_RQCTL_ITR_INDX_MASK |
			I40E_QINT_RQCTL_NEXTQ_INDX_MASK);

		wr32(hw, I40E_QINT_RQCTL(qp), val);

		val = rd32(hw, I40E_QINT_TQCTL(qp));

		val &= ~(I40E_QINT_TQCTL_MSIX_INDX_MASK  |
			 I40E_QINT_TQCTL_MSIX0_INDX_MASK |
			 I40E_QINT_TQCTL_CAUSE_ENA_MASK  |
			 I40E_QINT_TQCTL_INTEVENT_MASK);

		val |= (I40E_QINT_TQCTL_ITR_INDX_MASK |
			I40E_QINT_TQCTL_NEXTQ_INDX_MASK);

		wr32(hw, I40E_QINT_TQCTL(qp), val);
	}
}

/**
 * i40e_free_q_vector - Free memory allocated for specific interrupt vector
 * @vsi: the VSI being configured
 * @v_idx: Index of vector to be freed
 *
 * This function frees the memory allocated to the q_vector.  In addition if
 * NAPI is enabled it will delete any references to the NAPI struct prior
 * to freeing the q_vector.
 **/
static void i40e_free_q_vector(struct i40e_vsi *vsi, int v_idx)
{
	struct i40e_q_vector *q_vector = vsi->q_vectors[v_idx];
	struct i40e_ring *ring;

	if (!q_vector)
		return;

	/* disassociate q_vector from rings */
	i40e_for_each_ring(ring, q_vector->tx)
		ring->q_vector = NULL;

	i40e_for_each_ring(ring, q_vector->rx)
		ring->q_vector = NULL;

	/* only VSI w/ an associated netdev is set up w/ NAPI */
	if (vsi->netdev)
		netif_napi_del(&q_vector->napi);

	vsi->q_vectors[v_idx] = NULL;

	kfree_rcu(q_vector, rcu);
}

/**
 * i40e_vsi_free_q_vectors - Free memory allocated for interrupt vectors
 * @vsi: the VSI being un-configured
 *
 * This frees the memory allocated to the q_vectors and
 * deletes references to the NAPI struct.
 **/
static void i40e_vsi_free_q_vectors(struct i40e_vsi *vsi)
{
	int v_idx;

	for (v_idx = 0; v_idx < vsi->num_q_vectors; v_idx++)
		i40e_free_q_vector(vsi, v_idx);
}

/**
 * i40e_reset_interrupt_capability - Disable interrupt setup in OS
 * @pf: board private structure
 **/
static void i40e_reset_interrupt_capability(struct i40e_pf *pf)
{
	/* If we're in Legacy mode, the interrupt was cleaned in vsi_close */
	if (test_bit(I40E_FLAG_MSIX_ENA, pf->flags)) {
		pci_disable_msix(pf->pdev);
		kfree(pf->msix_entries);
		pf->msix_entries = NULL;
		kfree(pf->irq_pile);
		pf->irq_pile = NULL;
	} else if (test_bit(I40E_FLAG_MSI_ENA, pf->flags)) {
		pci_disable_msi(pf->pdev);
	}
	clear_bit(I40E_FLAG_MSI_ENA, pf->flags);
	clear_bit(I40E_FLAG_MSIX_ENA, pf->flags);
}

/**
 * i40e_clear_interrupt_scheme - Clear the current interrupt scheme settings
 * @pf: board private structure
 *
 * We go through and clear interrupt specific resources and reset the structure
 * to pre-load conditions
 **/
static void i40e_clear_interrupt_scheme(struct i40e_pf *pf)
{
	struct i40e_vsi *vsi;
	int i;

	if (test_bit(__I40E_MISC_IRQ_REQUESTED, pf->state))
		i40e_free_misc_vector(pf);

	i40e_put_lump(pf->irq_pile, pf->iwarp_base_vector,
		      I40E_IWARP_IRQ_PILE_ID);

	i40e_put_lump(pf->irq_pile, 0, I40E_PILE_VALID_BIT-1);

	i40e_pf_for_each_vsi(pf, i, vsi)
		i40e_vsi_free_q_vectors(vsi);

	i40e_reset_interrupt_capability(pf);
}

/**
 * i40e_napi_enable_all - Enable NAPI for all q_vectors in the VSI
 * @vsi: the VSI being configured
 **/
static void i40e_napi_enable_all(struct i40e_vsi *vsi)
{
	int q_idx;

	if (!vsi->netdev)
		return;

	for (q_idx = 0; q_idx < vsi->num_q_vectors; q_idx++) {
		struct i40e_q_vector *q_vector = vsi->q_vectors[q_idx];

		if (q_vector->rx.ring || q_vector->tx.ring)
			napi_enable(&q_vector->napi);
	}
}

/**
 * i40e_napi_disable_all - Disable NAPI for all q_vectors in the VSI
 * @vsi: the VSI being configured
 **/
static void i40e_napi_disable_all(struct i40e_vsi *vsi)
{
	int q_idx;

	if (!vsi->netdev)
		return;

	for (q_idx = 0; q_idx < vsi->num_q_vectors; q_idx++) {
		struct i40e_q_vector *q_vector = vsi->q_vectors[q_idx];

		if (q_vector->rx.ring || q_vector->tx.ring)
			napi_disable(&q_vector->napi);
	}
}

/**
 * i40e_vsi_close - Shut down a VSI
 * @vsi: the vsi to be quelled
 **/
static void i40e_vsi_close(struct i40e_vsi *vsi)
{
	struct i40e_pf *pf = vsi->back;
	if (!test_and_set_bit(__I40E_VSI_DOWN, vsi->state))
		i40e_down(vsi);
	i40e_vsi_free_irq(vsi);
	i40e_vsi_free_tx_resources(vsi);
	i40e_vsi_free_rx_resources(vsi);
	vsi->current_netdev_flags = 0;
	set_bit(__I40E_CLIENT_SERVICE_REQUESTED, pf->state);
	if (test_bit(__I40E_RESET_RECOVERY_PENDING, pf->state))
		set_bit(__I40E_CLIENT_RESET, pf->state);
}

/**
 * i40e_quiesce_vsi - Pause a given VSI
 * @vsi: the VSI being paused
 **/
static void i40e_quiesce_vsi(struct i40e_vsi *vsi)
{
	if (test_bit(__I40E_VSI_DOWN, vsi->state))
		return;

	set_bit(__I40E_VSI_NEEDS_RESTART, vsi->state);
	if (vsi->netdev && netif_running(vsi->netdev))
		vsi->netdev->netdev_ops->ndo_stop(vsi->netdev);
	else
		i40e_vsi_close(vsi);
}

/**
 * i40e_unquiesce_vsi - Resume a given VSI
 * @vsi: the VSI being resumed
 **/
static void i40e_unquiesce_vsi(struct i40e_vsi *vsi)
{
	if (!test_and_clear_bit(__I40E_VSI_NEEDS_RESTART, vsi->state))
		return;

	if (vsi->netdev && netif_running(vsi->netdev))
		vsi->netdev->netdev_ops->ndo_open(vsi->netdev);
	else
		i40e_vsi_open(vsi);   /* this clears the DOWN bit */
}

/**
 * i40e_pf_quiesce_all_vsi - Pause all VSIs on a PF
 * @pf: the PF
 **/
static void i40e_pf_quiesce_all_vsi(struct i40e_pf *pf)
{
	struct i40e_vsi *vsi;
	int v;

	i40e_pf_for_each_vsi(pf, v, vsi)
		i40e_quiesce_vsi(vsi);
}

/**
 * i40e_pf_unquiesce_all_vsi - Resume all VSIs on a PF
 * @pf: the PF
 **/
static void i40e_pf_unquiesce_all_vsi(struct i40e_pf *pf)
{
	struct i40e_vsi *vsi;
	int v;

	i40e_pf_for_each_vsi(pf, v, vsi)
		i40e_unquiesce_vsi(vsi);
}

/**
 * i40e_vsi_wait_queues_disabled - Wait for VSI's queues to be disabled
 * @vsi: the VSI being configured
 *
 * Wait until all queues on a given VSI have been disabled.
 **/
int i40e_vsi_wait_queues_disabled(struct i40e_vsi *vsi)
{
	struct i40e_pf *pf = vsi->back;
	int i, pf_q, ret;

	pf_q = vsi->base_queue;
	for (i = 0; i < vsi->num_queue_pairs; i++, pf_q++) {
		/* Check and wait for the Tx queue */
		ret = i40e_pf_txq_wait(pf, pf_q, false);
		if (ret) {
			dev_info(&pf->pdev->dev,
				 "VSI seid %d Tx ring %d disable timeout\n",
				 vsi->seid, pf_q);
			return ret;
		}

		if (!i40e_enabled_xdp_vsi(vsi))
			goto wait_rx;

		/* Check and wait for the XDP Tx queue */
		ret = i40e_pf_txq_wait(pf, pf_q + vsi->alloc_queue_pairs,
				       false);
		if (ret) {
			dev_info(&pf->pdev->dev,
				 "VSI seid %d XDP Tx ring %d disable timeout\n",
				 vsi->seid, pf_q);
			return ret;
		}
wait_rx:
		/* Check and wait for the Rx queue */
		ret = i40e_pf_rxq_wait(pf, pf_q, false);
		if (ret) {
			dev_info(&pf->pdev->dev,
				 "VSI seid %d Rx ring %d disable timeout\n",
				 vsi->seid, pf_q);
			return ret;
		}
	}

	return 0;
}

#ifdef CONFIG_I40E_DCB
/**
 * i40e_pf_wait_queues_disabled - Wait for all queues of PF VSIs to be disabled
 * @pf: the PF
 *
 * This function waits for the queues to be in disabled state for all the
 * VSIs that are managed by this PF.
 **/
static int i40e_pf_wait_queues_disabled(struct i40e_pf *pf)
{
	struct i40e_vsi *vsi;
	int v, ret = 0;

	i40e_pf_for_each_vsi(pf, v, vsi) {
		ret = i40e_vsi_wait_queues_disabled(vsi);
		if (ret)
			break;
	}

	return ret;
}

#endif

/**
 * i40e_get_iscsi_tc_map - Return TC map for iSCSI APP
 * @pf: pointer to PF
 *
 * Get TC map for ISCSI PF type that will include iSCSI TC
 * and LAN TC.
 **/
static u8 i40e_get_iscsi_tc_map(struct i40e_pf *pf)
{
	struct i40e_dcb_app_priority_table app;
	struct i40e_hw *hw = &pf->hw;
	u8 enabled_tc = 1; /* TC0 is always enabled */
	u8 tc, i;
	/* Get the iSCSI APP TLV */
	struct i40e_dcbx_config *dcbcfg = &hw->local_dcbx_config;

	for (i = 0; i < dcbcfg->numapps; i++) {
		app = dcbcfg->app[i];
		if (app.selector == I40E_APP_SEL_TCPIP &&
		    app.protocolid == I40E_APP_PROTOID_ISCSI) {
			tc = dcbcfg->etscfg.prioritytable[app.priority];
			enabled_tc |= BIT(tc);
			break;
		}
	}

	return enabled_tc;
}

/**
 * i40e_dcb_get_num_tc -  Get the number of TCs from DCBx config
 * @dcbcfg: the corresponding DCBx configuration structure
 *
 * Return the number of TCs from given DCBx configuration
 **/
static u8 i40e_dcb_get_num_tc(struct i40e_dcbx_config *dcbcfg)
{
	int i, tc_unused = 0;
	u8 num_tc = 0;
	u8 ret = 0;

	/* Scan the ETS Config Priority Table to find
	 * traffic class enabled for a given priority
	 * and create a bitmask of enabled TCs
	 */
	for (i = 0; i < I40E_MAX_USER_PRIORITY; i++)
		num_tc |= BIT(dcbcfg->etscfg.prioritytable[i]);

	/* Now scan the bitmask to check for
	 * contiguous TCs starting with TC0
	 */
	for (i = 0; i < I40E_MAX_TRAFFIC_CLASS; i++) {
		if (num_tc & BIT(i)) {
			if (!tc_unused) {
				ret++;
			} else {
				pr_err("Non-contiguous TC - Disabling DCB\n");
				return 1;
			}
		} else {
			tc_unused = 1;
		}
	}

	/* There is always at least TC0 */
	if (!ret)
		ret = 1;

	return ret;
}

/**
 * i40e_dcb_get_enabled_tc - Get enabled traffic classes
 * @dcbcfg: the corresponding DCBx configuration structure
 *
 * Query the current DCB configuration and return the number of
 * traffic classes enabled from the given DCBX config
 **/
static u8 i40e_dcb_get_enabled_tc(struct i40e_dcbx_config *dcbcfg)
{
	u8 num_tc = i40e_dcb_get_num_tc(dcbcfg);
	u8 enabled_tc = 1;
	u8 i;

	for (i = 0; i < num_tc; i++)
		enabled_tc |= BIT(i);

	return enabled_tc;
}

/**
 * i40e_mqprio_get_enabled_tc - Get enabled traffic classes
 * @pf: PF being queried
 *
 * Query the current MQPRIO configuration and return the number of
 * traffic classes enabled.
 **/
static u8 i40e_mqprio_get_enabled_tc(struct i40e_pf *pf)
{
	struct i40e_vsi *vsi = i40e_pf_get_main_vsi(pf);
	u8 num_tc = vsi->mqprio_qopt.qopt.num_tc;
	u8 enabled_tc = 1, i;

	for (i = 1; i < num_tc; i++)
		enabled_tc |= BIT(i);
	return enabled_tc;
}

/**
 * i40e_pf_get_num_tc - Get enabled traffic classes for PF
 * @pf: PF being queried
 *
 * Return number of traffic classes enabled for the given PF
 **/
static u8 i40e_pf_get_num_tc(struct i40e_pf *pf)
{
	u8 i, enabled_tc = 1;
	u8 num_tc = 0;

	if (i40e_is_tc_mqprio_enabled(pf)) {
		struct i40e_vsi *vsi = i40e_pf_get_main_vsi(pf);

		return vsi->mqprio_qopt.qopt.num_tc;
	}

	/* If neither MQPRIO nor DCB is enabled, then always use single TC */
	if (!test_bit(I40E_FLAG_DCB_ENA, pf->flags))
		return 1;

	/* SFP mode will be enabled for all TCs on port */
	if (!test_bit(I40E_FLAG_MFP_ENA, pf->flags))
<<<<<<< HEAD
		return i40e_dcb_get_num_tc(dcbcfg);
=======
		return i40e_dcb_get_num_tc(&pf->hw.local_dcbx_config);
>>>>>>> 0c383648

	/* MFP mode return count of enabled TCs for this PF */
	if (pf->hw.func_caps.iscsi)
		enabled_tc =  i40e_get_iscsi_tc_map(pf);
	else
		return 1; /* Only TC0 */

	for (i = 0; i < I40E_MAX_TRAFFIC_CLASS; i++) {
		if (enabled_tc & BIT(i))
			num_tc++;
	}
	return num_tc;
}

/**
 * i40e_pf_get_tc_map - Get bitmap for enabled traffic classes
 * @pf: PF being queried
 *
 * Return a bitmap for enabled traffic classes for this PF.
 **/
static u8 i40e_pf_get_tc_map(struct i40e_pf *pf)
{
	if (i40e_is_tc_mqprio_enabled(pf))
		return i40e_mqprio_get_enabled_tc(pf);

	/* If neither MQPRIO nor DCB is enabled for this PF then just return
	 * default TC
	 */
	if (!test_bit(I40E_FLAG_DCB_ENA, pf->flags))
		return I40E_DEFAULT_TRAFFIC_CLASS;

	/* SFP mode we want PF to be enabled for all TCs */
	if (!test_bit(I40E_FLAG_MFP_ENA, pf->flags))
		return i40e_dcb_get_enabled_tc(&pf->hw.local_dcbx_config);

	/* MFP enabled and iSCSI PF type */
	if (pf->hw.func_caps.iscsi)
		return i40e_get_iscsi_tc_map(pf);
	else
		return I40E_DEFAULT_TRAFFIC_CLASS;
}

/**
 * i40e_vsi_get_bw_info - Query VSI BW Information
 * @vsi: the VSI being queried
 *
 * Returns 0 on success, negative value on failure
 **/
static int i40e_vsi_get_bw_info(struct i40e_vsi *vsi)
{
	struct i40e_aqc_query_vsi_ets_sla_config_resp bw_ets_config = {0};
	struct i40e_aqc_query_vsi_bw_config_resp bw_config = {0};
	struct i40e_pf *pf = vsi->back;
	struct i40e_hw *hw = &pf->hw;
	u32 tc_bw_max;
	int ret;
	int i;

	/* Get the VSI level BW configuration */
	ret = i40e_aq_query_vsi_bw_config(hw, vsi->seid, &bw_config, NULL);
	if (ret) {
		dev_info(&pf->pdev->dev,
			 "couldn't get PF vsi bw config, err %pe aq_err %s\n",
			 ERR_PTR(ret),
			 i40e_aq_str(&pf->hw, pf->hw.aq.asq_last_status));
		return -EINVAL;
	}

	/* Get the VSI level BW configuration per TC */
	ret = i40e_aq_query_vsi_ets_sla_config(hw, vsi->seid, &bw_ets_config,
					       NULL);
	if (ret) {
		dev_info(&pf->pdev->dev,
			 "couldn't get PF vsi ets bw config, err %pe aq_err %s\n",
			 ERR_PTR(ret),
			 i40e_aq_str(&pf->hw, pf->hw.aq.asq_last_status));
		return -EINVAL;
	}

	if (bw_config.tc_valid_bits != bw_ets_config.tc_valid_bits) {
		dev_info(&pf->pdev->dev,
			 "Enabled TCs mismatch from querying VSI BW info 0x%08x 0x%08x\n",
			 bw_config.tc_valid_bits,
			 bw_ets_config.tc_valid_bits);
		/* Still continuing */
	}

	vsi->bw_limit = le16_to_cpu(bw_config.port_bw_limit);
	vsi->bw_max_quanta = bw_config.max_bw;
	tc_bw_max = le16_to_cpu(bw_ets_config.tc_bw_max[0]) |
		    (le16_to_cpu(bw_ets_config.tc_bw_max[1]) << 16);
	for (i = 0; i < I40E_MAX_TRAFFIC_CLASS; i++) {
		vsi->bw_ets_share_credits[i] = bw_ets_config.share_credits[i];
		vsi->bw_ets_limit_credits[i] =
					le16_to_cpu(bw_ets_config.credits[i]);
		/* 3 bits out of 4 for each TC */
		vsi->bw_ets_max_quanta[i] = (u8)((tc_bw_max >> (i*4)) & 0x7);
	}

	return 0;
}

/**
 * i40e_vsi_configure_bw_alloc - Configure VSI BW allocation per TC
 * @vsi: the VSI being configured
 * @enabled_tc: TC bitmap
 * @bw_share: BW shared credits per TC
 *
 * Returns 0 on success, negative value on failure
 **/
static int i40e_vsi_configure_bw_alloc(struct i40e_vsi *vsi, u8 enabled_tc,
				       u8 *bw_share)
{
	struct i40e_aqc_configure_vsi_tc_bw_data bw_data;
	struct i40e_pf *pf = vsi->back;
	int ret;
	int i;

	/* There is no need to reset BW when mqprio mode is on.  */
	if (i40e_is_tc_mqprio_enabled(pf))
		return 0;
	if (!vsi->mqprio_qopt.qopt.hw && !test_bit(I40E_FLAG_DCB_ENA, pf->flags)) {
		ret = i40e_set_bw_limit(vsi, vsi->seid, 0);
		if (ret)
			dev_info(&pf->pdev->dev,
				 "Failed to reset tx rate for vsi->seid %u\n",
				 vsi->seid);
		return ret;
	}
	memset(&bw_data, 0, sizeof(bw_data));
	bw_data.tc_valid_bits = enabled_tc;
	for (i = 0; i < I40E_MAX_TRAFFIC_CLASS; i++)
		bw_data.tc_bw_credits[i] = bw_share[i];

	ret = i40e_aq_config_vsi_tc_bw(&pf->hw, vsi->seid, &bw_data, NULL);
	if (ret) {
		dev_info(&pf->pdev->dev,
			 "AQ command Config VSI BW allocation per TC failed = %d\n",
			 pf->hw.aq.asq_last_status);
		return -EINVAL;
	}

	for (i = 0; i < I40E_MAX_TRAFFIC_CLASS; i++)
		vsi->info.qs_handle[i] = bw_data.qs_handles[i];

	return 0;
}

/**
 * i40e_vsi_config_netdev_tc - Setup the netdev TC configuration
 * @vsi: the VSI being configured
 * @enabled_tc: TC map to be enabled
 *
 **/
static void i40e_vsi_config_netdev_tc(struct i40e_vsi *vsi, u8 enabled_tc)
{
	struct net_device *netdev = vsi->netdev;
	struct i40e_pf *pf = vsi->back;
	struct i40e_hw *hw = &pf->hw;
	u8 netdev_tc = 0;
	int i;
	struct i40e_dcbx_config *dcbcfg = &hw->local_dcbx_config;

	if (!netdev)
		return;

	if (!enabled_tc) {
		netdev_reset_tc(netdev);
		return;
	}

	/* Set up actual enabled TCs on the VSI */
	if (netdev_set_num_tc(netdev, vsi->tc_config.numtc))
		return;

	/* set per TC queues for the VSI */
	for (i = 0; i < I40E_MAX_TRAFFIC_CLASS; i++) {
		/* Only set TC queues for enabled tcs
		 *
		 * e.g. For a VSI that has TC0 and TC3 enabled the
		 * enabled_tc bitmap would be 0x00001001; the driver
		 * will set the numtc for netdev as 2 that will be
		 * referenced by the netdev layer as TC 0 and 1.
		 */
		if (vsi->tc_config.enabled_tc & BIT(i))
			netdev_set_tc_queue(netdev,
					vsi->tc_config.tc_info[i].netdev_tc,
					vsi->tc_config.tc_info[i].qcount,
					vsi->tc_config.tc_info[i].qoffset);
	}

	if (i40e_is_tc_mqprio_enabled(pf))
		return;

	/* Assign UP2TC map for the VSI */
	for (i = 0; i < I40E_MAX_USER_PRIORITY; i++) {
		/* Get the actual TC# for the UP */
		u8 ets_tc = dcbcfg->etscfg.prioritytable[i];
		/* Get the mapped netdev TC# for the UP */
		netdev_tc =  vsi->tc_config.tc_info[ets_tc].netdev_tc;
		netdev_set_prio_tc_map(netdev, i, netdev_tc);
	}
}

/**
 * i40e_vsi_update_queue_map - Update our copy of VSi info with new queue map
 * @vsi: the VSI being configured
 * @ctxt: the ctxt buffer returned from AQ VSI update param command
 **/
static void i40e_vsi_update_queue_map(struct i40e_vsi *vsi,
				      struct i40e_vsi_context *ctxt)
{
	/* copy just the sections touched not the entire info
	 * since not all sections are valid as returned by
	 * update vsi params
	 */
	vsi->info.mapping_flags = ctxt->info.mapping_flags;
	memcpy(&vsi->info.queue_mapping,
	       &ctxt->info.queue_mapping, sizeof(vsi->info.queue_mapping));
	memcpy(&vsi->info.tc_mapping, ctxt->info.tc_mapping,
	       sizeof(vsi->info.tc_mapping));
}

/**
 * i40e_update_adq_vsi_queues - update queue mapping for ADq VSI
 * @vsi: the VSI being reconfigured
 * @vsi_offset: offset from main VF VSI
 */
int i40e_update_adq_vsi_queues(struct i40e_vsi *vsi, int vsi_offset)
{
	struct i40e_vsi_context ctxt = {};
	struct i40e_pf *pf;
	struct i40e_hw *hw;
	int ret;

	if (!vsi)
		return -EINVAL;
	pf = vsi->back;
	hw = &pf->hw;

	ctxt.seid = vsi->seid;
	ctxt.pf_num = hw->pf_id;
	ctxt.vf_num = vsi->vf_id + hw->func_caps.vf_base_id + vsi_offset;
	ctxt.uplink_seid = vsi->uplink_seid;
	ctxt.connection_type = I40E_AQ_VSI_CONN_TYPE_NORMAL;
	ctxt.flags = I40E_AQ_VSI_TYPE_VF;
	ctxt.info = vsi->info;

	i40e_vsi_setup_queue_map(vsi, &ctxt, vsi->tc_config.enabled_tc,
				 false);
	if (vsi->reconfig_rss) {
		vsi->rss_size = min_t(int, pf->alloc_rss_size,
				      vsi->num_queue_pairs);
		ret = i40e_vsi_config_rss(vsi);
		if (ret) {
			dev_info(&pf->pdev->dev, "Failed to reconfig rss for num_queues\n");
			return ret;
		}
		vsi->reconfig_rss = false;
	}

	ret = i40e_aq_update_vsi_params(hw, &ctxt, NULL);
	if (ret) {
		dev_info(&pf->pdev->dev, "Update vsi config failed, err %pe aq_err %s\n",
			 ERR_PTR(ret),
			 i40e_aq_str(hw, hw->aq.asq_last_status));
		return ret;
	}
	/* update the local VSI info with updated queue map */
	i40e_vsi_update_queue_map(vsi, &ctxt);
	vsi->info.valid_sections = 0;

	return ret;
}

/**
 * i40e_vsi_config_tc - Configure VSI Tx Scheduler for given TC map
 * @vsi: VSI to be configured
 * @enabled_tc: TC bitmap
 *
 * This configures a particular VSI for TCs that are mapped to the
 * given TC bitmap. It uses default bandwidth share for TCs across
 * VSIs to configure TC for a particular VSI.
 *
 * NOTE:
 * It is expected that the VSI queues have been quisced before calling
 * this function.
 **/
static int i40e_vsi_config_tc(struct i40e_vsi *vsi, u8 enabled_tc)
{
	u8 bw_share[I40E_MAX_TRAFFIC_CLASS] = {0};
	struct i40e_pf *pf = vsi->back;
	struct i40e_hw *hw = &pf->hw;
	struct i40e_vsi_context ctxt;
	int ret = 0;
	int i;

	/* Check if enabled_tc is same as existing or new TCs */
	if (vsi->tc_config.enabled_tc == enabled_tc &&
	    vsi->mqprio_qopt.mode != TC_MQPRIO_MODE_CHANNEL)
		return ret;

	/* Enable ETS TCs with equal BW Share for now across all VSIs */
	for (i = 0; i < I40E_MAX_TRAFFIC_CLASS; i++) {
		if (enabled_tc & BIT(i))
			bw_share[i] = 1;
	}

	ret = i40e_vsi_configure_bw_alloc(vsi, enabled_tc, bw_share);
	if (ret) {
		struct i40e_aqc_query_vsi_bw_config_resp bw_config = {0};

		dev_info(&pf->pdev->dev,
			 "Failed configuring TC map %d for VSI %d\n",
			 enabled_tc, vsi->seid);
		ret = i40e_aq_query_vsi_bw_config(hw, vsi->seid,
						  &bw_config, NULL);
		if (ret) {
			dev_info(&pf->pdev->dev,
				 "Failed querying vsi bw info, err %pe aq_err %s\n",
				 ERR_PTR(ret),
				 i40e_aq_str(hw, hw->aq.asq_last_status));
			goto out;
		}
		if ((bw_config.tc_valid_bits & enabled_tc) != enabled_tc) {
			u8 valid_tc = bw_config.tc_valid_bits & enabled_tc;

			if (!valid_tc)
				valid_tc = bw_config.tc_valid_bits;
			/* Always enable TC0, no matter what */
			valid_tc |= 1;
			dev_info(&pf->pdev->dev,
				 "Requested tc 0x%x, but FW reports 0x%x as valid. Attempting to use 0x%x.\n",
				 enabled_tc, bw_config.tc_valid_bits, valid_tc);
			enabled_tc = valid_tc;
		}

		ret = i40e_vsi_configure_bw_alloc(vsi, enabled_tc, bw_share);
		if (ret) {
			dev_err(&pf->pdev->dev,
				"Unable to  configure TC map %d for VSI %d\n",
				enabled_tc, vsi->seid);
			goto out;
		}
	}

	/* Update Queue Pairs Mapping for currently enabled UPs */
	ctxt.seid = vsi->seid;
	ctxt.pf_num = vsi->back->hw.pf_id;
	ctxt.vf_num = 0;
	ctxt.uplink_seid = vsi->uplink_seid;
	ctxt.info = vsi->info;
	if (i40e_is_tc_mqprio_enabled(pf)) {
		ret = i40e_vsi_setup_queue_map_mqprio(vsi, &ctxt, enabled_tc);
		if (ret)
			goto out;
	} else {
		i40e_vsi_setup_queue_map(vsi, &ctxt, enabled_tc, false);
	}

	/* On destroying the qdisc, reset vsi->rss_size, as number of enabled
	 * queues changed.
	 */
	if (!vsi->mqprio_qopt.qopt.hw && vsi->reconfig_rss) {
		vsi->rss_size = min_t(int, vsi->back->alloc_rss_size,
				      vsi->num_queue_pairs);
		ret = i40e_vsi_config_rss(vsi);
		if (ret) {
			dev_info(&vsi->back->pdev->dev,
				 "Failed to reconfig rss for num_queues\n");
			return ret;
		}
		vsi->reconfig_rss = false;
	}
	if (test_bit(I40E_FLAG_IWARP_ENA, vsi->back->flags)) {
		ctxt.info.valid_sections |=
				cpu_to_le16(I40E_AQ_VSI_PROP_QUEUE_OPT_VALID);
		ctxt.info.queueing_opt_flags |= I40E_AQ_VSI_QUE_OPT_TCP_ENA;
	}

	/* Update the VSI after updating the VSI queue-mapping
	 * information
	 */
	ret = i40e_aq_update_vsi_params(hw, &ctxt, NULL);
	if (ret) {
		dev_info(&pf->pdev->dev,
			 "Update vsi tc config failed, err %pe aq_err %s\n",
			 ERR_PTR(ret),
			 i40e_aq_str(hw, hw->aq.asq_last_status));
		goto out;
	}
	/* update the local VSI info with updated queue map */
	i40e_vsi_update_queue_map(vsi, &ctxt);
	vsi->info.valid_sections = 0;

	/* Update current VSI BW information */
	ret = i40e_vsi_get_bw_info(vsi);
	if (ret) {
		dev_info(&pf->pdev->dev,
			 "Failed updating vsi bw info, err %pe aq_err %s\n",
			 ERR_PTR(ret),
			 i40e_aq_str(hw, hw->aq.asq_last_status));
		goto out;
	}

	/* Update the netdev TC setup */
	i40e_vsi_config_netdev_tc(vsi, enabled_tc);
out:
	return ret;
}

/**
 * i40e_vsi_reconfig_tc - Reconfigure VSI Tx Scheduler for stored TC map
 * @vsi: VSI to be reconfigured
 *
 * This reconfigures a particular VSI for TCs that are mapped to the
 * TC bitmap stored previously for the VSI.
 *
 * Context: It is expected that the VSI queues have been quisced before
 *          calling this function.
 *
 * Return: 0 on success, negative value on failure
 **/
static int i40e_vsi_reconfig_tc(struct i40e_vsi *vsi)
{
	u8 enabled_tc;

	enabled_tc = vsi->tc_config.enabled_tc;
	vsi->tc_config.enabled_tc = 0;

	return i40e_vsi_config_tc(vsi, enabled_tc);
}

/**
 * i40e_get_link_speed - Returns link speed for the interface
 * @vsi: VSI to be configured
 *
 **/
static int i40e_get_link_speed(struct i40e_vsi *vsi)
{
	struct i40e_pf *pf = vsi->back;

	switch (pf->hw.phy.link_info.link_speed) {
	case I40E_LINK_SPEED_40GB:
		return 40000;
	case I40E_LINK_SPEED_25GB:
		return 25000;
	case I40E_LINK_SPEED_20GB:
		return 20000;
	case I40E_LINK_SPEED_10GB:
		return 10000;
	case I40E_LINK_SPEED_1GB:
		return 1000;
	default:
		return -EINVAL;
	}
}

/**
 * i40e_bw_bytes_to_mbits - Convert max_tx_rate from bytes to mbits
 * @vsi: Pointer to vsi structure
 * @max_tx_rate: max TX rate in bytes to be converted into Mbits
 *
 * Helper function to convert units before send to set BW limit
 **/
static u64 i40e_bw_bytes_to_mbits(struct i40e_vsi *vsi, u64 max_tx_rate)
{
	if (max_tx_rate < I40E_BW_MBPS_DIVISOR) {
		dev_warn(&vsi->back->pdev->dev,
			 "Setting max tx rate to minimum usable value of 50Mbps.\n");
		max_tx_rate = I40E_BW_CREDIT_DIVISOR;
	} else {
		do_div(max_tx_rate, I40E_BW_MBPS_DIVISOR);
	}

	return max_tx_rate;
}

/**
 * i40e_set_bw_limit - setup BW limit for Tx traffic based on max_tx_rate
 * @vsi: VSI to be configured
 * @seid: seid of the channel/VSI
 * @max_tx_rate: max TX rate to be configured as BW limit
 *
 * Helper function to set BW limit for a given VSI
 **/
int i40e_set_bw_limit(struct i40e_vsi *vsi, u16 seid, u64 max_tx_rate)
{
	struct i40e_pf *pf = vsi->back;
	u64 credits = 0;
	int speed = 0;
	int ret = 0;

	speed = i40e_get_link_speed(vsi);
	if (max_tx_rate > speed) {
		dev_err(&pf->pdev->dev,
			"Invalid max tx rate %llu specified for VSI seid %d.",
			max_tx_rate, seid);
		return -EINVAL;
	}
	if (max_tx_rate && max_tx_rate < I40E_BW_CREDIT_DIVISOR) {
		dev_warn(&pf->pdev->dev,
			 "Setting max tx rate to minimum usable value of 50Mbps.\n");
		max_tx_rate = I40E_BW_CREDIT_DIVISOR;
	}

	/* Tx rate credits are in values of 50Mbps, 0 is disabled */
	credits = max_tx_rate;
	do_div(credits, I40E_BW_CREDIT_DIVISOR);
	ret = i40e_aq_config_vsi_bw_limit(&pf->hw, seid, credits,
					  I40E_MAX_BW_INACTIVE_ACCUM, NULL);
	if (ret)
		dev_err(&pf->pdev->dev,
			"Failed set tx rate (%llu Mbps) for vsi->seid %u, err %pe aq_err %s\n",
			max_tx_rate, seid, ERR_PTR(ret),
			i40e_aq_str(&pf->hw, pf->hw.aq.asq_last_status));
	return ret;
}

/**
 * i40e_remove_queue_channels - Remove queue channels for the TCs
 * @vsi: VSI to be configured
 *
 * Remove queue channels for the TCs
 **/
static void i40e_remove_queue_channels(struct i40e_vsi *vsi)
{
	enum i40e_admin_queue_err last_aq_status;
	struct i40e_cloud_filter *cfilter;
	struct i40e_channel *ch, *ch_tmp;
	struct i40e_pf *pf = vsi->back;
	struct hlist_node *node;
	int ret, i;

	/* Reset rss size that was stored when reconfiguring rss for
	 * channel VSIs with non-power-of-2 queue count.
	 */
	vsi->current_rss_size = 0;

	/* perform cleanup for channels if they exist */
	if (list_empty(&vsi->ch_list))
		return;

	list_for_each_entry_safe(ch, ch_tmp, &vsi->ch_list, list) {
		struct i40e_vsi *p_vsi;

		list_del(&ch->list);
		p_vsi = ch->parent_vsi;
		if (!p_vsi || !ch->initialized) {
			kfree(ch);
			continue;
		}
		/* Reset queue contexts */
		for (i = 0; i < ch->num_queue_pairs; i++) {
			struct i40e_ring *tx_ring, *rx_ring;
			u16 pf_q;

			pf_q = ch->base_queue + i;
			tx_ring = vsi->tx_rings[pf_q];
			tx_ring->ch = NULL;

			rx_ring = vsi->rx_rings[pf_q];
			rx_ring->ch = NULL;
		}

		/* Reset BW configured for this VSI via mqprio */
		ret = i40e_set_bw_limit(vsi, ch->seid, 0);
		if (ret)
			dev_info(&vsi->back->pdev->dev,
				 "Failed to reset tx rate for ch->seid %u\n",
				 ch->seid);

		/* delete cloud filters associated with this channel */
		hlist_for_each_entry_safe(cfilter, node,
					  &pf->cloud_filter_list, cloud_node) {
			if (cfilter->seid != ch->seid)
				continue;

			hash_del(&cfilter->cloud_node);
			if (cfilter->dst_port)
				ret = i40e_add_del_cloud_filter_big_buf(vsi,
									cfilter,
									false);
			else
				ret = i40e_add_del_cloud_filter(vsi, cfilter,
								false);
			last_aq_status = pf->hw.aq.asq_last_status;
			if (ret)
				dev_info(&pf->pdev->dev,
					 "Failed to delete cloud filter, err %pe aq_err %s\n",
					 ERR_PTR(ret),
					 i40e_aq_str(&pf->hw, last_aq_status));
			kfree(cfilter);
		}

		/* delete VSI from FW */
		ret = i40e_aq_delete_element(&vsi->back->hw, ch->seid,
					     NULL);
		if (ret)
			dev_err(&vsi->back->pdev->dev,
				"unable to remove channel (%d) for parent VSI(%d)\n",
				ch->seid, p_vsi->seid);
		kfree(ch);
	}
	INIT_LIST_HEAD(&vsi->ch_list);
}

/**
 * i40e_get_max_queues_for_channel
 * @vsi: ptr to VSI to which channels are associated with
 *
 * Helper function which returns max value among the queue counts set on the
 * channels/TCs created.
 **/
static int i40e_get_max_queues_for_channel(struct i40e_vsi *vsi)
{
	struct i40e_channel *ch, *ch_tmp;
	int max = 0;

	list_for_each_entry_safe(ch, ch_tmp, &vsi->ch_list, list) {
		if (!ch->initialized)
			continue;
		if (ch->num_queue_pairs > max)
			max = ch->num_queue_pairs;
	}

	return max;
}

/**
 * i40e_validate_num_queues - validate num_queues w.r.t channel
 * @pf: ptr to PF device
 * @num_queues: number of queues
 * @vsi: the parent VSI
 * @reconfig_rss: indicates should the RSS be reconfigured or not
 *
 * This function validates number of queues in the context of new channel
 * which is being established and determines if RSS should be reconfigured
 * or not for parent VSI.
 **/
static int i40e_validate_num_queues(struct i40e_pf *pf, int num_queues,
				    struct i40e_vsi *vsi, bool *reconfig_rss)
{
	int max_ch_queues;

	if (!reconfig_rss)
		return -EINVAL;

	*reconfig_rss = false;
	if (vsi->current_rss_size) {
		if (num_queues > vsi->current_rss_size) {
			dev_dbg(&pf->pdev->dev,
				"Error: num_queues (%d) > vsi's current_size(%d)\n",
				num_queues, vsi->current_rss_size);
			return -EINVAL;
		} else if ((num_queues < vsi->current_rss_size) &&
			   (!is_power_of_2(num_queues))) {
			dev_dbg(&pf->pdev->dev,
				"Error: num_queues (%d) < vsi's current_size(%d), but not power of 2\n",
				num_queues, vsi->current_rss_size);
			return -EINVAL;
		}
	}

	if (!is_power_of_2(num_queues)) {
		/* Find the max num_queues configured for channel if channel
		 * exist.
		 * if channel exist, then enforce 'num_queues' to be more than
		 * max ever queues configured for channel.
		 */
		max_ch_queues = i40e_get_max_queues_for_channel(vsi);
		if (num_queues < max_ch_queues) {
			dev_dbg(&pf->pdev->dev,
				"Error: num_queues (%d) < max queues configured for channel(%d)\n",
				num_queues, max_ch_queues);
			return -EINVAL;
		}
		*reconfig_rss = true;
	}

	return 0;
}

/**
 * i40e_vsi_reconfig_rss - reconfig RSS based on specified rss_size
 * @vsi: the VSI being setup
 * @rss_size: size of RSS, accordingly LUT gets reprogrammed
 *
 * This function reconfigures RSS by reprogramming LUTs using 'rss_size'
 **/
static int i40e_vsi_reconfig_rss(struct i40e_vsi *vsi, u16 rss_size)
{
	struct i40e_pf *pf = vsi->back;
	u8 seed[I40E_HKEY_ARRAY_SIZE];
	struct i40e_hw *hw = &pf->hw;
	int local_rss_size;
	u8 *lut;
	int ret;

	if (!vsi->rss_size)
		return -EINVAL;

	if (rss_size > vsi->rss_size)
		return -EINVAL;

	local_rss_size = min_t(int, vsi->rss_size, rss_size);
	lut = kzalloc(vsi->rss_table_size, GFP_KERNEL);
	if (!lut)
		return -ENOMEM;

	/* Ignoring user configured lut if there is one */
	i40e_fill_rss_lut(pf, lut, vsi->rss_table_size, local_rss_size);

	/* Use user configured hash key if there is one, otherwise
	 * use default.
	 */
	if (vsi->rss_hkey_user)
		memcpy(seed, vsi->rss_hkey_user, I40E_HKEY_ARRAY_SIZE);
	else
		netdev_rss_key_fill((void *)seed, I40E_HKEY_ARRAY_SIZE);

	ret = i40e_config_rss(vsi, seed, lut, vsi->rss_table_size);
	if (ret) {
		dev_info(&pf->pdev->dev,
			 "Cannot set RSS lut, err %pe aq_err %s\n",
			 ERR_PTR(ret),
			 i40e_aq_str(hw, hw->aq.asq_last_status));
		kfree(lut);
		return ret;
	}
	kfree(lut);

	/* Do the update w.r.t. storing rss_size */
	if (!vsi->orig_rss_size)
		vsi->orig_rss_size = vsi->rss_size;
	vsi->current_rss_size = local_rss_size;

	return ret;
}

/**
 * i40e_channel_setup_queue_map - Setup a channel queue map
 * @pf: ptr to PF device
 * @ctxt: VSI context structure
 * @ch: ptr to channel structure
 *
 * Setup queue map for a specific channel
 **/
static void i40e_channel_setup_queue_map(struct i40e_pf *pf,
					 struct i40e_vsi_context *ctxt,
					 struct i40e_channel *ch)
{
	u16 qcount, qmap, sections = 0;
	u8 offset = 0;
	int pow;

	sections = I40E_AQ_VSI_PROP_QUEUE_MAP_VALID;
	sections |= I40E_AQ_VSI_PROP_SCHED_VALID;

	qcount = min_t(int, ch->num_queue_pairs, pf->num_lan_msix);
	ch->num_queue_pairs = qcount;

	/* find the next higher power-of-2 of num queue pairs */
	pow = ilog2(qcount);
	if (!is_power_of_2(qcount))
		pow++;

	qmap = (offset << I40E_AQ_VSI_TC_QUE_OFFSET_SHIFT) |
		(pow << I40E_AQ_VSI_TC_QUE_NUMBER_SHIFT);

	/* Setup queue TC[0].qmap for given VSI context */
	ctxt->info.tc_mapping[0] = cpu_to_le16(qmap);

	ctxt->info.up_enable_bits = 0x1; /* TC0 enabled */
	ctxt->info.mapping_flags |= cpu_to_le16(I40E_AQ_VSI_QUE_MAP_CONTIG);
	ctxt->info.queue_mapping[0] = cpu_to_le16(ch->base_queue);
	ctxt->info.valid_sections |= cpu_to_le16(sections);
}

/**
 * i40e_add_channel - add a channel by adding VSI
 * @pf: ptr to PF device
 * @uplink_seid: underlying HW switching element (VEB) ID
 * @ch: ptr to channel structure
 *
 * Add a channel (VSI) using add_vsi and queue_map
 **/
static int i40e_add_channel(struct i40e_pf *pf, u16 uplink_seid,
			    struct i40e_channel *ch)
{
	struct i40e_hw *hw = &pf->hw;
	struct i40e_vsi_context ctxt;
	u8 enabled_tc = 0x1; /* TC0 enabled */
	int ret;

	if (ch->type != I40E_VSI_VMDQ2) {
		dev_info(&pf->pdev->dev,
			 "add new vsi failed, ch->type %d\n", ch->type);
		return -EINVAL;
	}

	memset(&ctxt, 0, sizeof(ctxt));
	ctxt.pf_num = hw->pf_id;
	ctxt.vf_num = 0;
	ctxt.uplink_seid = uplink_seid;
	ctxt.connection_type = I40E_AQ_VSI_CONN_TYPE_NORMAL;
	if (ch->type == I40E_VSI_VMDQ2)
		ctxt.flags = I40E_AQ_VSI_TYPE_VMDQ2;

	if (test_bit(I40E_FLAG_VEB_MODE_ENA, pf->flags)) {
		ctxt.info.valid_sections |=
		     cpu_to_le16(I40E_AQ_VSI_PROP_SWITCH_VALID);
		ctxt.info.switch_id =
		   cpu_to_le16(I40E_AQ_VSI_SW_ID_FLAG_ALLOW_LB);
	}

	/* Set queue map for a given VSI context */
	i40e_channel_setup_queue_map(pf, &ctxt, ch);

	/* Now time to create VSI */
	ret = i40e_aq_add_vsi(hw, &ctxt, NULL);
	if (ret) {
		dev_info(&pf->pdev->dev,
			 "add new vsi failed, err %pe aq_err %s\n",
			 ERR_PTR(ret),
			 i40e_aq_str(&pf->hw,
				     pf->hw.aq.asq_last_status));
		return -ENOENT;
	}

	/* Success, update channel, set enabled_tc only if the channel
	 * is not a macvlan
	 */
	ch->enabled_tc = !i40e_is_channel_macvlan(ch) && enabled_tc;
	ch->seid = ctxt.seid;
	ch->vsi_number = ctxt.vsi_number;
	ch->stat_counter_idx = le16_to_cpu(ctxt.info.stat_counter_idx);

	/* copy just the sections touched not the entire info
	 * since not all sections are valid as returned by
	 * update vsi params
	 */
	ch->info.mapping_flags = ctxt.info.mapping_flags;
	memcpy(&ch->info.queue_mapping,
	       &ctxt.info.queue_mapping, sizeof(ctxt.info.queue_mapping));
	memcpy(&ch->info.tc_mapping, ctxt.info.tc_mapping,
	       sizeof(ctxt.info.tc_mapping));

	return 0;
}

static int i40e_channel_config_bw(struct i40e_vsi *vsi, struct i40e_channel *ch,
				  u8 *bw_share)
{
	struct i40e_aqc_configure_vsi_tc_bw_data bw_data;
	int ret;
	int i;

	memset(&bw_data, 0, sizeof(bw_data));
	bw_data.tc_valid_bits = ch->enabled_tc;
	for (i = 0; i < I40E_MAX_TRAFFIC_CLASS; i++)
		bw_data.tc_bw_credits[i] = bw_share[i];

	ret = i40e_aq_config_vsi_tc_bw(&vsi->back->hw, ch->seid,
				       &bw_data, NULL);
	if (ret) {
		dev_info(&vsi->back->pdev->dev,
			 "Config VSI BW allocation per TC failed, aq_err: %d for new_vsi->seid %u\n",
			 vsi->back->hw.aq.asq_last_status, ch->seid);
		return -EINVAL;
	}

	for (i = 0; i < I40E_MAX_TRAFFIC_CLASS; i++)
		ch->info.qs_handle[i] = bw_data.qs_handles[i];

	return 0;
}

/**
 * i40e_channel_config_tx_ring - config TX ring associated with new channel
 * @pf: ptr to PF device
 * @vsi: the VSI being setup
 * @ch: ptr to channel structure
 *
 * Configure TX rings associated with channel (VSI) since queues are being
 * from parent VSI.
 **/
static int i40e_channel_config_tx_ring(struct i40e_pf *pf,
				       struct i40e_vsi *vsi,
				       struct i40e_channel *ch)
{
	u8 bw_share[I40E_MAX_TRAFFIC_CLASS] = {0};
	int ret;
	int i;

	/* Enable ETS TCs with equal BW Share for now across all VSIs */
	for (i = 0; i < I40E_MAX_TRAFFIC_CLASS; i++) {
		if (ch->enabled_tc & BIT(i))
			bw_share[i] = 1;
	}

	/* configure BW for new VSI */
	ret = i40e_channel_config_bw(vsi, ch, bw_share);
	if (ret) {
		dev_info(&vsi->back->pdev->dev,
			 "Failed configuring TC map %d for channel (seid %u)\n",
			 ch->enabled_tc, ch->seid);
		return ret;
	}

	for (i = 0; i < ch->num_queue_pairs; i++) {
		struct i40e_ring *tx_ring, *rx_ring;
		u16 pf_q;

		pf_q = ch->base_queue + i;

		/* Get to TX ring ptr of main VSI, for re-setup TX queue
		 * context
		 */
		tx_ring = vsi->tx_rings[pf_q];
		tx_ring->ch = ch;

		/* Get the RX ring ptr */
		rx_ring = vsi->rx_rings[pf_q];
		rx_ring->ch = ch;
	}

	return 0;
}

/**
 * i40e_setup_hw_channel - setup new channel
 * @pf: ptr to PF device
 * @vsi: the VSI being setup
 * @ch: ptr to channel structure
 * @uplink_seid: underlying HW switching element (VEB) ID
 * @type: type of channel to be created (VMDq2/VF)
 *
 * Setup new channel (VSI) based on specified type (VMDq2/VF)
 * and configures TX rings accordingly
 **/
static inline int i40e_setup_hw_channel(struct i40e_pf *pf,
					struct i40e_vsi *vsi,
					struct i40e_channel *ch,
					u16 uplink_seid, u8 type)
{
	int ret;

	ch->initialized = false;
	ch->base_queue = vsi->next_base_queue;
	ch->type = type;

	/* Proceed with creation of channel (VMDq2) VSI */
	ret = i40e_add_channel(pf, uplink_seid, ch);
	if (ret) {
		dev_info(&pf->pdev->dev,
			 "failed to add_channel using uplink_seid %u\n",
			 uplink_seid);
		return ret;
	}

	/* Mark the successful creation of channel */
	ch->initialized = true;

	/* Reconfigure TX queues using QTX_CTL register */
	ret = i40e_channel_config_tx_ring(pf, vsi, ch);
	if (ret) {
		dev_info(&pf->pdev->dev,
			 "failed to configure TX rings for channel %u\n",
			 ch->seid);
		return ret;
	}

	/* update 'next_base_queue' */
	vsi->next_base_queue = vsi->next_base_queue + ch->num_queue_pairs;
	dev_dbg(&pf->pdev->dev,
		"Added channel: vsi_seid %u, vsi_number %u, stat_counter_idx %u, num_queue_pairs %u, pf->next_base_queue %d\n",
		ch->seid, ch->vsi_number, ch->stat_counter_idx,
		ch->num_queue_pairs,
		vsi->next_base_queue);
	return ret;
}

/**
 * i40e_setup_channel - setup new channel using uplink element
 * @pf: ptr to PF device
 * @vsi: pointer to the VSI to set up the channel within
 * @ch: ptr to channel structure
 *
 * Setup new channel (VSI) based on specified type (VMDq2/VF)
 * and uplink switching element (uplink_seid)
 **/
static bool i40e_setup_channel(struct i40e_pf *pf, struct i40e_vsi *vsi,
			       struct i40e_channel *ch)
{
	struct i40e_vsi *main_vsi;
	u8 vsi_type;
	u16 seid;
	int ret;

	if (vsi->type == I40E_VSI_MAIN) {
		vsi_type = I40E_VSI_VMDQ2;
	} else {
		dev_err(&pf->pdev->dev, "unsupported parent vsi type(%d)\n",
			vsi->type);
		return false;
	}

	/* underlying switching element */
	main_vsi = i40e_pf_get_main_vsi(pf);
	seid = main_vsi->uplink_seid;

	/* create channel (VSI), configure TX rings */
	ret = i40e_setup_hw_channel(pf, vsi, ch, seid, vsi_type);
	if (ret) {
		dev_err(&pf->pdev->dev, "failed to setup hw_channel\n");
		return false;
	}

	return ch->initialized ? true : false;
}

/**
 * i40e_validate_and_set_switch_mode - sets up switch mode correctly
 * @vsi: ptr to VSI which has PF backing
 *
 * Sets up switch mode correctly if it needs to be changed and perform
 * what are allowed modes.
 **/
static int i40e_validate_and_set_switch_mode(struct i40e_vsi *vsi)
{
	u8 mode;
	struct i40e_pf *pf = vsi->back;
	struct i40e_hw *hw = &pf->hw;
	int ret;

	ret = i40e_get_capabilities(pf, i40e_aqc_opc_list_dev_capabilities);
	if (ret)
		return -EINVAL;

	if (hw->dev_caps.switch_mode) {
		/* if switch mode is set, support mode2 (non-tunneled for
		 * cloud filter) for now
		 */
		u32 switch_mode = hw->dev_caps.switch_mode &
				  I40E_SWITCH_MODE_MASK;
		if (switch_mode >= I40E_CLOUD_FILTER_MODE1) {
			if (switch_mode == I40E_CLOUD_FILTER_MODE2)
				return 0;
			dev_err(&pf->pdev->dev,
				"Invalid switch_mode (%d), only non-tunneled mode for cloud filter is supported\n",
				hw->dev_caps.switch_mode);
			return -EINVAL;
		}
	}

	/* Set Bit 7 to be valid */
	mode = I40E_AQ_SET_SWITCH_BIT7_VALID;

	/* Set L4type for TCP support */
	mode |= I40E_AQ_SET_SWITCH_L4_TYPE_TCP;

	/* Set cloud filter mode */
	mode |= I40E_AQ_SET_SWITCH_MODE_NON_TUNNEL;

	/* Prep mode field for set_switch_config */
	ret = i40e_aq_set_switch_config(hw, pf->last_sw_conf_flags,
					pf->last_sw_conf_valid_flags,
					mode, NULL);
	if (ret && hw->aq.asq_last_status != I40E_AQ_RC_ESRCH)
		dev_err(&pf->pdev->dev,
			"couldn't set switch config bits, err %pe aq_err %s\n",
			ERR_PTR(ret),
			i40e_aq_str(hw,
				    hw->aq.asq_last_status));

	return ret;
}

/**
 * i40e_create_queue_channel - function to create channel
 * @vsi: VSI to be configured
 * @ch: ptr to channel (it contains channel specific params)
 *
 * This function creates channel (VSI) using num_queues specified by user,
 * reconfigs RSS if needed.
 **/
int i40e_create_queue_channel(struct i40e_vsi *vsi,
			      struct i40e_channel *ch)
{
	struct i40e_pf *pf = vsi->back;
	bool reconfig_rss;
	int err;

	if (!ch)
		return -EINVAL;

	if (!ch->num_queue_pairs) {
		dev_err(&pf->pdev->dev, "Invalid num_queues requested: %d\n",
			ch->num_queue_pairs);
		return -EINVAL;
	}

	/* validate user requested num_queues for channel */
	err = i40e_validate_num_queues(pf, ch->num_queue_pairs, vsi,
				       &reconfig_rss);
	if (err) {
		dev_info(&pf->pdev->dev, "Failed to validate num_queues (%d)\n",
			 ch->num_queue_pairs);
		return -EINVAL;
	}

	/* By default we are in VEPA mode, if this is the first VF/VMDq
	 * VSI to be added switch to VEB mode.
	 */

	if (!test_bit(I40E_FLAG_VEB_MODE_ENA, pf->flags)) {
		set_bit(I40E_FLAG_VEB_MODE_ENA, pf->flags);

		if (vsi->type == I40E_VSI_MAIN) {
			if (i40e_is_tc_mqprio_enabled(pf))
				i40e_do_reset(pf, I40E_PF_RESET_FLAG, true);
			else
				i40e_do_reset_safe(pf, I40E_PF_RESET_FLAG);
		}
		/* now onwards for main VSI, number of queues will be value
		 * of TC0's queue count
		 */
	}

	/* By this time, vsi->cnt_q_avail shall be set to non-zero and
	 * it should be more than num_queues
	 */
	if (!vsi->cnt_q_avail || vsi->cnt_q_avail < ch->num_queue_pairs) {
		dev_dbg(&pf->pdev->dev,
			"Error: cnt_q_avail (%u) less than num_queues %d\n",
			vsi->cnt_q_avail, ch->num_queue_pairs);
		return -EINVAL;
	}

	/* reconfig_rss only if vsi type is MAIN_VSI */
	if (reconfig_rss && (vsi->type == I40E_VSI_MAIN)) {
		err = i40e_vsi_reconfig_rss(vsi, ch->num_queue_pairs);
		if (err) {
			dev_info(&pf->pdev->dev,
				 "Error: unable to reconfig rss for num_queues (%u)\n",
				 ch->num_queue_pairs);
			return -EINVAL;
		}
	}

	if (!i40e_setup_channel(pf, vsi, ch)) {
		dev_info(&pf->pdev->dev, "Failed to setup channel\n");
		return -EINVAL;
	}

	dev_info(&pf->pdev->dev,
		 "Setup channel (id:%u) utilizing num_queues %d\n",
		 ch->seid, ch->num_queue_pairs);

	/* configure VSI for BW limit */
	if (ch->max_tx_rate) {
		u64 credits = ch->max_tx_rate;

		if (i40e_set_bw_limit(vsi, ch->seid, ch->max_tx_rate))
			return -EINVAL;

		do_div(credits, I40E_BW_CREDIT_DIVISOR);
		dev_dbg(&pf->pdev->dev,
			"Set tx rate of %llu Mbps (count of 50Mbps %llu) for vsi->seid %u\n",
			ch->max_tx_rate,
			credits,
			ch->seid);
	}

	/* in case of VF, this will be main SRIOV VSI */
	ch->parent_vsi = vsi;

	/* and update main_vsi's count for queue_available to use */
	vsi->cnt_q_avail -= ch->num_queue_pairs;

	return 0;
}

/**
 * i40e_configure_queue_channels - Add queue channel for the given TCs
 * @vsi: VSI to be configured
 *
 * Configures queue channel mapping to the given TCs
 **/
static int i40e_configure_queue_channels(struct i40e_vsi *vsi)
{
	struct i40e_channel *ch;
	u64 max_rate = 0;
	int ret = 0, i;

	/* Create app vsi with the TCs. Main VSI with TC0 is already set up */
	vsi->tc_seid_map[0] = vsi->seid;
	for (i = 1; i < I40E_MAX_TRAFFIC_CLASS; i++) {
		if (vsi->tc_config.enabled_tc & BIT(i)) {
			ch = kzalloc(sizeof(*ch), GFP_KERNEL);
			if (!ch) {
				ret = -ENOMEM;
				goto err_free;
			}

			INIT_LIST_HEAD(&ch->list);
			ch->num_queue_pairs =
				vsi->tc_config.tc_info[i].qcount;
			ch->base_queue =
				vsi->tc_config.tc_info[i].qoffset;

			/* Bandwidth limit through tc interface is in bytes/s,
			 * change to Mbit/s
			 */
			max_rate = vsi->mqprio_qopt.max_rate[i];
			do_div(max_rate, I40E_BW_MBPS_DIVISOR);
			ch->max_tx_rate = max_rate;

			list_add_tail(&ch->list, &vsi->ch_list);

			ret = i40e_create_queue_channel(vsi, ch);
			if (ret) {
				dev_err(&vsi->back->pdev->dev,
					"Failed creating queue channel with TC%d: queues %d\n",
					i, ch->num_queue_pairs);
				goto err_free;
			}
			vsi->tc_seid_map[i] = ch->seid;
		}
	}

	/* reset to reconfigure TX queue contexts */
	i40e_do_reset(vsi->back, I40E_PF_RESET_FLAG, true);
	return ret;

err_free:
	i40e_remove_queue_channels(vsi);
	return ret;
}

/**
 * i40e_veb_config_tc - Configure TCs for given VEB
 * @veb: given VEB
 * @enabled_tc: TC bitmap
 *
 * Configures given TC bitmap for VEB (switching) element
 **/
int i40e_veb_config_tc(struct i40e_veb *veb, u8 enabled_tc)
{
	struct i40e_aqc_configure_switching_comp_bw_config_data bw_data = {0};
	struct i40e_pf *pf = veb->pf;
	int ret = 0;
	int i;

	/* No TCs or already enabled TCs just return */
	if (!enabled_tc || veb->enabled_tc == enabled_tc)
		return ret;

	bw_data.tc_valid_bits = enabled_tc;
	/* bw_data.absolute_credits is not set (relative) */

	/* Enable ETS TCs with equal BW Share for now */
	for (i = 0; i < I40E_MAX_TRAFFIC_CLASS; i++) {
		if (enabled_tc & BIT(i))
			bw_data.tc_bw_share_credits[i] = 1;
	}

	ret = i40e_aq_config_switch_comp_bw_config(&pf->hw, veb->seid,
						   &bw_data, NULL);
	if (ret) {
		dev_info(&pf->pdev->dev,
			 "VEB bw config failed, err %pe aq_err %s\n",
			 ERR_PTR(ret),
			 i40e_aq_str(&pf->hw, pf->hw.aq.asq_last_status));
		goto out;
	}

	/* Update the BW information */
	ret = i40e_veb_get_bw_info(veb);
	if (ret) {
		dev_info(&pf->pdev->dev,
			 "Failed getting veb bw config, err %pe aq_err %s\n",
			 ERR_PTR(ret),
			 i40e_aq_str(&pf->hw, pf->hw.aq.asq_last_status));
	}

out:
	return ret;
}

#ifdef CONFIG_I40E_DCB
/**
 * i40e_dcb_reconfigure - Reconfigure all VEBs and VSIs
 * @pf: PF struct
 *
 * Reconfigure VEB/VSIs on a given PF; it is assumed that
 * the caller would've quiesce all the VSIs before calling
 * this function
 **/
static void i40e_dcb_reconfigure(struct i40e_pf *pf)
{
	struct i40e_vsi *vsi;
	struct i40e_veb *veb;
	u8 tc_map = 0;
	int ret;
	int v;

	/* Enable the TCs available on PF to all VEBs */
	tc_map = i40e_pf_get_tc_map(pf);
	if (tc_map == I40E_DEFAULT_TRAFFIC_CLASS)
		return;

	i40e_pf_for_each_veb(pf, v, veb) {
		ret = i40e_veb_config_tc(veb, tc_map);
		if (ret) {
			dev_info(&pf->pdev->dev,
				 "Failed configuring TC for VEB seid=%d\n",
				 veb->seid);
			/* Will try to configure as many components */
		}
	}

	/* Update each VSI */
	i40e_pf_for_each_vsi(pf, v, vsi) {
		/* - Enable all TCs for the LAN VSI
		 * - For all others keep them at TC0 for now
		 */
		if (vsi->type == I40E_VSI_MAIN)
			tc_map = i40e_pf_get_tc_map(pf);
		else
			tc_map = I40E_DEFAULT_TRAFFIC_CLASS;

		ret = i40e_vsi_config_tc(vsi, tc_map);
		if (ret) {
			dev_info(&pf->pdev->dev,
				 "Failed configuring TC for VSI seid=%d\n",
				 vsi->seid);
			/* Will try to configure as many components */
		} else {
			/* Re-configure VSI vectors based on updated TC map */
			i40e_vsi_map_rings_to_vectors(vsi);
			if (vsi->netdev)
				i40e_dcbnl_set_all(vsi);
		}
	}
}

/**
 * i40e_resume_port_tx - Resume port Tx
 * @pf: PF struct
 *
 * Resume a port's Tx and issue a PF reset in case of failure to
 * resume.
 **/
static int i40e_resume_port_tx(struct i40e_pf *pf)
{
	struct i40e_hw *hw = &pf->hw;
	int ret;

	ret = i40e_aq_resume_port_tx(hw, NULL);
	if (ret) {
		dev_info(&pf->pdev->dev,
			 "Resume Port Tx failed, err %pe aq_err %s\n",
			  ERR_PTR(ret),
			  i40e_aq_str(&pf->hw, pf->hw.aq.asq_last_status));
		/* Schedule PF reset to recover */
		set_bit(__I40E_PF_RESET_REQUESTED, pf->state);
		i40e_service_event_schedule(pf);
	}

	return ret;
}

/**
 * i40e_suspend_port_tx - Suspend port Tx
 * @pf: PF struct
 *
 * Suspend a port's Tx and issue a PF reset in case of failure.
 **/
static int i40e_suspend_port_tx(struct i40e_pf *pf)
{
	struct i40e_hw *hw = &pf->hw;
	int ret;

	ret = i40e_aq_suspend_port_tx(hw, pf->mac_seid, NULL);
	if (ret) {
		dev_info(&pf->pdev->dev,
			 "Suspend Port Tx failed, err %pe aq_err %s\n",
			 ERR_PTR(ret),
			 i40e_aq_str(&pf->hw, pf->hw.aq.asq_last_status));
		/* Schedule PF reset to recover */
		set_bit(__I40E_PF_RESET_REQUESTED, pf->state);
		i40e_service_event_schedule(pf);
	}

	return ret;
}

/**
 * i40e_hw_set_dcb_config - Program new DCBX settings into HW
 * @pf: PF being configured
 * @new_cfg: New DCBX configuration
 *
 * Program DCB settings into HW and reconfigure VEB/VSIs on
 * given PF. Uses "Set LLDP MIB" AQC to program the hardware.
 **/
static int i40e_hw_set_dcb_config(struct i40e_pf *pf,
				  struct i40e_dcbx_config *new_cfg)
{
	struct i40e_dcbx_config *old_cfg = &pf->hw.local_dcbx_config;
	int ret;

	/* Check if need reconfiguration */
	if (!memcmp(&new_cfg, &old_cfg, sizeof(new_cfg))) {
		dev_dbg(&pf->pdev->dev, "No Change in DCB Config required.\n");
		return 0;
	}

	/* Config change disable all VSIs */
	i40e_pf_quiesce_all_vsi(pf);

	/* Copy the new config to the current config */
	*old_cfg = *new_cfg;
	old_cfg->etsrec = old_cfg->etscfg;
	ret = i40e_set_dcb_config(&pf->hw);
	if (ret) {
		dev_info(&pf->pdev->dev,
			 "Set DCB Config failed, err %pe aq_err %s\n",
			 ERR_PTR(ret),
			 i40e_aq_str(&pf->hw, pf->hw.aq.asq_last_status));
		goto out;
	}

	/* Changes in configuration update VEB/VSI */
	i40e_dcb_reconfigure(pf);
out:
	/* In case of reset do not try to resume anything */
	if (!test_bit(__I40E_RESET_RECOVERY_PENDING, pf->state)) {
		/* Re-start the VSIs if disabled */
		ret = i40e_resume_port_tx(pf);
		/* In case of error no point in resuming VSIs */
		if (ret)
			goto err;
		i40e_pf_unquiesce_all_vsi(pf);
	}
err:
	return ret;
}

/**
 * i40e_hw_dcb_config - Program new DCBX settings into HW
 * @pf: PF being configured
 * @new_cfg: New DCBX configuration
 *
 * Program DCB settings into HW and reconfigure VEB/VSIs on
 * given PF
 **/
int i40e_hw_dcb_config(struct i40e_pf *pf, struct i40e_dcbx_config *new_cfg)
{
	struct i40e_aqc_configure_switching_comp_ets_data ets_data;
	u8 prio_type[I40E_MAX_TRAFFIC_CLASS] = {0};
	u32 mfs_tc[I40E_MAX_TRAFFIC_CLASS];
	struct i40e_dcbx_config *old_cfg;
	u8 mode[I40E_MAX_TRAFFIC_CLASS];
	struct i40e_rx_pb_config pb_cfg;
	struct i40e_hw *hw = &pf->hw;
	u8 num_ports = hw->num_ports;
	bool need_reconfig;
	int ret = -EINVAL;
	u8 lltc_map = 0;
	u8 tc_map = 0;
	u8 new_numtc;
	u8 i;

	dev_dbg(&pf->pdev->dev, "Configuring DCB registers directly\n");
	/* Un-pack information to Program ETS HW via shared API
	 * numtc, tcmap
	 * LLTC map
	 * ETS/NON-ETS arbiter mode
	 * max exponent (credit refills)
	 * Total number of ports
	 * PFC priority bit-map
	 * Priority Table
	 * BW % per TC
	 * Arbiter mode between UPs sharing same TC
	 * TSA table (ETS or non-ETS)
	 * EEE enabled or not
	 * MFS TC table
	 */

	new_numtc = i40e_dcb_get_num_tc(new_cfg);

	memset(&ets_data, 0, sizeof(ets_data));
	for (i = 0; i < new_numtc; i++) {
		tc_map |= BIT(i);
		switch (new_cfg->etscfg.tsatable[i]) {
		case I40E_IEEE_TSA_ETS:
			prio_type[i] = I40E_DCB_PRIO_TYPE_ETS;
			ets_data.tc_bw_share_credits[i] =
					new_cfg->etscfg.tcbwtable[i];
			break;
		case I40E_IEEE_TSA_STRICT:
			prio_type[i] = I40E_DCB_PRIO_TYPE_STRICT;
			lltc_map |= BIT(i);
			ets_data.tc_bw_share_credits[i] =
					I40E_DCB_STRICT_PRIO_CREDITS;
			break;
		default:
			/* Invalid TSA type */
			need_reconfig = false;
			goto out;
		}
	}

	old_cfg = &hw->local_dcbx_config;
	/* Check if need reconfiguration */
	need_reconfig = i40e_dcb_need_reconfig(pf, old_cfg, new_cfg);

	/* If needed, enable/disable frame tagging, disable all VSIs
	 * and suspend port tx
	 */
	if (need_reconfig) {
		/* Enable DCB tagging only when more than one TC */
		if (new_numtc > 1)
			set_bit(I40E_FLAG_DCB_ENA, pf->flags);
		else
			clear_bit(I40E_FLAG_DCB_ENA, pf->flags);

		set_bit(__I40E_PORT_SUSPENDED, pf->state);
		/* Reconfiguration needed quiesce all VSIs */
		i40e_pf_quiesce_all_vsi(pf);
		ret = i40e_suspend_port_tx(pf);
		if (ret)
			goto err;
	}

	/* Configure Port ETS Tx Scheduler */
	ets_data.tc_valid_bits = tc_map;
	ets_data.tc_strict_priority_flags = lltc_map;
	ret = i40e_aq_config_switch_comp_ets
		(hw, pf->mac_seid, &ets_data,
		 i40e_aqc_opc_modify_switching_comp_ets, NULL);
	if (ret) {
		dev_info(&pf->pdev->dev,
			 "Modify Port ETS failed, err %pe aq_err %s\n",
			 ERR_PTR(ret),
			 i40e_aq_str(&pf->hw, pf->hw.aq.asq_last_status));
		goto out;
	}

	/* Configure Rx ETS HW */
	memset(&mode, I40E_DCB_ARB_MODE_ROUND_ROBIN, sizeof(mode));
	i40e_dcb_hw_set_num_tc(hw, new_numtc);
	i40e_dcb_hw_rx_fifo_config(hw, I40E_DCB_ARB_MODE_ROUND_ROBIN,
				   I40E_DCB_ARB_MODE_STRICT_PRIORITY,
				   I40E_DCB_DEFAULT_MAX_EXPONENT,
				   lltc_map);
	i40e_dcb_hw_rx_cmd_monitor_config(hw, new_numtc, num_ports);
	i40e_dcb_hw_rx_ets_bw_config(hw, new_cfg->etscfg.tcbwtable, mode,
				     prio_type);
	i40e_dcb_hw_pfc_config(hw, new_cfg->pfc.pfcenable,
			       new_cfg->etscfg.prioritytable);
	i40e_dcb_hw_rx_up2tc_config(hw, new_cfg->etscfg.prioritytable);

	/* Configure Rx Packet Buffers in HW */
	for (i = 0; i < I40E_MAX_TRAFFIC_CLASS; i++) {
		struct i40e_vsi *main_vsi = i40e_pf_get_main_vsi(pf);

		mfs_tc[i] = main_vsi->netdev->mtu;
		mfs_tc[i] += I40E_PACKET_HDR_PAD;
	}

	i40e_dcb_hw_calculate_pool_sizes(hw, num_ports,
					 false, new_cfg->pfc.pfcenable,
					 mfs_tc, &pb_cfg);
	i40e_dcb_hw_rx_pb_config(hw, &pf->pb_cfg, &pb_cfg);

	/* Update the local Rx Packet buffer config */
	pf->pb_cfg = pb_cfg;

	/* Inform the FW about changes to DCB configuration */
	ret = i40e_aq_dcb_updated(&pf->hw, NULL);
	if (ret) {
		dev_info(&pf->pdev->dev,
			 "DCB Updated failed, err %pe aq_err %s\n",
			 ERR_PTR(ret),
			 i40e_aq_str(&pf->hw, pf->hw.aq.asq_last_status));
		goto out;
	}

	/* Update the port DCBx configuration */
	*old_cfg = *new_cfg;

	/* Changes in configuration update VEB/VSI */
	i40e_dcb_reconfigure(pf);
out:
	/* Re-start the VSIs if disabled */
	if (need_reconfig) {
		ret = i40e_resume_port_tx(pf);

		clear_bit(__I40E_PORT_SUSPENDED, pf->state);
		/* In case of error no point in resuming VSIs */
		if (ret)
			goto err;

		/* Wait for the PF's queues to be disabled */
		ret = i40e_pf_wait_queues_disabled(pf);
		if (ret) {
			/* Schedule PF reset to recover */
			set_bit(__I40E_PF_RESET_REQUESTED, pf->state);
			i40e_service_event_schedule(pf);
			goto err;
		} else {
			i40e_pf_unquiesce_all_vsi(pf);
			set_bit(__I40E_CLIENT_SERVICE_REQUESTED, pf->state);
			set_bit(__I40E_CLIENT_L2_CHANGE, pf->state);
		}
		/* registers are set, lets apply */
		if (test_bit(I40E_HW_CAP_USE_SET_LLDP_MIB, pf->hw.caps))
			ret = i40e_hw_set_dcb_config(pf, new_cfg);
	}

err:
	return ret;
}

/**
 * i40e_dcb_sw_default_config - Set default DCB configuration when DCB in SW
 * @pf: PF being queried
 *
 * Set default DCB configuration in case DCB is to be done in SW.
 **/
int i40e_dcb_sw_default_config(struct i40e_pf *pf)
{
	struct i40e_dcbx_config *dcb_cfg = &pf->hw.local_dcbx_config;
	struct i40e_aqc_configure_switching_comp_ets_data ets_data;
	struct i40e_hw *hw = &pf->hw;
	int err;

	if (test_bit(I40E_HW_CAP_USE_SET_LLDP_MIB, pf->hw.caps)) {
		/* Update the local cached instance with TC0 ETS */
		memset(&pf->tmp_cfg, 0, sizeof(struct i40e_dcbx_config));
		pf->tmp_cfg.etscfg.willing = I40E_IEEE_DEFAULT_ETS_WILLING;
		pf->tmp_cfg.etscfg.maxtcs = 0;
		pf->tmp_cfg.etscfg.tcbwtable[0] = I40E_IEEE_DEFAULT_ETS_TCBW;
		pf->tmp_cfg.etscfg.tsatable[0] = I40E_IEEE_TSA_ETS;
		pf->tmp_cfg.pfc.willing = I40E_IEEE_DEFAULT_PFC_WILLING;
		pf->tmp_cfg.pfc.pfccap = I40E_MAX_TRAFFIC_CLASS;
		/* FW needs one App to configure HW */
		pf->tmp_cfg.numapps = I40E_IEEE_DEFAULT_NUM_APPS;
		pf->tmp_cfg.app[0].selector = I40E_APP_SEL_ETHTYPE;
		pf->tmp_cfg.app[0].priority = I40E_IEEE_DEFAULT_APP_PRIO;
		pf->tmp_cfg.app[0].protocolid = I40E_APP_PROTOID_FCOE;

		return i40e_hw_set_dcb_config(pf, &pf->tmp_cfg);
	}

	memset(&ets_data, 0, sizeof(ets_data));
	ets_data.tc_valid_bits = I40E_DEFAULT_TRAFFIC_CLASS; /* TC0 only */
	ets_data.tc_strict_priority_flags = 0; /* ETS */
	ets_data.tc_bw_share_credits[0] = I40E_IEEE_DEFAULT_ETS_TCBW; /* 100% to TC0 */

	/* Enable ETS on the Physical port */
	err = i40e_aq_config_switch_comp_ets
		(hw, pf->mac_seid, &ets_data,
		 i40e_aqc_opc_enable_switching_comp_ets, NULL);
	if (err) {
		dev_info(&pf->pdev->dev,
			 "Enable Port ETS failed, err %pe aq_err %s\n",
			 ERR_PTR(err),
			 i40e_aq_str(&pf->hw, pf->hw.aq.asq_last_status));
		err = -ENOENT;
		goto out;
	}

	/* Update the local cached instance with TC0 ETS */
	dcb_cfg->etscfg.willing = I40E_IEEE_DEFAULT_ETS_WILLING;
	dcb_cfg->etscfg.cbs = 0;
	dcb_cfg->etscfg.maxtcs = I40E_MAX_TRAFFIC_CLASS;
	dcb_cfg->etscfg.tcbwtable[0] = I40E_IEEE_DEFAULT_ETS_TCBW;

out:
	return err;
}

/**
 * i40e_init_pf_dcb - Initialize DCB configuration
 * @pf: PF being configured
 *
 * Query the current DCB configuration and cache it
 * in the hardware structure
 **/
static int i40e_init_pf_dcb(struct i40e_pf *pf)
{
	struct i40e_hw *hw = &pf->hw;
	int err;

	/* Do not enable DCB for SW1 and SW2 images even if the FW is capable
	 * Also do not enable DCBx if FW LLDP agent is disabled
	 */
	if (test_bit(I40E_HW_CAP_NO_DCB_SUPPORT, pf->hw.caps)) {
		dev_info(&pf->pdev->dev, "DCB is not supported.\n");
		err = -EOPNOTSUPP;
		goto out;
	}
	if (test_bit(I40E_FLAG_FW_LLDP_DIS, pf->flags)) {
		dev_info(&pf->pdev->dev, "FW LLDP is disabled, attempting SW DCB\n");
		err = i40e_dcb_sw_default_config(pf);
		if (err) {
			dev_info(&pf->pdev->dev, "Could not initialize SW DCB\n");
			goto out;
		}
		dev_info(&pf->pdev->dev, "SW DCB initialization succeeded.\n");
		pf->dcbx_cap = DCB_CAP_DCBX_HOST |
			       DCB_CAP_DCBX_VER_IEEE;
		/* at init capable but disabled */
		set_bit(I40E_FLAG_DCB_CAPABLE, pf->flags);
		clear_bit(I40E_FLAG_DCB_ENA, pf->flags);
		goto out;
	}
	err = i40e_init_dcb(hw, true);
	if (!err) {
		/* Device/Function is not DCBX capable */
		if ((!hw->func_caps.dcb) ||
		    (hw->dcbx_status == I40E_DCBX_STATUS_DISABLED)) {
			dev_info(&pf->pdev->dev,
				 "DCBX offload is not supported or is disabled for this PF.\n");
		} else {
			/* When status is not DISABLED then DCBX in FW */
			pf->dcbx_cap = DCB_CAP_DCBX_LLD_MANAGED |
				       DCB_CAP_DCBX_VER_IEEE;

			set_bit(I40E_FLAG_DCB_CAPABLE, pf->flags);
			/* Enable DCB tagging only when more than one TC
			 * or explicitly disable if only one TC
			 */
			if (i40e_dcb_get_num_tc(&hw->local_dcbx_config) > 1)
				set_bit(I40E_FLAG_DCB_ENA, pf->flags);
			else
				clear_bit(I40E_FLAG_DCB_ENA, pf->flags);
			dev_dbg(&pf->pdev->dev,
				"DCBX offload is supported for this PF.\n");
		}
	} else if (pf->hw.aq.asq_last_status == I40E_AQ_RC_EPERM) {
		dev_info(&pf->pdev->dev, "FW LLDP disabled for this PF.\n");
		set_bit(I40E_FLAG_FW_LLDP_DIS, pf->flags);
	} else {
		dev_info(&pf->pdev->dev,
			 "Query for DCB configuration failed, err %pe aq_err %s\n",
			 ERR_PTR(err),
			 i40e_aq_str(&pf->hw, pf->hw.aq.asq_last_status));
	}

out:
	return err;
}
#endif /* CONFIG_I40E_DCB */

/**
 * i40e_print_link_message - print link up or down
 * @vsi: the VSI for which link needs a message
 * @isup: true of link is up, false otherwise
 */
void i40e_print_link_message(struct i40e_vsi *vsi, bool isup)
{
	enum i40e_aq_link_speed new_speed;
	struct i40e_pf *pf = vsi->back;
	char *speed = "Unknown";
	char *fc = "Unknown";
	char *fec = "";
	char *req_fec = "";
	char *an = "";

	if (isup)
		new_speed = pf->hw.phy.link_info.link_speed;
	else
		new_speed = I40E_LINK_SPEED_UNKNOWN;

	if ((vsi->current_isup == isup) && (vsi->current_speed == new_speed))
		return;
	vsi->current_isup = isup;
	vsi->current_speed = new_speed;
	if (!isup) {
		netdev_info(vsi->netdev, "NIC Link is Down\n");
		return;
	}

	/* Warn user if link speed on NPAR enabled partition is not at
	 * least 10GB
	 */
	if (pf->hw.func_caps.npar_enable &&
	    (pf->hw.phy.link_info.link_speed == I40E_LINK_SPEED_1GB ||
	     pf->hw.phy.link_info.link_speed == I40E_LINK_SPEED_100MB))
		netdev_warn(vsi->netdev,
			    "The partition detected link speed that is less than 10Gbps\n");

	switch (pf->hw.phy.link_info.link_speed) {
	case I40E_LINK_SPEED_40GB:
		speed = "40 G";
		break;
	case I40E_LINK_SPEED_20GB:
		speed = "20 G";
		break;
	case I40E_LINK_SPEED_25GB:
		speed = "25 G";
		break;
	case I40E_LINK_SPEED_10GB:
		speed = "10 G";
		break;
	case I40E_LINK_SPEED_5GB:
		speed = "5 G";
		break;
	case I40E_LINK_SPEED_2_5GB:
		speed = "2.5 G";
		break;
	case I40E_LINK_SPEED_1GB:
		speed = "1000 M";
		break;
	case I40E_LINK_SPEED_100MB:
		speed = "100 M";
		break;
	default:
		break;
	}

	switch (pf->hw.fc.current_mode) {
	case I40E_FC_FULL:
		fc = "RX/TX";
		break;
	case I40E_FC_TX_PAUSE:
		fc = "TX";
		break;
	case I40E_FC_RX_PAUSE:
		fc = "RX";
		break;
	default:
		fc = "None";
		break;
	}

	if (pf->hw.phy.link_info.link_speed == I40E_LINK_SPEED_25GB) {
		req_fec = "None";
		fec = "None";
		an = "False";

		if (pf->hw.phy.link_info.an_info & I40E_AQ_AN_COMPLETED)
			an = "True";

		if (pf->hw.phy.link_info.fec_info &
		    I40E_AQ_CONFIG_FEC_KR_ENA)
			fec = "CL74 FC-FEC/BASE-R";
		else if (pf->hw.phy.link_info.fec_info &
			 I40E_AQ_CONFIG_FEC_RS_ENA)
			fec = "CL108 RS-FEC";

		/* 'CL108 RS-FEC' should be displayed when RS is requested, or
		 * both RS and FC are requested
		 */
		if (vsi->back->hw.phy.link_info.req_fec_info &
		    (I40E_AQ_REQUEST_FEC_KR | I40E_AQ_REQUEST_FEC_RS)) {
			if (vsi->back->hw.phy.link_info.req_fec_info &
			    I40E_AQ_REQUEST_FEC_RS)
				req_fec = "CL108 RS-FEC";
			else
				req_fec = "CL74 FC-FEC/BASE-R";
		}
		netdev_info(vsi->netdev,
			    "NIC Link is Up, %sbps Full Duplex, Requested FEC: %s, Negotiated FEC: %s, Autoneg: %s, Flow Control: %s\n",
			    speed, req_fec, fec, an, fc);
	} else if (pf->hw.device_id == I40E_DEV_ID_KX_X722) {
		req_fec = "None";
		fec = "None";
		an = "False";

		if (pf->hw.phy.link_info.an_info & I40E_AQ_AN_COMPLETED)
			an = "True";

		if (pf->hw.phy.link_info.fec_info &
		    I40E_AQ_CONFIG_FEC_KR_ENA)
			fec = "CL74 FC-FEC/BASE-R";

		if (pf->hw.phy.link_info.req_fec_info &
		    I40E_AQ_REQUEST_FEC_KR)
			req_fec = "CL74 FC-FEC/BASE-R";

		netdev_info(vsi->netdev,
			    "NIC Link is Up, %sbps Full Duplex, Requested FEC: %s, Negotiated FEC: %s, Autoneg: %s, Flow Control: %s\n",
			    speed, req_fec, fec, an, fc);
	} else {
		netdev_info(vsi->netdev,
			    "NIC Link is Up, %sbps Full Duplex, Flow Control: %s\n",
			    speed, fc);
	}

}

/**
 * i40e_up_complete - Finish the last steps of bringing up a connection
 * @vsi: the VSI being configured
 **/
static int i40e_up_complete(struct i40e_vsi *vsi)
{
	struct i40e_pf *pf = vsi->back;
	int err;

	if (test_bit(I40E_FLAG_MSIX_ENA, pf->flags))
		i40e_vsi_configure_msix(vsi);
	else
		i40e_configure_msi_and_legacy(vsi);

	/* start rings */
	err = i40e_vsi_start_rings(vsi);
	if (err)
		return err;

	clear_bit(__I40E_VSI_DOWN, vsi->state);
	i40e_napi_enable_all(vsi);
	i40e_vsi_enable_irq(vsi);

	if ((pf->hw.phy.link_info.link_info & I40E_AQ_LINK_UP) &&
	    (vsi->netdev)) {
		i40e_print_link_message(vsi, true);
		netif_tx_start_all_queues(vsi->netdev);
		netif_carrier_on(vsi->netdev);
	}

	/* replay FDIR SB filters */
	if (vsi->type == I40E_VSI_FDIR) {
		/* reset fd counters */
		pf->fd_add_err = 0;
		pf->fd_atr_cnt = 0;
		i40e_fdir_filter_restore(vsi);
	}

	/* On the next run of the service_task, notify any clients of the new
	 * opened netdev
	 */
	set_bit(__I40E_CLIENT_SERVICE_REQUESTED, pf->state);
	i40e_service_event_schedule(pf);

	return 0;
}

/**
 * i40e_vsi_reinit_locked - Reset the VSI
 * @vsi: the VSI being configured
 *
 * Rebuild the ring structs after some configuration
 * has changed, e.g. MTU size.
 **/
static void i40e_vsi_reinit_locked(struct i40e_vsi *vsi)
{
	struct i40e_pf *pf = vsi->back;

	while (test_and_set_bit(__I40E_CONFIG_BUSY, pf->state))
		usleep_range(1000, 2000);
	i40e_down(vsi);

	i40e_up(vsi);
	clear_bit(__I40E_CONFIG_BUSY, pf->state);
}

/**
 * i40e_force_link_state - Force the link status
 * @pf: board private structure
 * @is_up: whether the link state should be forced up or down
 **/
static int i40e_force_link_state(struct i40e_pf *pf, bool is_up)
{
	struct i40e_aq_get_phy_abilities_resp abilities;
	struct i40e_aq_set_phy_config config = {0};
	bool non_zero_phy_type = is_up;
	struct i40e_hw *hw = &pf->hw;
	u64 mask;
	u8 speed;
	int err;

	/* Card might've been put in an unstable state by other drivers
	 * and applications, which causes incorrect speed values being
	 * set on startup. In order to clear speed registers, we call
	 * get_phy_capabilities twice, once to get initial state of
	 * available speeds, and once to get current PHY config.
	 */
	err = i40e_aq_get_phy_capabilities(hw, false, true, &abilities,
					   NULL);
	if (err) {
		dev_err(&pf->pdev->dev,
			"failed to get phy cap., ret =  %pe last_status =  %s\n",
			ERR_PTR(err),
			i40e_aq_str(hw, hw->aq.asq_last_status));
		return err;
	}
	speed = abilities.link_speed;

	/* Get the current phy config */
	err = i40e_aq_get_phy_capabilities(hw, false, false, &abilities,
					   NULL);
	if (err) {
		dev_err(&pf->pdev->dev,
			"failed to get phy cap., ret =  %pe last_status =  %s\n",
			ERR_PTR(err),
			i40e_aq_str(hw, hw->aq.asq_last_status));
		return err;
	}

	/* If link needs to go up, but was not forced to go down,
	 * and its speed values are OK, no need for a flap
	 * if non_zero_phy_type was set, still need to force up
	 */
	if (test_bit(I40E_FLAG_TOTAL_PORT_SHUTDOWN_ENA, pf->flags))
		non_zero_phy_type = true;
	else if (is_up && abilities.phy_type != 0 && abilities.link_speed != 0)
		return 0;

	/* To force link we need to set bits for all supported PHY types,
	 * but there are now more than 32, so we need to split the bitmap
	 * across two fields.
	 */
	mask = I40E_PHY_TYPES_BITMASK;
	config.phy_type =
		non_zero_phy_type ? cpu_to_le32((u32)(mask & 0xffffffff)) : 0;
	config.phy_type_ext =
		non_zero_phy_type ? (u8)((mask >> 32) & 0xff) : 0;
	/* Copy the old settings, except of phy_type */
	config.abilities = abilities.abilities;
	if (test_bit(I40E_FLAG_TOTAL_PORT_SHUTDOWN_ENA, pf->flags)) {
		if (is_up)
			config.abilities |= I40E_AQ_PHY_ENABLE_LINK;
		else
			config.abilities &= ~(I40E_AQ_PHY_ENABLE_LINK);
	}
	if (abilities.link_speed != 0)
		config.link_speed = abilities.link_speed;
	else
		config.link_speed = speed;
	config.eee_capability = abilities.eee_capability;
	config.eeer = abilities.eeer_val;
	config.low_power_ctrl = abilities.d3_lpan;
	config.fec_config = abilities.fec_cfg_curr_mod_ext_info &
			    I40E_AQ_PHY_FEC_CONFIG_MASK;
	err = i40e_aq_set_phy_config(hw, &config, NULL);

	if (err) {
		dev_err(&pf->pdev->dev,
			"set phy config ret =  %pe last_status =  %s\n",
			ERR_PTR(err),
			i40e_aq_str(&pf->hw, pf->hw.aq.asq_last_status));
		return err;
	}

	/* Update the link info */
	err = i40e_update_link_info(hw);
	if (err) {
		/* Wait a little bit (on 40G cards it sometimes takes a really
		 * long time for link to come back from the atomic reset)
		 * and try once more
		 */
		msleep(1000);
		i40e_update_link_info(hw);
	}

	i40e_aq_set_link_restart_an(hw, is_up, NULL);

	return 0;
}

/**
 * i40e_up - Bring the connection back up after being down
 * @vsi: the VSI being configured
 **/
int i40e_up(struct i40e_vsi *vsi)
{
	int err;

	if (vsi->type == I40E_VSI_MAIN &&
	    (test_bit(I40E_FLAG_LINK_DOWN_ON_CLOSE_ENA, vsi->back->flags) ||
	     test_bit(I40E_FLAG_TOTAL_PORT_SHUTDOWN_ENA, vsi->back->flags)))
		i40e_force_link_state(vsi->back, true);

	err = i40e_vsi_configure(vsi);
	if (!err)
		err = i40e_up_complete(vsi);

	return err;
}

/**
 * i40e_down - Shutdown the connection processing
 * @vsi: the VSI being stopped
 **/
void i40e_down(struct i40e_vsi *vsi)
{
	int i;

	/* It is assumed that the caller of this function
	 * sets the vsi->state __I40E_VSI_DOWN bit.
	 */
	if (vsi->netdev) {
		netif_carrier_off(vsi->netdev);
		netif_tx_disable(vsi->netdev);
	}
	i40e_vsi_disable_irq(vsi);
	i40e_vsi_stop_rings(vsi);
	if (vsi->type == I40E_VSI_MAIN &&
	   (test_bit(I40E_FLAG_LINK_DOWN_ON_CLOSE_ENA, vsi->back->flags) ||
	    test_bit(I40E_FLAG_TOTAL_PORT_SHUTDOWN_ENA, vsi->back->flags)))
		i40e_force_link_state(vsi->back, false);
	i40e_napi_disable_all(vsi);

	for (i = 0; i < vsi->num_queue_pairs; i++) {
		i40e_clean_tx_ring(vsi->tx_rings[i]);
		if (i40e_enabled_xdp_vsi(vsi)) {
			/* Make sure that in-progress ndo_xdp_xmit and
			 * ndo_xsk_wakeup calls are completed.
			 */
			synchronize_rcu();
			i40e_clean_tx_ring(vsi->xdp_rings[i]);
		}
		i40e_clean_rx_ring(vsi->rx_rings[i]);
	}

}

/**
 * i40e_validate_mqprio_qopt- validate queue mapping info
 * @vsi: the VSI being configured
 * @mqprio_qopt: queue parametrs
 **/
static int i40e_validate_mqprio_qopt(struct i40e_vsi *vsi,
				     struct tc_mqprio_qopt_offload *mqprio_qopt)
{
	u64 sum_max_rate = 0;
	u64 max_rate = 0;
	int i;

	if (mqprio_qopt->qopt.offset[0] != 0 ||
	    mqprio_qopt->qopt.num_tc < 1 ||
	    mqprio_qopt->qopt.num_tc > I40E_MAX_TRAFFIC_CLASS)
		return -EINVAL;
	for (i = 0; ; i++) {
		if (!mqprio_qopt->qopt.count[i])
			return -EINVAL;
		if (mqprio_qopt->min_rate[i]) {
			dev_err(&vsi->back->pdev->dev,
				"Invalid min tx rate (greater than 0) specified\n");
			return -EINVAL;
		}
		max_rate = mqprio_qopt->max_rate[i];
		do_div(max_rate, I40E_BW_MBPS_DIVISOR);
		sum_max_rate += max_rate;

		if (i >= mqprio_qopt->qopt.num_tc - 1)
			break;
		if (mqprio_qopt->qopt.offset[i + 1] !=
		    (mqprio_qopt->qopt.offset[i] + mqprio_qopt->qopt.count[i]))
			return -EINVAL;
	}
	if (vsi->num_queue_pairs <
	    (mqprio_qopt->qopt.offset[i] + mqprio_qopt->qopt.count[i])) {
		dev_err(&vsi->back->pdev->dev,
			"Failed to create traffic channel, insufficient number of queues.\n");
		return -EINVAL;
	}
	if (sum_max_rate > i40e_get_link_speed(vsi)) {
		dev_err(&vsi->back->pdev->dev,
			"Invalid max tx rate specified\n");
		return -EINVAL;
	}
	return 0;
}

/**
 * i40e_vsi_set_default_tc_config - set default values for tc configuration
 * @vsi: the VSI being configured
 **/
static void i40e_vsi_set_default_tc_config(struct i40e_vsi *vsi)
{
	u16 qcount;
	int i;

	/* Only TC0 is enabled */
	vsi->tc_config.numtc = 1;
	vsi->tc_config.enabled_tc = 1;
	qcount = min_t(int, vsi->alloc_queue_pairs,
		       i40e_pf_get_max_q_per_tc(vsi->back));
	for (i = 0; i < I40E_MAX_TRAFFIC_CLASS; i++) {
		/* For the TC that is not enabled set the offset to default
		 * queue and allocate one queue for the given TC.
		 */
		vsi->tc_config.tc_info[i].qoffset = 0;
		if (i == 0)
			vsi->tc_config.tc_info[i].qcount = qcount;
		else
			vsi->tc_config.tc_info[i].qcount = 1;
		vsi->tc_config.tc_info[i].netdev_tc = 0;
	}
}

/**
 * i40e_del_macvlan_filter
 * @hw: pointer to the HW structure
 * @seid: seid of the channel VSI
 * @macaddr: the mac address to apply as a filter
 * @aq_err: store the admin Q error
 *
 * This function deletes a mac filter on the channel VSI which serves as the
 * macvlan. Returns 0 on success.
 **/
static int i40e_del_macvlan_filter(struct i40e_hw *hw, u16 seid,
				   const u8 *macaddr, int *aq_err)
{
	struct i40e_aqc_remove_macvlan_element_data element;
	int status;

	memset(&element, 0, sizeof(element));
	ether_addr_copy(element.mac_addr, macaddr);
	element.vlan_tag = 0;
	element.flags = I40E_AQC_MACVLAN_DEL_PERFECT_MATCH;
	status = i40e_aq_remove_macvlan(hw, seid, &element, 1, NULL);
	*aq_err = hw->aq.asq_last_status;

	return status;
}

/**
 * i40e_add_macvlan_filter
 * @hw: pointer to the HW structure
 * @seid: seid of the channel VSI
 * @macaddr: the mac address to apply as a filter
 * @aq_err: store the admin Q error
 *
 * This function adds a mac filter on the channel VSI which serves as the
 * macvlan. Returns 0 on success.
 **/
static int i40e_add_macvlan_filter(struct i40e_hw *hw, u16 seid,
				   const u8 *macaddr, int *aq_err)
{
	struct i40e_aqc_add_macvlan_element_data element;
	u16 cmd_flags = 0;
	int status;

	ether_addr_copy(element.mac_addr, macaddr);
	element.vlan_tag = 0;
	element.queue_number = 0;
	element.match_method = I40E_AQC_MM_ERR_NO_RES;
	cmd_flags |= I40E_AQC_MACVLAN_ADD_PERFECT_MATCH;
	element.flags = cpu_to_le16(cmd_flags);
	status = i40e_aq_add_macvlan(hw, seid, &element, 1, NULL);
	*aq_err = hw->aq.asq_last_status;

	return status;
}

/**
 * i40e_reset_ch_rings - Reset the queue contexts in a channel
 * @vsi: the VSI we want to access
 * @ch: the channel we want to access
 */
static void i40e_reset_ch_rings(struct i40e_vsi *vsi, struct i40e_channel *ch)
{
	struct i40e_ring *tx_ring, *rx_ring;
	u16 pf_q;
	int i;

	for (i = 0; i < ch->num_queue_pairs; i++) {
		pf_q = ch->base_queue + i;
		tx_ring = vsi->tx_rings[pf_q];
		tx_ring->ch = NULL;
		rx_ring = vsi->rx_rings[pf_q];
		rx_ring->ch = NULL;
	}
}

/**
 * i40e_free_macvlan_channels
 * @vsi: the VSI we want to access
 *
 * This function frees the Qs of the channel VSI from
 * the stack and also deletes the channel VSIs which
 * serve as macvlans.
 */
static void i40e_free_macvlan_channels(struct i40e_vsi *vsi)
{
	struct i40e_channel *ch, *ch_tmp;
	int ret;

	if (list_empty(&vsi->macvlan_list))
		return;

	list_for_each_entry_safe(ch, ch_tmp, &vsi->macvlan_list, list) {
		struct i40e_vsi *parent_vsi;

		if (i40e_is_channel_macvlan(ch)) {
			i40e_reset_ch_rings(vsi, ch);
			clear_bit(ch->fwd->bit_no, vsi->fwd_bitmask);
			netdev_unbind_sb_channel(vsi->netdev, ch->fwd->netdev);
			netdev_set_sb_channel(ch->fwd->netdev, 0);
			kfree(ch->fwd);
			ch->fwd = NULL;
		}

		list_del(&ch->list);
		parent_vsi = ch->parent_vsi;
		if (!parent_vsi || !ch->initialized) {
			kfree(ch);
			continue;
		}

		/* remove the VSI */
		ret = i40e_aq_delete_element(&vsi->back->hw, ch->seid,
					     NULL);
		if (ret)
			dev_err(&vsi->back->pdev->dev,
				"unable to remove channel (%d) for parent VSI(%d)\n",
				ch->seid, parent_vsi->seid);
		kfree(ch);
	}
	vsi->macvlan_cnt = 0;
}

/**
 * i40e_fwd_ring_up - bring the macvlan device up
 * @vsi: the VSI we want to access
 * @vdev: macvlan netdevice
 * @fwd: the private fwd structure
 */
static int i40e_fwd_ring_up(struct i40e_vsi *vsi, struct net_device *vdev,
			    struct i40e_fwd_adapter *fwd)
{
	struct i40e_channel *ch = NULL, *ch_tmp, *iter;
	int ret = 0, num_tc = 1,  i, aq_err;
	struct i40e_pf *pf = vsi->back;
	struct i40e_hw *hw = &pf->hw;

	/* Go through the list and find an available channel */
	list_for_each_entry_safe(iter, ch_tmp, &vsi->macvlan_list, list) {
		if (!i40e_is_channel_macvlan(iter)) {
			iter->fwd = fwd;
			/* record configuration for macvlan interface in vdev */
			for (i = 0; i < num_tc; i++)
				netdev_bind_sb_channel_queue(vsi->netdev, vdev,
							     i,
							     iter->num_queue_pairs,
							     iter->base_queue);
			for (i = 0; i < iter->num_queue_pairs; i++) {
				struct i40e_ring *tx_ring, *rx_ring;
				u16 pf_q;

				pf_q = iter->base_queue + i;

				/* Get to TX ring ptr */
				tx_ring = vsi->tx_rings[pf_q];
				tx_ring->ch = iter;

				/* Get the RX ring ptr */
				rx_ring = vsi->rx_rings[pf_q];
				rx_ring->ch = iter;
			}
			ch = iter;
			break;
		}
	}

	if (!ch)
		return -EINVAL;

	/* Guarantee all rings are updated before we update the
	 * MAC address filter.
	 */
	wmb();

	/* Add a mac filter */
	ret = i40e_add_macvlan_filter(hw, ch->seid, vdev->dev_addr, &aq_err);
	if (ret) {
		/* if we cannot add the MAC rule then disable the offload */
		macvlan_release_l2fw_offload(vdev);
		for (i = 0; i < ch->num_queue_pairs; i++) {
			struct i40e_ring *rx_ring;
			u16 pf_q;

			pf_q = ch->base_queue + i;
			rx_ring = vsi->rx_rings[pf_q];
			rx_ring->netdev = NULL;
		}
		dev_info(&pf->pdev->dev,
			 "Error adding mac filter on macvlan err %pe, aq_err %s\n",
			  ERR_PTR(ret),
			  i40e_aq_str(hw, aq_err));
		netdev_err(vdev, "L2fwd offload disabled to L2 filter error\n");
	}

	return ret;
}

/**
 * i40e_setup_macvlans - create the channels which will be macvlans
 * @vsi: the VSI we want to access
 * @macvlan_cnt: no. of macvlans to be setup
 * @qcnt: no. of Qs per macvlan
 * @vdev: macvlan netdevice
 */
static int i40e_setup_macvlans(struct i40e_vsi *vsi, u16 macvlan_cnt, u16 qcnt,
			       struct net_device *vdev)
{
	struct i40e_pf *pf = vsi->back;
	struct i40e_hw *hw = &pf->hw;
	struct i40e_vsi_context ctxt;
	u16 sections, qmap, num_qps;
	struct i40e_channel *ch;
	int i, pow, ret = 0;
	u8 offset = 0;

	if (vsi->type != I40E_VSI_MAIN || !macvlan_cnt)
		return -EINVAL;

	num_qps = vsi->num_queue_pairs - (macvlan_cnt * qcnt);

	/* find the next higher power-of-2 of num queue pairs */
	pow = fls(roundup_pow_of_two(num_qps) - 1);

	qmap = (offset << I40E_AQ_VSI_TC_QUE_OFFSET_SHIFT) |
		(pow << I40E_AQ_VSI_TC_QUE_NUMBER_SHIFT);

	/* Setup context bits for the main VSI */
	sections = I40E_AQ_VSI_PROP_QUEUE_MAP_VALID;
	sections |= I40E_AQ_VSI_PROP_SCHED_VALID;
	memset(&ctxt, 0, sizeof(ctxt));
	ctxt.seid = vsi->seid;
	ctxt.pf_num = vsi->back->hw.pf_id;
	ctxt.vf_num = 0;
	ctxt.uplink_seid = vsi->uplink_seid;
	ctxt.info = vsi->info;
	ctxt.info.tc_mapping[0] = cpu_to_le16(qmap);
	ctxt.info.mapping_flags |= cpu_to_le16(I40E_AQ_VSI_QUE_MAP_CONTIG);
	ctxt.info.queue_mapping[0] = cpu_to_le16(vsi->base_queue);
	ctxt.info.valid_sections |= cpu_to_le16(sections);

	/* Reconfigure RSS for main VSI with new max queue count */
	vsi->rss_size = max_t(u16, num_qps, qcnt);
	ret = i40e_vsi_config_rss(vsi);
	if (ret) {
		dev_info(&pf->pdev->dev,
			 "Failed to reconfig RSS for num_queues (%u)\n",
			 vsi->rss_size);
		return ret;
	}
	vsi->reconfig_rss = true;
	dev_dbg(&vsi->back->pdev->dev,
		"Reconfigured RSS with num_queues (%u)\n", vsi->rss_size);
	vsi->next_base_queue = num_qps;
	vsi->cnt_q_avail = vsi->num_queue_pairs - num_qps;

	/* Update the VSI after updating the VSI queue-mapping
	 * information
	 */
	ret = i40e_aq_update_vsi_params(hw, &ctxt, NULL);
	if (ret) {
		dev_info(&pf->pdev->dev,
			 "Update vsi tc config failed, err %pe aq_err %s\n",
			 ERR_PTR(ret),
			 i40e_aq_str(hw, hw->aq.asq_last_status));
		return ret;
	}
	/* update the local VSI info with updated queue map */
	i40e_vsi_update_queue_map(vsi, &ctxt);
	vsi->info.valid_sections = 0;

	/* Create channels for macvlans */
	INIT_LIST_HEAD(&vsi->macvlan_list);
	for (i = 0; i < macvlan_cnt; i++) {
		ch = kzalloc(sizeof(*ch), GFP_KERNEL);
		if (!ch) {
			ret = -ENOMEM;
			goto err_free;
		}
		INIT_LIST_HEAD(&ch->list);
		ch->num_queue_pairs = qcnt;
		if (!i40e_setup_channel(pf, vsi, ch)) {
			ret = -EINVAL;
			kfree(ch);
			goto err_free;
		}
		ch->parent_vsi = vsi;
		vsi->cnt_q_avail -= ch->num_queue_pairs;
		vsi->macvlan_cnt++;
		list_add_tail(&ch->list, &vsi->macvlan_list);
	}

	return ret;

err_free:
	dev_info(&pf->pdev->dev, "Failed to setup macvlans\n");
	i40e_free_macvlan_channels(vsi);

	return ret;
}

/**
 * i40e_fwd_add - configure macvlans
 * @netdev: net device to configure
 * @vdev: macvlan netdevice
 **/
static void *i40e_fwd_add(struct net_device *netdev, struct net_device *vdev)
{
	struct i40e_netdev_priv *np = netdev_priv(netdev);
	u16 q_per_macvlan = 0, macvlan_cnt = 0, vectors;
	struct i40e_vsi *vsi = np->vsi;
	struct i40e_pf *pf = vsi->back;
	struct i40e_fwd_adapter *fwd;
	int avail_macvlan, ret;

	if (test_bit(I40E_FLAG_DCB_ENA, pf->flags)) {
		netdev_info(netdev, "Macvlans are not supported when DCB is enabled\n");
		return ERR_PTR(-EINVAL);
	}
	if (i40e_is_tc_mqprio_enabled(pf)) {
		netdev_info(netdev, "Macvlans are not supported when HW TC offload is on\n");
		return ERR_PTR(-EINVAL);
	}
	if (pf->num_lan_msix < I40E_MIN_MACVLAN_VECTORS) {
		netdev_info(netdev, "Not enough vectors available to support macvlans\n");
		return ERR_PTR(-EINVAL);
	}

	/* The macvlan device has to be a single Q device so that the
	 * tc_to_txq field can be reused to pick the tx queue.
	 */
	if (netif_is_multiqueue(vdev))
		return ERR_PTR(-ERANGE);

	if (!vsi->macvlan_cnt) {
		/* reserve bit 0 for the pf device */
		set_bit(0, vsi->fwd_bitmask);

		/* Try to reserve as many queues as possible for macvlans. First
		 * reserve 3/4th of max vectors, then half, then quarter and
		 * calculate Qs per macvlan as you go
		 */
		vectors = pf->num_lan_msix;
		if (vectors <= I40E_MAX_MACVLANS && vectors > 64) {
			/* allocate 4 Qs per macvlan and 32 Qs to the PF*/
			q_per_macvlan = 4;
			macvlan_cnt = (vectors - 32) / 4;
		} else if (vectors <= 64 && vectors > 32) {
			/* allocate 2 Qs per macvlan and 16 Qs to the PF*/
			q_per_macvlan = 2;
			macvlan_cnt = (vectors - 16) / 2;
		} else if (vectors <= 32 && vectors > 16) {
			/* allocate 1 Q per macvlan and 16 Qs to the PF*/
			q_per_macvlan = 1;
			macvlan_cnt = vectors - 16;
		} else if (vectors <= 16 && vectors > 8) {
			/* allocate 1 Q per macvlan and 8 Qs to the PF */
			q_per_macvlan = 1;
			macvlan_cnt = vectors - 8;
		} else {
			/* allocate 1 Q per macvlan and 1 Q to the PF */
			q_per_macvlan = 1;
			macvlan_cnt = vectors - 1;
		}

		if (macvlan_cnt == 0)
			return ERR_PTR(-EBUSY);

		/* Quiesce VSI queues */
		i40e_quiesce_vsi(vsi);

		/* sets up the macvlans but does not "enable" them */
		ret = i40e_setup_macvlans(vsi, macvlan_cnt, q_per_macvlan,
					  vdev);
		if (ret)
			return ERR_PTR(ret);

		/* Unquiesce VSI */
		i40e_unquiesce_vsi(vsi);
	}
	avail_macvlan = find_first_zero_bit(vsi->fwd_bitmask,
					    vsi->macvlan_cnt);
	if (avail_macvlan >= I40E_MAX_MACVLANS)
		return ERR_PTR(-EBUSY);

	/* create the fwd struct */
	fwd = kzalloc(sizeof(*fwd), GFP_KERNEL);
	if (!fwd)
		return ERR_PTR(-ENOMEM);

	set_bit(avail_macvlan, vsi->fwd_bitmask);
	fwd->bit_no = avail_macvlan;
	netdev_set_sb_channel(vdev, avail_macvlan);
	fwd->netdev = vdev;

	if (!netif_running(netdev))
		return fwd;

	/* Set fwd ring up */
	ret = i40e_fwd_ring_up(vsi, vdev, fwd);
	if (ret) {
		/* unbind the queues and drop the subordinate channel config */
		netdev_unbind_sb_channel(netdev, vdev);
		netdev_set_sb_channel(vdev, 0);

		kfree(fwd);
		return ERR_PTR(-EINVAL);
	}

	return fwd;
}

/**
 * i40e_del_all_macvlans - Delete all the mac filters on the channels
 * @vsi: the VSI we want to access
 */
static void i40e_del_all_macvlans(struct i40e_vsi *vsi)
{
	struct i40e_channel *ch, *ch_tmp;
	struct i40e_pf *pf = vsi->back;
	struct i40e_hw *hw = &pf->hw;
	int aq_err, ret = 0;

	if (list_empty(&vsi->macvlan_list))
		return;

	list_for_each_entry_safe(ch, ch_tmp, &vsi->macvlan_list, list) {
		if (i40e_is_channel_macvlan(ch)) {
			ret = i40e_del_macvlan_filter(hw, ch->seid,
						      i40e_channel_mac(ch),
						      &aq_err);
			if (!ret) {
				/* Reset queue contexts */
				i40e_reset_ch_rings(vsi, ch);
				clear_bit(ch->fwd->bit_no, vsi->fwd_bitmask);
				netdev_unbind_sb_channel(vsi->netdev,
							 ch->fwd->netdev);
				netdev_set_sb_channel(ch->fwd->netdev, 0);
				kfree(ch->fwd);
				ch->fwd = NULL;
			}
		}
	}
}

/**
 * i40e_fwd_del - delete macvlan interfaces
 * @netdev: net device to configure
 * @vdev: macvlan netdevice
 */
static void i40e_fwd_del(struct net_device *netdev, void *vdev)
{
	struct i40e_netdev_priv *np = netdev_priv(netdev);
	struct i40e_fwd_adapter *fwd = vdev;
	struct i40e_channel *ch, *ch_tmp;
	struct i40e_vsi *vsi = np->vsi;
	struct i40e_pf *pf = vsi->back;
	struct i40e_hw *hw = &pf->hw;
	int aq_err, ret = 0;

	/* Find the channel associated with the macvlan and del mac filter */
	list_for_each_entry_safe(ch, ch_tmp, &vsi->macvlan_list, list) {
		if (i40e_is_channel_macvlan(ch) &&
		    ether_addr_equal(i40e_channel_mac(ch),
				     fwd->netdev->dev_addr)) {
			ret = i40e_del_macvlan_filter(hw, ch->seid,
						      i40e_channel_mac(ch),
						      &aq_err);
			if (!ret) {
				/* Reset queue contexts */
				i40e_reset_ch_rings(vsi, ch);
				clear_bit(ch->fwd->bit_no, vsi->fwd_bitmask);
				netdev_unbind_sb_channel(netdev, fwd->netdev);
				netdev_set_sb_channel(fwd->netdev, 0);
				kfree(ch->fwd);
				ch->fwd = NULL;
			} else {
				dev_info(&pf->pdev->dev,
					 "Error deleting mac filter on macvlan err %pe, aq_err %s\n",
					  ERR_PTR(ret),
					  i40e_aq_str(hw, aq_err));
			}
			break;
		}
	}
}

/**
 * i40e_setup_tc - configure multiple traffic classes
 * @netdev: net device to configure
 * @type_data: tc offload data
 **/
static int i40e_setup_tc(struct net_device *netdev, void *type_data)
{
	struct tc_mqprio_qopt_offload *mqprio_qopt = type_data;
	struct i40e_netdev_priv *np = netdev_priv(netdev);
	struct i40e_vsi *vsi = np->vsi;
	struct i40e_pf *pf = vsi->back;
	u8 enabled_tc = 0, num_tc, hw;
	bool need_reset = false;
	int old_queue_pairs;
	int ret = -EINVAL;
	u16 mode;
	int i;

	old_queue_pairs = vsi->num_queue_pairs;
	num_tc = mqprio_qopt->qopt.num_tc;
	hw = mqprio_qopt->qopt.hw;
	mode = mqprio_qopt->mode;
	if (!hw) {
		clear_bit(I40E_FLAG_TC_MQPRIO_ENA, pf->flags);
		memcpy(&vsi->mqprio_qopt, mqprio_qopt, sizeof(*mqprio_qopt));
		goto config_tc;
	}

	/* Check if MFP enabled */
	if (test_bit(I40E_FLAG_MFP_ENA, pf->flags)) {
		netdev_info(netdev,
			    "Configuring TC not supported in MFP mode\n");
		return ret;
	}
	switch (mode) {
	case TC_MQPRIO_MODE_DCB:
		clear_bit(I40E_FLAG_TC_MQPRIO_ENA, pf->flags);

		/* Check if DCB enabled to continue */
		if (!test_bit(I40E_FLAG_DCB_ENA, pf->flags)) {
			netdev_info(netdev,
				    "DCB is not enabled for adapter\n");
			return ret;
		}

		/* Check whether tc count is within enabled limit */
		if (num_tc > i40e_pf_get_num_tc(pf)) {
			netdev_info(netdev,
				    "TC count greater than enabled on link for adapter\n");
			return ret;
		}
		break;
	case TC_MQPRIO_MODE_CHANNEL:
		if (test_bit(I40E_FLAG_DCB_ENA, pf->flags)) {
			netdev_info(netdev,
				    "Full offload of TC Mqprio options is not supported when DCB is enabled\n");
			return ret;
		}
		if (!test_bit(I40E_FLAG_MSIX_ENA, pf->flags))
			return ret;
		ret = i40e_validate_mqprio_qopt(vsi, mqprio_qopt);
		if (ret)
			return ret;
		memcpy(&vsi->mqprio_qopt, mqprio_qopt,
		       sizeof(*mqprio_qopt));
		set_bit(I40E_FLAG_TC_MQPRIO_ENA, pf->flags);
		clear_bit(I40E_FLAG_DCB_ENA, pf->flags);
		break;
	default:
		return -EINVAL;
	}

config_tc:
	/* Generate TC map for number of tc requested */
	for (i = 0; i < num_tc; i++)
		enabled_tc |= BIT(i);

	/* Requesting same TC configuration as already enabled */
	if (enabled_tc == vsi->tc_config.enabled_tc &&
	    mode != TC_MQPRIO_MODE_CHANNEL)
		return 0;

	/* Quiesce VSI queues */
	i40e_quiesce_vsi(vsi);

	if (!hw && !i40e_is_tc_mqprio_enabled(pf))
		i40e_remove_queue_channels(vsi);

	/* Configure VSI for enabled TCs */
	ret = i40e_vsi_config_tc(vsi, enabled_tc);
	if (ret) {
		netdev_info(netdev, "Failed configuring TC for VSI seid=%d\n",
			    vsi->seid);
		need_reset = true;
		goto exit;
	} else if (enabled_tc &&
		   (!is_power_of_2(vsi->tc_config.tc_info[0].qcount))) {
		netdev_info(netdev,
			    "Failed to create channel. Override queues (%u) not power of 2\n",
			    vsi->tc_config.tc_info[0].qcount);
		ret = -EINVAL;
		need_reset = true;
		goto exit;
	}

	dev_info(&vsi->back->pdev->dev,
		 "Setup channel (id:%u) utilizing num_queues %d\n",
		 vsi->seid, vsi->tc_config.tc_info[0].qcount);

	if (i40e_is_tc_mqprio_enabled(pf)) {
		if (vsi->mqprio_qopt.max_rate[0]) {
			u64 max_tx_rate = i40e_bw_bytes_to_mbits(vsi,
						  vsi->mqprio_qopt.max_rate[0]);

			ret = i40e_set_bw_limit(vsi, vsi->seid, max_tx_rate);
			if (!ret) {
				u64 credits = max_tx_rate;

				do_div(credits, I40E_BW_CREDIT_DIVISOR);
				dev_dbg(&vsi->back->pdev->dev,
					"Set tx rate of %llu Mbps (count of 50Mbps %llu) for vsi->seid %u\n",
					max_tx_rate,
					credits,
					vsi->seid);
			} else {
				need_reset = true;
				goto exit;
			}
		}
		ret = i40e_configure_queue_channels(vsi);
		if (ret) {
			vsi->num_queue_pairs = old_queue_pairs;
			netdev_info(netdev,
				    "Failed configuring queue channels\n");
			need_reset = true;
			goto exit;
		}
	}

exit:
	/* Reset the configuration data to defaults, only TC0 is enabled */
	if (need_reset) {
		i40e_vsi_set_default_tc_config(vsi);
		need_reset = false;
	}

	/* Unquiesce VSI */
	i40e_unquiesce_vsi(vsi);
	return ret;
}

/**
 * i40e_set_cld_element - sets cloud filter element data
 * @filter: cloud filter rule
 * @cld: ptr to cloud filter element data
 *
 * This is helper function to copy data into cloud filter element
 **/
static inline void
i40e_set_cld_element(struct i40e_cloud_filter *filter,
		     struct i40e_aqc_cloud_filters_element_data *cld)
{
	u32 ipa;
	int i;

	memset(cld, 0, sizeof(*cld));
	ether_addr_copy(cld->outer_mac, filter->dst_mac);
	ether_addr_copy(cld->inner_mac, filter->src_mac);

	if (filter->n_proto != ETH_P_IP && filter->n_proto != ETH_P_IPV6)
		return;

	if (filter->n_proto == ETH_P_IPV6) {
#define IPV6_MAX_INDEX	(ARRAY_SIZE(filter->dst_ipv6) - 1)
		for (i = 0; i < ARRAY_SIZE(filter->dst_ipv6); i++) {
			ipa = be32_to_cpu(filter->dst_ipv6[IPV6_MAX_INDEX - i]);

			*(__le32 *)&cld->ipaddr.raw_v6.data[i * 2] = cpu_to_le32(ipa);
		}
	} else {
		ipa = be32_to_cpu(filter->dst_ipv4);

		memcpy(&cld->ipaddr.v4.data, &ipa, sizeof(ipa));
	}

	cld->inner_vlan = cpu_to_le16(ntohs(filter->vlan_id));

	/* tenant_id is not supported by FW now, once the support is enabled
	 * fill the cld->tenant_id with cpu_to_le32(filter->tenant_id)
	 */
	if (filter->tenant_id)
		return;
}

/**
 * i40e_add_del_cloud_filter - Add/del cloud filter
 * @vsi: pointer to VSI
 * @filter: cloud filter rule
 * @add: if true, add, if false, delete
 *
 * Add or delete a cloud filter for a specific flow spec.
 * Returns 0 if the filter were successfully added.
 **/
int i40e_add_del_cloud_filter(struct i40e_vsi *vsi,
			      struct i40e_cloud_filter *filter, bool add)
{
	struct i40e_aqc_cloud_filters_element_data cld_filter;
	struct i40e_pf *pf = vsi->back;
	int ret;
	static const u16 flag_table[128] = {
		[I40E_CLOUD_FILTER_FLAGS_OMAC]  =
			I40E_AQC_ADD_CLOUD_FILTER_OMAC,
		[I40E_CLOUD_FILTER_FLAGS_IMAC]  =
			I40E_AQC_ADD_CLOUD_FILTER_IMAC,
		[I40E_CLOUD_FILTER_FLAGS_IMAC_IVLAN]  =
			I40E_AQC_ADD_CLOUD_FILTER_IMAC_IVLAN,
		[I40E_CLOUD_FILTER_FLAGS_IMAC_TEN_ID] =
			I40E_AQC_ADD_CLOUD_FILTER_IMAC_TEN_ID,
		[I40E_CLOUD_FILTER_FLAGS_OMAC_TEN_ID_IMAC] =
			I40E_AQC_ADD_CLOUD_FILTER_OMAC_TEN_ID_IMAC,
		[I40E_CLOUD_FILTER_FLAGS_IMAC_IVLAN_TEN_ID] =
			I40E_AQC_ADD_CLOUD_FILTER_IMAC_IVLAN_TEN_ID,
		[I40E_CLOUD_FILTER_FLAGS_IIP] =
			I40E_AQC_ADD_CLOUD_FILTER_IIP,
	};

	if (filter->flags >= ARRAY_SIZE(flag_table))
		return -EIO;

	memset(&cld_filter, 0, sizeof(cld_filter));

	/* copy element needed to add cloud filter from filter */
	i40e_set_cld_element(filter, &cld_filter);

	if (filter->tunnel_type != I40E_CLOUD_TNL_TYPE_NONE)
		cld_filter.flags = cpu_to_le16(filter->tunnel_type <<
					     I40E_AQC_ADD_CLOUD_TNL_TYPE_SHIFT);

	if (filter->n_proto == ETH_P_IPV6)
		cld_filter.flags |= cpu_to_le16(flag_table[filter->flags] |
						I40E_AQC_ADD_CLOUD_FLAGS_IPV6);
	else
		cld_filter.flags |= cpu_to_le16(flag_table[filter->flags] |
						I40E_AQC_ADD_CLOUD_FLAGS_IPV4);

	if (add)
		ret = i40e_aq_add_cloud_filters(&pf->hw, filter->seid,
						&cld_filter, 1);
	else
		ret = i40e_aq_rem_cloud_filters(&pf->hw, filter->seid,
						&cld_filter, 1);
	if (ret)
		dev_dbg(&pf->pdev->dev,
			"Failed to %s cloud filter using l4 port %u, err %d aq_err %d\n",
			add ? "add" : "delete", filter->dst_port, ret,
			pf->hw.aq.asq_last_status);
	else
		dev_info(&pf->pdev->dev,
			 "%s cloud filter for VSI: %d\n",
			 add ? "Added" : "Deleted", filter->seid);
	return ret;
}

/**
 * i40e_add_del_cloud_filter_big_buf - Add/del cloud filter using big_buf
 * @vsi: pointer to VSI
 * @filter: cloud filter rule
 * @add: if true, add, if false, delete
 *
 * Add or delete a cloud filter for a specific flow spec using big buffer.
 * Returns 0 if the filter were successfully added.
 **/
int i40e_add_del_cloud_filter_big_buf(struct i40e_vsi *vsi,
				      struct i40e_cloud_filter *filter,
				      bool add)
{
	struct i40e_aqc_cloud_filters_element_bb cld_filter;
	struct i40e_pf *pf = vsi->back;
	int ret;

	/* Both (src/dst) valid mac_addr are not supported */
	if ((is_valid_ether_addr(filter->dst_mac) &&
	     is_valid_ether_addr(filter->src_mac)) ||
	    (is_multicast_ether_addr(filter->dst_mac) &&
	     is_multicast_ether_addr(filter->src_mac)))
		return -EOPNOTSUPP;

	/* Big buffer cloud filter needs 'L4 port' to be non-zero. Also, UDP
	 * ports are not supported via big buffer now.
	 */
	if (!filter->dst_port || filter->ip_proto == IPPROTO_UDP)
		return -EOPNOTSUPP;

	/* adding filter using src_port/src_ip is not supported at this stage */
	if (filter->src_port ||
	    (filter->src_ipv4 && filter->n_proto != ETH_P_IPV6) ||
	    !ipv6_addr_any(&filter->ip.v6.src_ip6))
		return -EOPNOTSUPP;

	memset(&cld_filter, 0, sizeof(cld_filter));

	/* copy element needed to add cloud filter from filter */
	i40e_set_cld_element(filter, &cld_filter.element);

	if (is_valid_ether_addr(filter->dst_mac) ||
	    is_valid_ether_addr(filter->src_mac) ||
	    is_multicast_ether_addr(filter->dst_mac) ||
	    is_multicast_ether_addr(filter->src_mac)) {
		/* MAC + IP : unsupported mode */
		if (filter->dst_ipv4)
			return -EOPNOTSUPP;

		/* since we validated that L4 port must be valid before
		 * we get here, start with respective "flags" value
		 * and update if vlan is present or not
		 */
		cld_filter.element.flags =
			cpu_to_le16(I40E_AQC_ADD_CLOUD_FILTER_MAC_PORT);

		if (filter->vlan_id) {
			cld_filter.element.flags =
			cpu_to_le16(I40E_AQC_ADD_CLOUD_FILTER_MAC_VLAN_PORT);
		}

	} else if ((filter->dst_ipv4 && filter->n_proto != ETH_P_IPV6) ||
		   !ipv6_addr_any(&filter->ip.v6.dst_ip6)) {
		cld_filter.element.flags =
				cpu_to_le16(I40E_AQC_ADD_CLOUD_FILTER_IP_PORT);
		if (filter->n_proto == ETH_P_IPV6)
			cld_filter.element.flags |=
				cpu_to_le16(I40E_AQC_ADD_CLOUD_FLAGS_IPV6);
		else
			cld_filter.element.flags |=
				cpu_to_le16(I40E_AQC_ADD_CLOUD_FLAGS_IPV4);
	} else {
		dev_err(&pf->pdev->dev,
			"either mac or ip has to be valid for cloud filter\n");
		return -EINVAL;
	}

	/* Now copy L4 port in Byte 6..7 in general fields */
	cld_filter.general_fields[I40E_AQC_ADD_CLOUD_FV_FLU_0X16_WORD0] =
						be16_to_cpu(filter->dst_port);

	if (add) {
		/* Validate current device switch mode, change if necessary */
		ret = i40e_validate_and_set_switch_mode(vsi);
		if (ret) {
			dev_err(&pf->pdev->dev,
				"failed to set switch mode, ret %d\n",
				ret);
			return ret;
		}

		ret = i40e_aq_add_cloud_filters_bb(&pf->hw, filter->seid,
						   &cld_filter, 1);
	} else {
		ret = i40e_aq_rem_cloud_filters_bb(&pf->hw, filter->seid,
						   &cld_filter, 1);
	}

	if (ret)
		dev_dbg(&pf->pdev->dev,
			"Failed to %s cloud filter(big buffer) err %d aq_err %d\n",
			add ? "add" : "delete", ret, pf->hw.aq.asq_last_status);
	else
		dev_info(&pf->pdev->dev,
			 "%s cloud filter for VSI: %d, L4 port: %d\n",
			 add ? "add" : "delete", filter->seid,
			 ntohs(filter->dst_port));
	return ret;
}

/**
 * i40e_parse_cls_flower - Parse tc flower filters provided by kernel
 * @vsi: Pointer to VSI
 * @f: Pointer to struct flow_cls_offload
 * @filter: Pointer to cloud filter structure
 *
 **/
static int i40e_parse_cls_flower(struct i40e_vsi *vsi,
				 struct flow_cls_offload *f,
				 struct i40e_cloud_filter *filter)
{
	struct flow_rule *rule = flow_cls_offload_flow_rule(f);
	struct flow_dissector *dissector = rule->match.dissector;
	u16 n_proto_mask = 0, n_proto_key = 0, addr_type = 0;
	struct i40e_pf *pf = vsi->back;
	u8 field_flags = 0;

	if (dissector->used_keys &
	    ~(BIT_ULL(FLOW_DISSECTOR_KEY_CONTROL) |
	      BIT_ULL(FLOW_DISSECTOR_KEY_BASIC) |
	      BIT_ULL(FLOW_DISSECTOR_KEY_ETH_ADDRS) |
	      BIT_ULL(FLOW_DISSECTOR_KEY_VLAN) |
	      BIT_ULL(FLOW_DISSECTOR_KEY_IPV4_ADDRS) |
	      BIT_ULL(FLOW_DISSECTOR_KEY_IPV6_ADDRS) |
	      BIT_ULL(FLOW_DISSECTOR_KEY_PORTS) |
	      BIT_ULL(FLOW_DISSECTOR_KEY_ENC_KEYID))) {
		dev_err(&pf->pdev->dev, "Unsupported key used: 0x%llx\n",
			dissector->used_keys);
		return -EOPNOTSUPP;
	}

	if (flow_rule_match_key(rule, FLOW_DISSECTOR_KEY_ENC_KEYID)) {
		struct flow_match_enc_keyid match;

		flow_rule_match_enc_keyid(rule, &match);
		if (match.mask->keyid != 0)
			field_flags |= I40E_CLOUD_FIELD_TEN_ID;

		filter->tenant_id = be32_to_cpu(match.key->keyid);
	}

	if (flow_rule_match_key(rule, FLOW_DISSECTOR_KEY_BASIC)) {
		struct flow_match_basic match;

		flow_rule_match_basic(rule, &match);
		n_proto_key = ntohs(match.key->n_proto);
		n_proto_mask = ntohs(match.mask->n_proto);

		if (n_proto_key == ETH_P_ALL) {
			n_proto_key = 0;
			n_proto_mask = 0;
		}
		filter->n_proto = n_proto_key & n_proto_mask;
		filter->ip_proto = match.key->ip_proto;
	}

	if (flow_rule_match_key(rule, FLOW_DISSECTOR_KEY_ETH_ADDRS)) {
		struct flow_match_eth_addrs match;

		flow_rule_match_eth_addrs(rule, &match);

		/* use is_broadcast and is_zero to check for all 0xf or 0 */
		if (!is_zero_ether_addr(match.mask->dst)) {
			if (is_broadcast_ether_addr(match.mask->dst)) {
				field_flags |= I40E_CLOUD_FIELD_OMAC;
			} else {
				dev_err(&pf->pdev->dev, "Bad ether dest mask %pM\n",
					match.mask->dst);
				return -EIO;
			}
		}

		if (!is_zero_ether_addr(match.mask->src)) {
			if (is_broadcast_ether_addr(match.mask->src)) {
				field_flags |= I40E_CLOUD_FIELD_IMAC;
			} else {
				dev_err(&pf->pdev->dev, "Bad ether src mask %pM\n",
					match.mask->src);
				return -EIO;
			}
		}
		ether_addr_copy(filter->dst_mac, match.key->dst);
		ether_addr_copy(filter->src_mac, match.key->src);
	}

	if (flow_rule_match_key(rule, FLOW_DISSECTOR_KEY_VLAN)) {
		struct flow_match_vlan match;

		flow_rule_match_vlan(rule, &match);
		if (match.mask->vlan_id) {
			if (match.mask->vlan_id == VLAN_VID_MASK) {
				field_flags |= I40E_CLOUD_FIELD_IVLAN;

			} else {
				dev_err(&pf->pdev->dev, "Bad vlan mask 0x%04x\n",
					match.mask->vlan_id);
				return -EIO;
			}
		}

		filter->vlan_id = cpu_to_be16(match.key->vlan_id);
	}

	if (flow_rule_match_key(rule, FLOW_DISSECTOR_KEY_CONTROL)) {
		struct flow_match_control match;

		flow_rule_match_control(rule, &match);
		addr_type = match.key->addr_type;

		if (flow_rule_has_control_flags(match.mask->flags,
						f->common.extack))
			return -EOPNOTSUPP;
	}

	if (addr_type == FLOW_DISSECTOR_KEY_IPV4_ADDRS) {
		struct flow_match_ipv4_addrs match;

		flow_rule_match_ipv4_addrs(rule, &match);
		if (match.mask->dst) {
			if (match.mask->dst == cpu_to_be32(0xffffffff)) {
				field_flags |= I40E_CLOUD_FIELD_IIP;
			} else {
				dev_err(&pf->pdev->dev, "Bad ip dst mask %pI4b\n",
					&match.mask->dst);
				return -EIO;
			}
		}

		if (match.mask->src) {
			if (match.mask->src == cpu_to_be32(0xffffffff)) {
				field_flags |= I40E_CLOUD_FIELD_IIP;
			} else {
				dev_err(&pf->pdev->dev, "Bad ip src mask %pI4b\n",
					&match.mask->src);
				return -EIO;
			}
		}

		if (field_flags & I40E_CLOUD_FIELD_TEN_ID) {
			dev_err(&pf->pdev->dev, "Tenant id not allowed for ip filter\n");
			return -EIO;
		}
		filter->dst_ipv4 = match.key->dst;
		filter->src_ipv4 = match.key->src;
	}

	if (addr_type == FLOW_DISSECTOR_KEY_IPV6_ADDRS) {
		struct flow_match_ipv6_addrs match;

		flow_rule_match_ipv6_addrs(rule, &match);

		/* src and dest IPV6 address should not be LOOPBACK
		 * (0:0:0:0:0:0:0:1), which can be represented as ::1
		 */
		if (ipv6_addr_loopback(&match.key->dst) ||
		    ipv6_addr_loopback(&match.key->src)) {
			dev_err(&pf->pdev->dev,
				"Bad ipv6, addr is LOOPBACK\n");
			return -EIO;
		}
		if (!ipv6_addr_any(&match.mask->dst) ||
		    !ipv6_addr_any(&match.mask->src))
			field_flags |= I40E_CLOUD_FIELD_IIP;

		memcpy(&filter->src_ipv6, &match.key->src.s6_addr32,
		       sizeof(filter->src_ipv6));
		memcpy(&filter->dst_ipv6, &match.key->dst.s6_addr32,
		       sizeof(filter->dst_ipv6));
	}

	if (flow_rule_match_key(rule, FLOW_DISSECTOR_KEY_PORTS)) {
		struct flow_match_ports match;

		flow_rule_match_ports(rule, &match);
		if (match.mask->src) {
			if (match.mask->src == cpu_to_be16(0xffff)) {
				field_flags |= I40E_CLOUD_FIELD_IIP;
			} else {
				dev_err(&pf->pdev->dev, "Bad src port mask 0x%04x\n",
					be16_to_cpu(match.mask->src));
				return -EIO;
			}
		}

		if (match.mask->dst) {
			if (match.mask->dst == cpu_to_be16(0xffff)) {
				field_flags |= I40E_CLOUD_FIELD_IIP;
			} else {
				dev_err(&pf->pdev->dev, "Bad dst port mask 0x%04x\n",
					be16_to_cpu(match.mask->dst));
				return -EIO;
			}
		}

		filter->dst_port = match.key->dst;
		filter->src_port = match.key->src;

		switch (filter->ip_proto) {
		case IPPROTO_TCP:
		case IPPROTO_UDP:
			break;
		default:
			dev_err(&pf->pdev->dev,
				"Only UDP and TCP transport are supported\n");
			return -EINVAL;
		}
	}
	filter->flags = field_flags;
	return 0;
}

/**
 * i40e_handle_tclass: Forward to a traffic class on the device
 * @vsi: Pointer to VSI
 * @tc: traffic class index on the device
 * @filter: Pointer to cloud filter structure
 *
 **/
static int i40e_handle_tclass(struct i40e_vsi *vsi, u32 tc,
			      struct i40e_cloud_filter *filter)
{
	struct i40e_channel *ch, *ch_tmp;

	/* direct to a traffic class on the same device */
	if (tc == 0) {
		filter->seid = vsi->seid;
		return 0;
	} else if (vsi->tc_config.enabled_tc & BIT(tc)) {
		if (!filter->dst_port) {
			dev_err(&vsi->back->pdev->dev,
				"Specify destination port to direct to traffic class that is not default\n");
			return -EINVAL;
		}
		if (list_empty(&vsi->ch_list))
			return -EINVAL;
		list_for_each_entry_safe(ch, ch_tmp, &vsi->ch_list,
					 list) {
			if (ch->seid == vsi->tc_seid_map[tc])
				filter->seid = ch->seid;
		}
		return 0;
	}
	dev_err(&vsi->back->pdev->dev, "TC is not enabled\n");
	return -EINVAL;
}

/**
 * i40e_configure_clsflower - Configure tc flower filters
 * @vsi: Pointer to VSI
 * @cls_flower: Pointer to struct flow_cls_offload
 *
 **/
static int i40e_configure_clsflower(struct i40e_vsi *vsi,
				    struct flow_cls_offload *cls_flower)
{
	int tc = tc_classid_to_hwtc(vsi->netdev, cls_flower->classid);
	struct i40e_cloud_filter *filter = NULL;
	struct i40e_pf *pf = vsi->back;
	int err = 0;

	if (tc < 0) {
		dev_err(&vsi->back->pdev->dev, "Invalid traffic class\n");
		return -EOPNOTSUPP;
	}

	if (!tc) {
		dev_err(&pf->pdev->dev, "Unable to add filter because of invalid destination");
		return -EINVAL;
	}

	if (test_bit(__I40E_RESET_RECOVERY_PENDING, pf->state) ||
	    test_bit(__I40E_RESET_INTR_RECEIVED, pf->state))
		return -EBUSY;

	if (pf->fdir_pf_active_filters ||
	    (!hlist_empty(&pf->fdir_filter_list))) {
		dev_err(&vsi->back->pdev->dev,
			"Flow Director Sideband filters exists, turn ntuple off to configure cloud filters\n");
		return -EINVAL;
	}

	if (test_bit(I40E_FLAG_FD_SB_ENA, vsi->back->flags)) {
		dev_err(&vsi->back->pdev->dev,
			"Disable Flow Director Sideband, configuring Cloud filters via tc-flower\n");
		clear_bit(I40E_FLAG_FD_SB_ENA, vsi->back->flags);
		clear_bit(I40E_FLAG_FD_SB_TO_CLOUD_FILTER, vsi->back->flags);
	}

	filter = kzalloc(sizeof(*filter), GFP_KERNEL);
	if (!filter)
		return -ENOMEM;

	filter->cookie = cls_flower->cookie;

	err = i40e_parse_cls_flower(vsi, cls_flower, filter);
	if (err < 0)
		goto err;

	err = i40e_handle_tclass(vsi, tc, filter);
	if (err < 0)
		goto err;

	/* Add cloud filter */
	if (filter->dst_port)
		err = i40e_add_del_cloud_filter_big_buf(vsi, filter, true);
	else
		err = i40e_add_del_cloud_filter(vsi, filter, true);

	if (err) {
		dev_err(&pf->pdev->dev, "Failed to add cloud filter, err %d\n",
			err);
		goto err;
	}

	/* add filter to the ordered list */
	INIT_HLIST_NODE(&filter->cloud_node);

	hlist_add_head(&filter->cloud_node, &pf->cloud_filter_list);

	pf->num_cloud_filters++;

	return err;
err:
	kfree(filter);
	return err;
}

/**
 * i40e_find_cloud_filter - Find the could filter in the list
 * @vsi: Pointer to VSI
 * @cookie: filter specific cookie
 *
 **/
static struct i40e_cloud_filter *i40e_find_cloud_filter(struct i40e_vsi *vsi,
							unsigned long *cookie)
{
	struct i40e_cloud_filter *filter = NULL;
	struct hlist_node *node2;

	hlist_for_each_entry_safe(filter, node2,
				  &vsi->back->cloud_filter_list, cloud_node)
		if (!memcmp(cookie, &filter->cookie, sizeof(filter->cookie)))
			return filter;
	return NULL;
}

/**
 * i40e_delete_clsflower - Remove tc flower filters
 * @vsi: Pointer to VSI
 * @cls_flower: Pointer to struct flow_cls_offload
 *
 **/
static int i40e_delete_clsflower(struct i40e_vsi *vsi,
				 struct flow_cls_offload *cls_flower)
{
	struct i40e_cloud_filter *filter = NULL;
	struct i40e_pf *pf = vsi->back;
	int err = 0;

	filter = i40e_find_cloud_filter(vsi, &cls_flower->cookie);

	if (!filter)
		return -EINVAL;

	hash_del(&filter->cloud_node);

	if (filter->dst_port)
		err = i40e_add_del_cloud_filter_big_buf(vsi, filter, false);
	else
		err = i40e_add_del_cloud_filter(vsi, filter, false);

	kfree(filter);
	if (err) {
		dev_err(&pf->pdev->dev,
			"Failed to delete cloud filter, err %pe\n",
			ERR_PTR(err));
		return i40e_aq_rc_to_posix(err, pf->hw.aq.asq_last_status);
	}

	pf->num_cloud_filters--;
	if (!pf->num_cloud_filters)
		if (test_bit(I40E_FLAG_FD_SB_TO_CLOUD_FILTER, pf->flags) &&
		    !test_bit(I40E_FLAG_FD_SB_INACTIVE, pf->flags)) {
			set_bit(I40E_FLAG_FD_SB_ENA, pf->flags);
			clear_bit(I40E_FLAG_FD_SB_TO_CLOUD_FILTER, pf->flags);
			clear_bit(I40E_FLAG_FD_SB_INACTIVE, pf->flags);
		}
	return 0;
}

/**
 * i40e_setup_tc_cls_flower - flower classifier offloads
 * @np: net device to configure
 * @cls_flower: offload data
 **/
static int i40e_setup_tc_cls_flower(struct i40e_netdev_priv *np,
				    struct flow_cls_offload *cls_flower)
{
	struct i40e_vsi *vsi = np->vsi;

	switch (cls_flower->command) {
	case FLOW_CLS_REPLACE:
		return i40e_configure_clsflower(vsi, cls_flower);
	case FLOW_CLS_DESTROY:
		return i40e_delete_clsflower(vsi, cls_flower);
	case FLOW_CLS_STATS:
		return -EOPNOTSUPP;
	default:
		return -EOPNOTSUPP;
	}
}

static int i40e_setup_tc_block_cb(enum tc_setup_type type, void *type_data,
				  void *cb_priv)
{
	struct i40e_netdev_priv *np = cb_priv;

	if (!tc_cls_can_offload_and_chain0(np->vsi->netdev, type_data))
		return -EOPNOTSUPP;

	switch (type) {
	case TC_SETUP_CLSFLOWER:
		return i40e_setup_tc_cls_flower(np, type_data);

	default:
		return -EOPNOTSUPP;
	}
}

static LIST_HEAD(i40e_block_cb_list);

static int __i40e_setup_tc(struct net_device *netdev, enum tc_setup_type type,
			   void *type_data)
{
	struct i40e_netdev_priv *np = netdev_priv(netdev);

	switch (type) {
	case TC_SETUP_QDISC_MQPRIO:
		return i40e_setup_tc(netdev, type_data);
	case TC_SETUP_BLOCK:
		return flow_block_cb_setup_simple(type_data,
						  &i40e_block_cb_list,
						  i40e_setup_tc_block_cb,
						  np, np, true);
	default:
		return -EOPNOTSUPP;
	}
}

/**
 * i40e_open - Called when a network interface is made active
 * @netdev: network interface device structure
 *
 * The open entry point is called when a network interface is made
 * active by the system (IFF_UP).  At this point all resources needed
 * for transmit and receive operations are allocated, the interrupt
 * handler is registered with the OS, the netdev watchdog subtask is
 * enabled, and the stack is notified that the interface is ready.
 *
 * Returns 0 on success, negative value on failure
 **/
int i40e_open(struct net_device *netdev)
{
	struct i40e_netdev_priv *np = netdev_priv(netdev);
	struct i40e_vsi *vsi = np->vsi;
	struct i40e_pf *pf = vsi->back;
	int err;

	/* disallow open during test or if eeprom is broken */
	if (test_bit(__I40E_TESTING, pf->state) ||
	    test_bit(__I40E_BAD_EEPROM, pf->state))
		return -EBUSY;

	netif_carrier_off(netdev);

	if (i40e_force_link_state(pf, true))
		return -EAGAIN;

	err = i40e_vsi_open(vsi);
	if (err)
		return err;

	/* configure global TSO hardware offload settings */
	wr32(&pf->hw, I40E_GLLAN_TSOMSK_F, be32_to_cpu(TCP_FLAG_PSH |
						       TCP_FLAG_FIN) >> 16);
	wr32(&pf->hw, I40E_GLLAN_TSOMSK_M, be32_to_cpu(TCP_FLAG_PSH |
						       TCP_FLAG_FIN |
						       TCP_FLAG_CWR) >> 16);
	wr32(&pf->hw, I40E_GLLAN_TSOMSK_L, be32_to_cpu(TCP_FLAG_CWR) >> 16);
	udp_tunnel_get_rx_info(netdev);

	return 0;
}

/**
 * i40e_netif_set_realnum_tx_rx_queues - Update number of tx/rx queues
 * @vsi: vsi structure
 *
 * This updates netdev's number of tx/rx queues
 *
 * Returns status of setting tx/rx queues
 **/
static int i40e_netif_set_realnum_tx_rx_queues(struct i40e_vsi *vsi)
{
	int ret;

	ret = netif_set_real_num_rx_queues(vsi->netdev,
					   vsi->num_queue_pairs);
	if (ret)
		return ret;

	return netif_set_real_num_tx_queues(vsi->netdev,
					    vsi->num_queue_pairs);
}

/**
 * i40e_vsi_open -
 * @vsi: the VSI to open
 *
 * Finish initialization of the VSI.
 *
 * Returns 0 on success, negative value on failure
 *
 * Note: expects to be called while under rtnl_lock()
 **/
int i40e_vsi_open(struct i40e_vsi *vsi)
{
	struct i40e_pf *pf = vsi->back;
	char int_name[I40E_INT_NAME_STR_LEN];
	int err;

	/* allocate descriptors */
	err = i40e_vsi_setup_tx_resources(vsi);
	if (err)
		goto err_setup_tx;
	err = i40e_vsi_setup_rx_resources(vsi);
	if (err)
		goto err_setup_rx;

	err = i40e_vsi_configure(vsi);
	if (err)
		goto err_setup_rx;

	if (vsi->netdev) {
		snprintf(int_name, sizeof(int_name) - 1, "%s-%s",
			 dev_driver_string(&pf->pdev->dev), vsi->netdev->name);
		err = i40e_vsi_request_irq(vsi, int_name);
		if (err)
			goto err_setup_rx;

		/* Notify the stack of the actual queue counts. */
		err = i40e_netif_set_realnum_tx_rx_queues(vsi);
		if (err)
			goto err_set_queues;

	} else if (vsi->type == I40E_VSI_FDIR) {
		snprintf(int_name, sizeof(int_name) - 1, "%s-%s:fdir",
			 dev_driver_string(&pf->pdev->dev),
			 dev_name(&pf->pdev->dev));
		err = i40e_vsi_request_irq(vsi, int_name);
		if (err)
			goto err_setup_rx;

	} else {
		err = -EINVAL;
		goto err_setup_rx;
	}

	err = i40e_up_complete(vsi);
	if (err)
		goto err_up_complete;

	return 0;

err_up_complete:
	i40e_down(vsi);
err_set_queues:
	i40e_vsi_free_irq(vsi);
err_setup_rx:
	i40e_vsi_free_rx_resources(vsi);
err_setup_tx:
	i40e_vsi_free_tx_resources(vsi);
	if (vsi->type == I40E_VSI_MAIN)
		i40e_do_reset(pf, I40E_PF_RESET_FLAG, true);

	return err;
}

/**
 * i40e_fdir_filter_exit - Cleans up the Flow Director accounting
 * @pf: Pointer to PF
 *
 * This function destroys the hlist where all the Flow Director
 * filters were saved.
 **/
static void i40e_fdir_filter_exit(struct i40e_pf *pf)
{
	struct i40e_fdir_filter *filter;
	struct i40e_flex_pit *pit_entry, *tmp;
	struct hlist_node *node2;

	hlist_for_each_entry_safe(filter, node2,
				  &pf->fdir_filter_list, fdir_node) {
		hlist_del(&filter->fdir_node);
		kfree(filter);
	}

	list_for_each_entry_safe(pit_entry, tmp, &pf->l3_flex_pit_list, list) {
		list_del(&pit_entry->list);
		kfree(pit_entry);
	}
	INIT_LIST_HEAD(&pf->l3_flex_pit_list);

	list_for_each_entry_safe(pit_entry, tmp, &pf->l4_flex_pit_list, list) {
		list_del(&pit_entry->list);
		kfree(pit_entry);
	}
	INIT_LIST_HEAD(&pf->l4_flex_pit_list);

	pf->fdir_pf_active_filters = 0;
	i40e_reset_fdir_filter_cnt(pf);

	/* Reprogram the default input set for TCP/IPv4 */
	i40e_write_fd_input_set(pf, I40E_FILTER_PCTYPE_NONF_IPV4_TCP,
				I40E_L3_SRC_MASK | I40E_L3_DST_MASK |
				I40E_L4_SRC_MASK | I40E_L4_DST_MASK);

	/* Reprogram the default input set for TCP/IPv6 */
	i40e_write_fd_input_set(pf, I40E_FILTER_PCTYPE_NONF_IPV6_TCP,
				I40E_L3_V6_SRC_MASK | I40E_L3_V6_DST_MASK |
				I40E_L4_SRC_MASK | I40E_L4_DST_MASK);

	/* Reprogram the default input set for UDP/IPv4 */
	i40e_write_fd_input_set(pf, I40E_FILTER_PCTYPE_NONF_IPV4_UDP,
				I40E_L3_SRC_MASK | I40E_L3_DST_MASK |
				I40E_L4_SRC_MASK | I40E_L4_DST_MASK);

	/* Reprogram the default input set for UDP/IPv6 */
	i40e_write_fd_input_set(pf, I40E_FILTER_PCTYPE_NONF_IPV6_UDP,
				I40E_L3_V6_SRC_MASK | I40E_L3_V6_DST_MASK |
				I40E_L4_SRC_MASK | I40E_L4_DST_MASK);

	/* Reprogram the default input set for SCTP/IPv4 */
	i40e_write_fd_input_set(pf, I40E_FILTER_PCTYPE_NONF_IPV4_SCTP,
				I40E_L3_SRC_MASK | I40E_L3_DST_MASK |
				I40E_L4_SRC_MASK | I40E_L4_DST_MASK);

	/* Reprogram the default input set for SCTP/IPv6 */
	i40e_write_fd_input_set(pf, I40E_FILTER_PCTYPE_NONF_IPV6_SCTP,
				I40E_L3_V6_SRC_MASK | I40E_L3_V6_DST_MASK |
				I40E_L4_SRC_MASK | I40E_L4_DST_MASK);

	/* Reprogram the default input set for Other/IPv4 */
	i40e_write_fd_input_set(pf, I40E_FILTER_PCTYPE_NONF_IPV4_OTHER,
				I40E_L3_SRC_MASK | I40E_L3_DST_MASK);

	i40e_write_fd_input_set(pf, I40E_FILTER_PCTYPE_FRAG_IPV4,
				I40E_L3_SRC_MASK | I40E_L3_DST_MASK);

	/* Reprogram the default input set for Other/IPv6 */
	i40e_write_fd_input_set(pf, I40E_FILTER_PCTYPE_NONF_IPV6_OTHER,
				I40E_L3_SRC_MASK | I40E_L3_DST_MASK);

	i40e_write_fd_input_set(pf, I40E_FILTER_PCTYPE_FRAG_IPV6,
				I40E_L3_SRC_MASK | I40E_L3_DST_MASK);
}

/**
 * i40e_cloud_filter_exit - Cleans up the cloud filters
 * @pf: Pointer to PF
 *
 * This function destroys the hlist where all the cloud filters
 * were saved.
 **/
static void i40e_cloud_filter_exit(struct i40e_pf *pf)
{
	struct i40e_cloud_filter *cfilter;
	struct hlist_node *node;

	hlist_for_each_entry_safe(cfilter, node,
				  &pf->cloud_filter_list, cloud_node) {
		hlist_del(&cfilter->cloud_node);
		kfree(cfilter);
	}
	pf->num_cloud_filters = 0;

	if (test_bit(I40E_FLAG_FD_SB_TO_CLOUD_FILTER, pf->flags) &&
	    !test_bit(I40E_FLAG_FD_SB_INACTIVE, pf->flags)) {
		set_bit(I40E_FLAG_FD_SB_ENA, pf->flags);
		clear_bit(I40E_FLAG_FD_SB_TO_CLOUD_FILTER, pf->flags);
		clear_bit(I40E_FLAG_FD_SB_INACTIVE, pf->flags);
	}
}

/**
 * i40e_close - Disables a network interface
 * @netdev: network interface device structure
 *
 * The close entry point is called when an interface is de-activated
 * by the OS.  The hardware is still under the driver's control, but
 * this netdev interface is disabled.
 *
 * Returns 0, this is not allowed to fail
 **/
int i40e_close(struct net_device *netdev)
{
	struct i40e_netdev_priv *np = netdev_priv(netdev);
	struct i40e_vsi *vsi = np->vsi;

	i40e_vsi_close(vsi);

	return 0;
}

/**
 * i40e_do_reset - Start a PF or Core Reset sequence
 * @pf: board private structure
 * @reset_flags: which reset is requested
 * @lock_acquired: indicates whether or not the lock has been acquired
 * before this function was called.
 *
 * The essential difference in resets is that the PF Reset
 * doesn't clear the packet buffers, doesn't reset the PE
 * firmware, and doesn't bother the other PFs on the chip.
 **/
void i40e_do_reset(struct i40e_pf *pf, u32 reset_flags, bool lock_acquired)
{
	struct i40e_vsi *vsi;
	u32 val;
	int i;

	/* do the biggest reset indicated */
	if (reset_flags & BIT_ULL(__I40E_GLOBAL_RESET_REQUESTED)) {

		/* Request a Global Reset
		 *
		 * This will start the chip's countdown to the actual full
		 * chip reset event, and a warning interrupt to be sent
		 * to all PFs, including the requestor.  Our handler
		 * for the warning interrupt will deal with the shutdown
		 * and recovery of the switch setup.
		 */
		dev_dbg(&pf->pdev->dev, "GlobalR requested\n");
		val = rd32(&pf->hw, I40E_GLGEN_RTRIG);
		val |= I40E_GLGEN_RTRIG_GLOBR_MASK;
		wr32(&pf->hw, I40E_GLGEN_RTRIG, val);

	} else if (reset_flags & BIT_ULL(__I40E_CORE_RESET_REQUESTED)) {

		/* Request a Core Reset
		 *
		 * Same as Global Reset, except does *not* include the MAC/PHY
		 */
		dev_dbg(&pf->pdev->dev, "CoreR requested\n");
		val = rd32(&pf->hw, I40E_GLGEN_RTRIG);
		val |= I40E_GLGEN_RTRIG_CORER_MASK;
		wr32(&pf->hw, I40E_GLGEN_RTRIG, val);
		i40e_flush(&pf->hw);

	} else if (reset_flags & I40E_PF_RESET_FLAG) {

		/* Request a PF Reset
		 *
		 * Resets only the PF-specific registers
		 *
		 * This goes directly to the tear-down and rebuild of
		 * the switch, since we need to do all the recovery as
		 * for the Core Reset.
		 */
		dev_dbg(&pf->pdev->dev, "PFR requested\n");
		i40e_handle_reset_warning(pf, lock_acquired);

	} else if (reset_flags & I40E_PF_RESET_AND_REBUILD_FLAG) {
		/* Request a PF Reset
		 *
		 * Resets PF and reinitializes PFs VSI.
		 */
		i40e_prep_for_reset(pf);
		i40e_reset_and_rebuild(pf, true, lock_acquired);
		dev_info(&pf->pdev->dev,
			 test_bit(I40E_FLAG_FW_LLDP_DIS, pf->flags) ?
			 "FW LLDP is disabled\n" :
			 "FW LLDP is enabled\n");

	} else if (reset_flags & BIT_ULL(__I40E_REINIT_REQUESTED)) {
		/* Find the VSI(s) that requested a re-init */
		dev_info(&pf->pdev->dev, "VSI reinit requested\n");

		i40e_pf_for_each_vsi(pf, i, vsi) {
			if (test_and_clear_bit(__I40E_VSI_REINIT_REQUESTED,
					       vsi->state))
				i40e_vsi_reinit_locked(vsi);
		}
	} else if (reset_flags & BIT_ULL(__I40E_DOWN_REQUESTED)) {
		/* Find the VSI(s) that needs to be brought down */
		dev_info(&pf->pdev->dev, "VSI down requested\n");

		i40e_pf_for_each_vsi(pf, i, vsi) {
			if (test_and_clear_bit(__I40E_VSI_DOWN_REQUESTED,
					       vsi->state)) {
				set_bit(__I40E_VSI_DOWN, vsi->state);
				i40e_down(vsi);
			}
		}
	} else {
		dev_info(&pf->pdev->dev,
			 "bad reset request 0x%08x\n", reset_flags);
	}
}

#ifdef CONFIG_I40E_DCB
/**
 * i40e_dcb_need_reconfig - Check if DCB needs reconfig
 * @pf: board private structure
 * @old_cfg: current DCB config
 * @new_cfg: new DCB config
 **/
bool i40e_dcb_need_reconfig(struct i40e_pf *pf,
			    struct i40e_dcbx_config *old_cfg,
			    struct i40e_dcbx_config *new_cfg)
{
	bool need_reconfig = false;

	/* Check if ETS configuration has changed */
	if (memcmp(&new_cfg->etscfg,
		   &old_cfg->etscfg,
		   sizeof(new_cfg->etscfg))) {
		/* If Priority Table has changed reconfig is needed */
		if (memcmp(&new_cfg->etscfg.prioritytable,
			   &old_cfg->etscfg.prioritytable,
			   sizeof(new_cfg->etscfg.prioritytable))) {
			need_reconfig = true;
			dev_dbg(&pf->pdev->dev, "ETS UP2TC changed.\n");
		}

		if (memcmp(&new_cfg->etscfg.tcbwtable,
			   &old_cfg->etscfg.tcbwtable,
			   sizeof(new_cfg->etscfg.tcbwtable)))
			dev_dbg(&pf->pdev->dev, "ETS TC BW Table changed.\n");

		if (memcmp(&new_cfg->etscfg.tsatable,
			   &old_cfg->etscfg.tsatable,
			   sizeof(new_cfg->etscfg.tsatable)))
			dev_dbg(&pf->pdev->dev, "ETS TSA Table changed.\n");
	}

	/* Check if PFC configuration has changed */
	if (memcmp(&new_cfg->pfc,
		   &old_cfg->pfc,
		   sizeof(new_cfg->pfc))) {
		need_reconfig = true;
		dev_dbg(&pf->pdev->dev, "PFC config change detected.\n");
	}

	/* Check if APP Table has changed */
	if (memcmp(&new_cfg->app,
		   &old_cfg->app,
		   sizeof(new_cfg->app))) {
		need_reconfig = true;
		dev_dbg(&pf->pdev->dev, "APP Table change detected.\n");
	}

	dev_dbg(&pf->pdev->dev, "dcb need_reconfig=%d\n", need_reconfig);
	return need_reconfig;
}

/**
 * i40e_handle_lldp_event - Handle LLDP Change MIB event
 * @pf: board private structure
 * @e: event info posted on ARQ
 **/
static int i40e_handle_lldp_event(struct i40e_pf *pf,
				  struct i40e_arq_event_info *e)
{
	struct i40e_aqc_lldp_get_mib *mib =
		(struct i40e_aqc_lldp_get_mib *)&e->desc.params.raw;
	struct i40e_hw *hw = &pf->hw;
	struct i40e_dcbx_config tmp_dcbx_cfg;
	bool need_reconfig = false;
	int ret = 0;
	u8 type;

	/* X710-T*L 2.5G and 5G speeds don't support DCB */
	if (I40E_IS_X710TL_DEVICE(hw->device_id) &&
	    (hw->phy.link_info.link_speed &
	     ~(I40E_LINK_SPEED_2_5GB | I40E_LINK_SPEED_5GB)) &&
	     !test_bit(I40E_FLAG_DCB_CAPABLE, pf->flags))
		/* let firmware decide if the DCB should be disabled */
		set_bit(I40E_FLAG_DCB_CAPABLE, pf->flags);

	/* Not DCB capable or capability disabled */
	if (!test_bit(I40E_FLAG_DCB_CAPABLE, pf->flags))
		return ret;

	/* Ignore if event is not for Nearest Bridge */
	type = ((mib->type >> I40E_AQ_LLDP_BRIDGE_TYPE_SHIFT)
		& I40E_AQ_LLDP_BRIDGE_TYPE_MASK);
	dev_dbg(&pf->pdev->dev, "LLDP event mib bridge type 0x%x\n", type);
	if (type != I40E_AQ_LLDP_BRIDGE_TYPE_NEAREST_BRIDGE)
		return ret;

	/* Check MIB Type and return if event for Remote MIB update */
	type = mib->type & I40E_AQ_LLDP_MIB_TYPE_MASK;
	dev_dbg(&pf->pdev->dev,
		"LLDP event mib type %s\n", type ? "remote" : "local");
	if (type == I40E_AQ_LLDP_MIB_REMOTE) {
		/* Update the remote cached instance and return */
		ret = i40e_aq_get_dcb_config(hw, I40E_AQ_LLDP_MIB_REMOTE,
				I40E_AQ_LLDP_BRIDGE_TYPE_NEAREST_BRIDGE,
				&hw->remote_dcbx_config);
		goto exit;
	}

	/* Store the old configuration */
	tmp_dcbx_cfg = hw->local_dcbx_config;

	/* Reset the old DCBx configuration data */
	memset(&hw->local_dcbx_config, 0, sizeof(hw->local_dcbx_config));
	/* Get updated DCBX data from firmware */
	ret = i40e_get_dcb_config(&pf->hw);
	if (ret) {
		/* X710-T*L 2.5G and 5G speeds don't support DCB */
		if (I40E_IS_X710TL_DEVICE(hw->device_id) &&
		    (hw->phy.link_info.link_speed &
		     (I40E_LINK_SPEED_2_5GB | I40E_LINK_SPEED_5GB))) {
			dev_warn(&pf->pdev->dev,
				 "DCB is not supported for X710-T*L 2.5/5G speeds\n");
			clear_bit(I40E_FLAG_DCB_CAPABLE, pf->flags);
		} else {
			dev_info(&pf->pdev->dev,
				 "Failed querying DCB configuration data from firmware, err %pe aq_err %s\n",
				 ERR_PTR(ret),
				 i40e_aq_str(&pf->hw,
					     pf->hw.aq.asq_last_status));
		}
		goto exit;
	}

	/* No change detected in DCBX configs */
	if (!memcmp(&tmp_dcbx_cfg, &hw->local_dcbx_config,
		    sizeof(tmp_dcbx_cfg))) {
		dev_dbg(&pf->pdev->dev, "No change detected in DCBX configuration.\n");
		goto exit;
	}

	need_reconfig = i40e_dcb_need_reconfig(pf, &tmp_dcbx_cfg,
					       &hw->local_dcbx_config);

	i40e_dcbnl_flush_apps(pf, &tmp_dcbx_cfg, &hw->local_dcbx_config);

	if (!need_reconfig)
		goto exit;

	/* Enable DCB tagging only when more than one TC */
	if (i40e_dcb_get_num_tc(&hw->local_dcbx_config) > 1)
		set_bit(I40E_FLAG_DCB_ENA, pf->flags);
	else
		clear_bit(I40E_FLAG_DCB_ENA, pf->flags);

	set_bit(__I40E_PORT_SUSPENDED, pf->state);
	/* Reconfiguration needed quiesce all VSIs */
	i40e_pf_quiesce_all_vsi(pf);

	/* Changes in configuration update VEB/VSI */
	i40e_dcb_reconfigure(pf);

	ret = i40e_resume_port_tx(pf);

	clear_bit(__I40E_PORT_SUSPENDED, pf->state);
	/* In case of error no point in resuming VSIs */
	if (ret)
		goto exit;

	/* Wait for the PF's queues to be disabled */
	ret = i40e_pf_wait_queues_disabled(pf);
	if (ret) {
		/* Schedule PF reset to recover */
		set_bit(__I40E_PF_RESET_REQUESTED, pf->state);
		i40e_service_event_schedule(pf);
	} else {
		i40e_pf_unquiesce_all_vsi(pf);
		set_bit(__I40E_CLIENT_SERVICE_REQUESTED, pf->state);
		set_bit(__I40E_CLIENT_L2_CHANGE, pf->state);
	}

exit:
	return ret;
}
#endif /* CONFIG_I40E_DCB */

/**
 * i40e_do_reset_safe - Protected reset path for userland calls.
 * @pf: board private structure
 * @reset_flags: which reset is requested
 *
 **/
void i40e_do_reset_safe(struct i40e_pf *pf, u32 reset_flags)
{
	rtnl_lock();
	i40e_do_reset(pf, reset_flags, true);
	rtnl_unlock();
}

/**
 * i40e_handle_lan_overflow_event - Handler for LAN queue overflow event
 * @pf: board private structure
 * @e: event info posted on ARQ
 *
 * Handler for LAN Queue Overflow Event generated by the firmware for PF
 * and VF queues
 **/
static void i40e_handle_lan_overflow_event(struct i40e_pf *pf,
					   struct i40e_arq_event_info *e)
{
	struct i40e_aqc_lan_overflow *data =
		(struct i40e_aqc_lan_overflow *)&e->desc.params.raw;
	u32 queue = le32_to_cpu(data->prtdcb_rupto);
	u32 qtx_ctl = le32_to_cpu(data->otx_ctl);
	struct i40e_hw *hw = &pf->hw;
	struct i40e_vf *vf;
	u16 vf_id;

	dev_dbg(&pf->pdev->dev, "overflow Rx Queue Number = %d QTX_CTL=0x%08x\n",
		queue, qtx_ctl);

	if (FIELD_GET(I40E_QTX_CTL_PFVF_Q_MASK, qtx_ctl) !=
	    I40E_QTX_CTL_VF_QUEUE)
		return;

	/* Queue belongs to VF, find the VF and issue VF reset */
	vf_id = FIELD_GET(I40E_QTX_CTL_VFVM_INDX_MASK, qtx_ctl);
	vf_id -= hw->func_caps.vf_base_id;
	vf = &pf->vf[vf_id];
	i40e_vc_notify_vf_reset(vf);
	/* Allow VF to process pending reset notification */
	msleep(20);
	i40e_reset_vf(vf, false);
}

/**
 * i40e_get_cur_guaranteed_fd_count - Get the consumed guaranteed FD filters
 * @pf: board private structure
 **/
u32 i40e_get_cur_guaranteed_fd_count(struct i40e_pf *pf)
{
	u32 val, fcnt_prog;

	val = rd32(&pf->hw, I40E_PFQF_FDSTAT);
	fcnt_prog = (val & I40E_PFQF_FDSTAT_GUARANT_CNT_MASK);
	return fcnt_prog;
}

/**
 * i40e_get_current_fd_count - Get total FD filters programmed for this PF
 * @pf: board private structure
 **/
u32 i40e_get_current_fd_count(struct i40e_pf *pf)
{
	u32 val, fcnt_prog;

	val = rd32(&pf->hw, I40E_PFQF_FDSTAT);
	fcnt_prog = (val & I40E_PFQF_FDSTAT_GUARANT_CNT_MASK) +
		    FIELD_GET(I40E_PFQF_FDSTAT_BEST_CNT_MASK, val);
	return fcnt_prog;
}

/**
 * i40e_get_global_fd_count - Get total FD filters programmed on device
 * @pf: board private structure
 **/
u32 i40e_get_global_fd_count(struct i40e_pf *pf)
{
	u32 val, fcnt_prog;

	val = rd32(&pf->hw, I40E_GLQF_FDCNT_0);
	fcnt_prog = (val & I40E_GLQF_FDCNT_0_GUARANT_CNT_MASK) +
		    FIELD_GET(I40E_GLQF_FDCNT_0_BESTCNT_MASK, val);
	return fcnt_prog;
}

/**
 * i40e_reenable_fdir_sb - Restore FDir SB capability
 * @pf: board private structure
 **/
static void i40e_reenable_fdir_sb(struct i40e_pf *pf)
{
	if (test_and_clear_bit(__I40E_FD_SB_AUTO_DISABLED, pf->state))
		if (test_bit(I40E_FLAG_FD_SB_ENA, pf->flags) &&
		    (I40E_DEBUG_FD & pf->hw.debug_mask))
			dev_info(&pf->pdev->dev, "FD Sideband/ntuple is being enabled since we have space in the table now\n");
}

/**
 * i40e_reenable_fdir_atr - Restore FDir ATR capability
 * @pf: board private structure
 **/
static void i40e_reenable_fdir_atr(struct i40e_pf *pf)
{
	if (test_and_clear_bit(__I40E_FD_ATR_AUTO_DISABLED, pf->state)) {
		/* ATR uses the same filtering logic as SB rules. It only
		 * functions properly if the input set mask is at the default
		 * settings. It is safe to restore the default input set
		 * because there are no active TCPv4 filter rules.
		 */
		i40e_write_fd_input_set(pf, I40E_FILTER_PCTYPE_NONF_IPV4_TCP,
					I40E_L3_SRC_MASK | I40E_L3_DST_MASK |
					I40E_L4_SRC_MASK | I40E_L4_DST_MASK);

		if (test_bit(I40E_FLAG_FD_ATR_ENA, pf->flags) &&
		    (I40E_DEBUG_FD & pf->hw.debug_mask))
			dev_info(&pf->pdev->dev, "ATR is being enabled since we have space in the table and there are no conflicting ntuple rules\n");
	}
}

/**
 * i40e_delete_invalid_filter - Delete an invalid FDIR filter
 * @pf: board private structure
 * @filter: FDir filter to remove
 */
static void i40e_delete_invalid_filter(struct i40e_pf *pf,
				       struct i40e_fdir_filter *filter)
{
	/* Update counters */
	pf->fdir_pf_active_filters--;
	pf->fd_inv = 0;

	switch (filter->flow_type) {
	case TCP_V4_FLOW:
		pf->fd_tcp4_filter_cnt--;
		break;
	case UDP_V4_FLOW:
		pf->fd_udp4_filter_cnt--;
		break;
	case SCTP_V4_FLOW:
		pf->fd_sctp4_filter_cnt--;
		break;
	case TCP_V6_FLOW:
		pf->fd_tcp6_filter_cnt--;
		break;
	case UDP_V6_FLOW:
		pf->fd_udp6_filter_cnt--;
		break;
	case SCTP_V6_FLOW:
		pf->fd_udp6_filter_cnt--;
		break;
	case IP_USER_FLOW:
		switch (filter->ipl4_proto) {
		case IPPROTO_TCP:
			pf->fd_tcp4_filter_cnt--;
			break;
		case IPPROTO_UDP:
			pf->fd_udp4_filter_cnt--;
			break;
		case IPPROTO_SCTP:
			pf->fd_sctp4_filter_cnt--;
			break;
		case IPPROTO_IP:
			pf->fd_ip4_filter_cnt--;
			break;
		}
		break;
	case IPV6_USER_FLOW:
		switch (filter->ipl4_proto) {
		case IPPROTO_TCP:
			pf->fd_tcp6_filter_cnt--;
			break;
		case IPPROTO_UDP:
			pf->fd_udp6_filter_cnt--;
			break;
		case IPPROTO_SCTP:
			pf->fd_sctp6_filter_cnt--;
			break;
		case IPPROTO_IP:
			pf->fd_ip6_filter_cnt--;
			break;
		}
		break;
	}

	/* Remove the filter from the list and free memory */
	hlist_del(&filter->fdir_node);
	kfree(filter);
}

/**
 * i40e_fdir_check_and_reenable - Function to reenabe FD ATR or SB if disabled
 * @pf: board private structure
 **/
void i40e_fdir_check_and_reenable(struct i40e_pf *pf)
{
	struct i40e_fdir_filter *filter;
	u32 fcnt_prog, fcnt_avail;
	struct hlist_node *node;

	if (test_bit(__I40E_FD_FLUSH_REQUESTED, pf->state))
		return;

	/* Check if we have enough room to re-enable FDir SB capability. */
	fcnt_prog = i40e_get_global_fd_count(pf);
	fcnt_avail = pf->fdir_pf_filter_count;
	if ((fcnt_prog < (fcnt_avail - I40E_FDIR_BUFFER_HEAD_ROOM)) ||
	    (pf->fd_add_err == 0) ||
	    (i40e_get_current_atr_cnt(pf) < pf->fd_atr_cnt))
		i40e_reenable_fdir_sb(pf);

	/* We should wait for even more space before re-enabling ATR.
	 * Additionally, we cannot enable ATR as long as we still have TCP SB
	 * rules active.
	 */
	if ((fcnt_prog < (fcnt_avail - I40E_FDIR_BUFFER_HEAD_ROOM_FOR_ATR)) &&
	    pf->fd_tcp4_filter_cnt == 0 && pf->fd_tcp6_filter_cnt == 0)
		i40e_reenable_fdir_atr(pf);

	/* if hw had a problem adding a filter, delete it */
	if (pf->fd_inv > 0) {
		hlist_for_each_entry_safe(filter, node,
					  &pf->fdir_filter_list, fdir_node)
			if (filter->fd_id == pf->fd_inv)
				i40e_delete_invalid_filter(pf, filter);
	}
}

#define I40E_MIN_FD_FLUSH_INTERVAL 10
#define I40E_MIN_FD_FLUSH_SB_ATR_UNSTABLE 30
/**
 * i40e_fdir_flush_and_replay - Function to flush all FD filters and replay SB
 * @pf: board private structure
 **/
static void i40e_fdir_flush_and_replay(struct i40e_pf *pf)
{
	unsigned long min_flush_time;
	int flush_wait_retry = 50;
	bool disable_atr = false;
	int fd_room;
	int reg;

	if (!time_after(jiffies, pf->fd_flush_timestamp +
				 (I40E_MIN_FD_FLUSH_INTERVAL * HZ)))
		return;

	/* If the flush is happening too quick and we have mostly SB rules we
	 * should not re-enable ATR for some time.
	 */
	min_flush_time = pf->fd_flush_timestamp +
			 (I40E_MIN_FD_FLUSH_SB_ATR_UNSTABLE * HZ);
	fd_room = pf->fdir_pf_filter_count - pf->fdir_pf_active_filters;

	if (!(time_after(jiffies, min_flush_time)) &&
	    (fd_room < I40E_FDIR_BUFFER_HEAD_ROOM_FOR_ATR)) {
		if (I40E_DEBUG_FD & pf->hw.debug_mask)
			dev_info(&pf->pdev->dev, "ATR disabled, not enough FD filter space.\n");
		disable_atr = true;
	}

	pf->fd_flush_timestamp = jiffies;
	set_bit(__I40E_FD_ATR_AUTO_DISABLED, pf->state);
	/* flush all filters */
	wr32(&pf->hw, I40E_PFQF_CTL_1,
	     I40E_PFQF_CTL_1_CLEARFDTABLE_MASK);
	i40e_flush(&pf->hw);
	pf->fd_flush_cnt++;
	pf->fd_add_err = 0;
	do {
		/* Check FD flush status every 5-6msec */
		usleep_range(5000, 6000);
		reg = rd32(&pf->hw, I40E_PFQF_CTL_1);
		if (!(reg & I40E_PFQF_CTL_1_CLEARFDTABLE_MASK))
			break;
	} while (flush_wait_retry--);
	if (reg & I40E_PFQF_CTL_1_CLEARFDTABLE_MASK) {
		dev_warn(&pf->pdev->dev, "FD table did not flush, needs more time\n");
	} else {
		/* replay sideband filters */
		i40e_fdir_filter_restore(i40e_pf_get_main_vsi(pf));
		if (!disable_atr && !pf->fd_tcp4_filter_cnt)
			clear_bit(__I40E_FD_ATR_AUTO_DISABLED, pf->state);
		clear_bit(__I40E_FD_FLUSH_REQUESTED, pf->state);
		if (I40E_DEBUG_FD & pf->hw.debug_mask)
			dev_info(&pf->pdev->dev, "FD Filter table flushed and FD-SB replayed.\n");
	}
}

/**
 * i40e_get_current_atr_cnt - Get the count of total FD ATR filters programmed
 * @pf: board private structure
 **/
u32 i40e_get_current_atr_cnt(struct i40e_pf *pf)
{
	return i40e_get_current_fd_count(pf) - pf->fdir_pf_active_filters;
}

/**
 * i40e_fdir_reinit_subtask - Worker thread to reinit FDIR filter table
 * @pf: board private structure
 **/
static void i40e_fdir_reinit_subtask(struct i40e_pf *pf)
{

	/* if interface is down do nothing */
	if (test_bit(__I40E_DOWN, pf->state))
		return;

	if (test_bit(__I40E_FD_FLUSH_REQUESTED, pf->state))
		i40e_fdir_flush_and_replay(pf);

	i40e_fdir_check_and_reenable(pf);

}

/**
 * i40e_vsi_link_event - notify VSI of a link event
 * @vsi: vsi to be notified
 * @link_up: link up or down
 **/
static void i40e_vsi_link_event(struct i40e_vsi *vsi, bool link_up)
{
	if (!vsi || test_bit(__I40E_VSI_DOWN, vsi->state))
		return;

	switch (vsi->type) {
	case I40E_VSI_MAIN:
		if (!vsi->netdev || !vsi->netdev_registered)
			break;

		if (link_up) {
			netif_carrier_on(vsi->netdev);
			netif_tx_wake_all_queues(vsi->netdev);
		} else {
			netif_carrier_off(vsi->netdev);
			netif_tx_stop_all_queues(vsi->netdev);
		}
		break;

	case I40E_VSI_SRIOV:
	case I40E_VSI_VMDQ2:
	case I40E_VSI_CTRL:
	case I40E_VSI_IWARP:
	case I40E_VSI_MIRROR:
	default:
		/* there is no notification for other VSIs */
		break;
	}
}

/**
 * i40e_veb_link_event - notify elements on the veb of a link event
 * @veb: veb to be notified
 * @link_up: link up or down
 **/
static void i40e_veb_link_event(struct i40e_veb *veb, bool link_up)
{
	struct i40e_vsi *vsi;
	struct i40e_pf *pf;
	int i;

	if (!veb || !veb->pf)
		return;
	pf = veb->pf;

	/* Send link event to contained VSIs */
	i40e_pf_for_each_vsi(pf, i, vsi)
		if (vsi->uplink_seid == veb->seid)
			i40e_vsi_link_event(vsi, link_up);
}

/**
 * i40e_link_event - Update netif_carrier status
 * @pf: board private structure
 **/
static void i40e_link_event(struct i40e_pf *pf)
{
	struct i40e_vsi *vsi = i40e_pf_get_main_vsi(pf);
	struct i40e_veb *veb = i40e_pf_get_main_veb(pf);
	u8 new_link_speed, old_link_speed;
	bool new_link, old_link;
	int status;
#ifdef CONFIG_I40E_DCB
	int err;
#endif /* CONFIG_I40E_DCB */

	/* set this to force the get_link_status call to refresh state */
	pf->hw.phy.get_link_info = true;
	old_link = (pf->hw.phy.link_info_old.link_info & I40E_AQ_LINK_UP);
	status = i40e_get_link_status(&pf->hw, &new_link);

	/* On success, disable temp link polling */
	if (status == 0) {
		clear_bit(__I40E_TEMP_LINK_POLLING, pf->state);
	} else {
		/* Enable link polling temporarily until i40e_get_link_status
		 * returns 0
		 */
		set_bit(__I40E_TEMP_LINK_POLLING, pf->state);
		dev_dbg(&pf->pdev->dev, "couldn't get link state, status: %d\n",
			status);
		return;
	}

	old_link_speed = pf->hw.phy.link_info_old.link_speed;
	new_link_speed = pf->hw.phy.link_info.link_speed;

	if (new_link == old_link &&
	    new_link_speed == old_link_speed &&
	    (test_bit(__I40E_VSI_DOWN, vsi->state) ||
	     new_link == netif_carrier_ok(vsi->netdev)))
		return;

	i40e_print_link_message(vsi, new_link);

	/* Notify the base of the switch tree connected to
	 * the link.  Floating VEBs are not notified.
	 */
	if (veb)
		i40e_veb_link_event(veb, new_link);
	else
		i40e_vsi_link_event(vsi, new_link);

	if (pf->vf)
		i40e_vc_notify_link_state(pf);

	if (test_bit(I40E_FLAG_PTP_ENA, pf->flags))
		i40e_ptp_set_increment(pf);
#ifdef CONFIG_I40E_DCB
	if (new_link == old_link)
		return;
	/* Not SW DCB so firmware will take care of default settings */
	if (pf->dcbx_cap & DCB_CAP_DCBX_LLD_MANAGED)
		return;

	/* We cover here only link down, as after link up in case of SW DCB
	 * SW LLDP agent will take care of setting it up
	 */
	if (!new_link) {
		dev_dbg(&pf->pdev->dev, "Reconfig DCB to single TC as result of Link Down\n");
		memset(&pf->tmp_cfg, 0, sizeof(pf->tmp_cfg));
		err = i40e_dcb_sw_default_config(pf);
		if (err) {
			clear_bit(I40E_FLAG_DCB_CAPABLE, pf->flags);
			clear_bit(I40E_FLAG_DCB_ENA, pf->flags);
		} else {
			pf->dcbx_cap = DCB_CAP_DCBX_HOST |
				       DCB_CAP_DCBX_VER_IEEE;
			set_bit(I40E_FLAG_DCB_CAPABLE, pf->flags);
			clear_bit(I40E_FLAG_DCB_ENA, pf->flags);
		}
	}
#endif /* CONFIG_I40E_DCB */
}

/**
 * i40e_watchdog_subtask - periodic checks not using event driven response
 * @pf: board private structure
 **/
static void i40e_watchdog_subtask(struct i40e_pf *pf)
{
	struct i40e_vsi *vsi;
	struct i40e_veb *veb;
	int i;

	/* if interface is down do nothing */
	if (test_bit(__I40E_DOWN, pf->state) ||
	    test_bit(__I40E_CONFIG_BUSY, pf->state))
		return;

	/* make sure we don't do these things too often */
	if (time_before(jiffies, (pf->service_timer_previous +
				  pf->service_timer_period)))
		return;
	pf->service_timer_previous = jiffies;

	if (test_bit(I40E_FLAG_LINK_POLLING_ENA, pf->flags) ||
	    test_bit(__I40E_TEMP_LINK_POLLING, pf->state))
		i40e_link_event(pf);

	/* Update the stats for active netdevs so the network stack
	 * can look at updated numbers whenever it cares to
	 */
	i40e_pf_for_each_vsi(pf, i, vsi)
		if (vsi->netdev)
			i40e_update_stats(vsi);

	if (test_bit(I40E_FLAG_VEB_STATS_ENA, pf->flags)) {
		/* Update the stats for the active switching components */
		i40e_pf_for_each_veb(pf, i, veb)
			i40e_update_veb_stats(veb);
	}

	i40e_ptp_rx_hang(pf);
	i40e_ptp_tx_hang(pf);
}

/**
 * i40e_reset_subtask - Set up for resetting the device and driver
 * @pf: board private structure
 **/
static void i40e_reset_subtask(struct i40e_pf *pf)
{
	u32 reset_flags = 0;

	if (test_bit(__I40E_REINIT_REQUESTED, pf->state)) {
		reset_flags |= BIT(__I40E_REINIT_REQUESTED);
		clear_bit(__I40E_REINIT_REQUESTED, pf->state);
	}
	if (test_bit(__I40E_PF_RESET_REQUESTED, pf->state)) {
		reset_flags |= BIT(__I40E_PF_RESET_REQUESTED);
		clear_bit(__I40E_PF_RESET_REQUESTED, pf->state);
	}
	if (test_bit(__I40E_CORE_RESET_REQUESTED, pf->state)) {
		reset_flags |= BIT(__I40E_CORE_RESET_REQUESTED);
		clear_bit(__I40E_CORE_RESET_REQUESTED, pf->state);
	}
	if (test_bit(__I40E_GLOBAL_RESET_REQUESTED, pf->state)) {
		reset_flags |= BIT(__I40E_GLOBAL_RESET_REQUESTED);
		clear_bit(__I40E_GLOBAL_RESET_REQUESTED, pf->state);
	}
	if (test_bit(__I40E_DOWN_REQUESTED, pf->state)) {
		reset_flags |= BIT(__I40E_DOWN_REQUESTED);
		clear_bit(__I40E_DOWN_REQUESTED, pf->state);
	}

	/* If there's a recovery already waiting, it takes
	 * precedence before starting a new reset sequence.
	 */
	if (test_bit(__I40E_RESET_INTR_RECEIVED, pf->state)) {
		i40e_prep_for_reset(pf);
		i40e_reset(pf);
		i40e_rebuild(pf, false, false);
	}

	/* If we're already down or resetting, just bail */
	if (reset_flags &&
	    !test_bit(__I40E_DOWN, pf->state) &&
	    !test_bit(__I40E_CONFIG_BUSY, pf->state)) {
		i40e_do_reset(pf, reset_flags, false);
	}
}

/**
 * i40e_handle_link_event - Handle link event
 * @pf: board private structure
 * @e: event info posted on ARQ
 **/
static void i40e_handle_link_event(struct i40e_pf *pf,
				   struct i40e_arq_event_info *e)
{
	struct i40e_aqc_get_link_status *status =
		(struct i40e_aqc_get_link_status *)&e->desc.params.raw;

	/* Do a new status request to re-enable LSE reporting
	 * and load new status information into the hw struct
	 * This completely ignores any state information
	 * in the ARQ event info, instead choosing to always
	 * issue the AQ update link status command.
	 */
	i40e_link_event(pf);

	/* Check if module meets thermal requirements */
	if (status->phy_type == I40E_PHY_TYPE_NOT_SUPPORTED_HIGH_TEMP) {
		dev_err(&pf->pdev->dev,
			"Rx/Tx is disabled on this device because the module does not meet thermal requirements.\n");
		dev_err(&pf->pdev->dev,
			"Refer to the Intel(R) Ethernet Adapters and Devices User Guide for a list of supported modules.\n");
	} else {
		/* check for unqualified module, if link is down, suppress
		 * the message if link was forced to be down.
		 */
		if ((status->link_info & I40E_AQ_MEDIA_AVAILABLE) &&
		    (!(status->an_info & I40E_AQ_QUALIFIED_MODULE)) &&
		    (!(status->link_info & I40E_AQ_LINK_UP)) &&
		    (!test_bit(I40E_FLAG_LINK_DOWN_ON_CLOSE_ENA, pf->flags))) {
			dev_err(&pf->pdev->dev,
				"Rx/Tx is disabled on this device because an unsupported SFP module type was detected.\n");
			dev_err(&pf->pdev->dev,
				"Refer to the Intel(R) Ethernet Adapters and Devices User Guide for a list of supported modules.\n");
		}
	}
}

/**
 * i40e_clean_adminq_subtask - Clean the AdminQ rings
 * @pf: board private structure
 **/
static void i40e_clean_adminq_subtask(struct i40e_pf *pf)
{
	struct i40e_arq_event_info event;
	struct i40e_hw *hw = &pf->hw;
	u16 pending, i = 0;
	u16 opcode;
	u32 oldval;
	int ret;
	u32 val;

	/* Do not run clean AQ when PF reset fails */
	if (test_bit(__I40E_RESET_FAILED, pf->state))
		return;

	/* check for error indications */
	val = rd32(&pf->hw, I40E_PF_ARQLEN);
	oldval = val;
	if (val & I40E_PF_ARQLEN_ARQVFE_MASK) {
		if (hw->debug_mask & I40E_DEBUG_AQ)
			dev_info(&pf->pdev->dev, "ARQ VF Error detected\n");
		val &= ~I40E_PF_ARQLEN_ARQVFE_MASK;
	}
	if (val & I40E_PF_ARQLEN_ARQOVFL_MASK) {
		if (hw->debug_mask & I40E_DEBUG_AQ)
			dev_info(&pf->pdev->dev, "ARQ Overflow Error detected\n");
		val &= ~I40E_PF_ARQLEN_ARQOVFL_MASK;
		pf->arq_overflows++;
	}
	if (val & I40E_PF_ARQLEN_ARQCRIT_MASK) {
		if (hw->debug_mask & I40E_DEBUG_AQ)
			dev_info(&pf->pdev->dev, "ARQ Critical Error detected\n");
		val &= ~I40E_PF_ARQLEN_ARQCRIT_MASK;
	}
	if (oldval != val)
		wr32(&pf->hw, I40E_PF_ARQLEN, val);

	val = rd32(&pf->hw, I40E_PF_ATQLEN);
	oldval = val;
	if (val & I40E_PF_ATQLEN_ATQVFE_MASK) {
		if (pf->hw.debug_mask & I40E_DEBUG_AQ)
			dev_info(&pf->pdev->dev, "ASQ VF Error detected\n");
		val &= ~I40E_PF_ATQLEN_ATQVFE_MASK;
	}
	if (val & I40E_PF_ATQLEN_ATQOVFL_MASK) {
		if (pf->hw.debug_mask & I40E_DEBUG_AQ)
			dev_info(&pf->pdev->dev, "ASQ Overflow Error detected\n");
		val &= ~I40E_PF_ATQLEN_ATQOVFL_MASK;
	}
	if (val & I40E_PF_ATQLEN_ATQCRIT_MASK) {
		if (pf->hw.debug_mask & I40E_DEBUG_AQ)
			dev_info(&pf->pdev->dev, "ASQ Critical Error detected\n");
		val &= ~I40E_PF_ATQLEN_ATQCRIT_MASK;
	}
	if (oldval != val)
		wr32(&pf->hw, I40E_PF_ATQLEN, val);

	event.buf_len = I40E_MAX_AQ_BUF_SIZE;
	event.msg_buf = kzalloc(event.buf_len, GFP_KERNEL);
	if (!event.msg_buf)
		return;

	do {
		ret = i40e_clean_arq_element(hw, &event, &pending);
		if (ret == -EALREADY)
			break;
		else if (ret) {
			dev_info(&pf->pdev->dev, "ARQ event error %d\n", ret);
			break;
		}

		opcode = le16_to_cpu(event.desc.opcode);
		switch (opcode) {

		case i40e_aqc_opc_get_link_status:
			rtnl_lock();
			i40e_handle_link_event(pf, &event);
			rtnl_unlock();
			break;
		case i40e_aqc_opc_send_msg_to_pf:
			ret = i40e_vc_process_vf_msg(pf,
					le16_to_cpu(event.desc.retval),
					le32_to_cpu(event.desc.cookie_high),
					le32_to_cpu(event.desc.cookie_low),
					event.msg_buf,
					event.msg_len);
			break;
		case i40e_aqc_opc_lldp_update_mib:
			dev_dbg(&pf->pdev->dev, "ARQ: Update LLDP MIB event received\n");
#ifdef CONFIG_I40E_DCB
			rtnl_lock();
			i40e_handle_lldp_event(pf, &event);
			rtnl_unlock();
#endif /* CONFIG_I40E_DCB */
			break;
		case i40e_aqc_opc_event_lan_overflow:
			dev_dbg(&pf->pdev->dev, "ARQ LAN queue overflow event received\n");
			i40e_handle_lan_overflow_event(pf, &event);
			break;
		case i40e_aqc_opc_send_msg_to_peer:
			dev_info(&pf->pdev->dev, "ARQ: Msg from other pf\n");
			break;
		case i40e_aqc_opc_nvm_erase:
		case i40e_aqc_opc_nvm_update:
		case i40e_aqc_opc_oem_post_update:
			i40e_debug(&pf->hw, I40E_DEBUG_NVM,
				   "ARQ NVM operation 0x%04x completed\n",
				   opcode);
			break;
		default:
			dev_info(&pf->pdev->dev,
				 "ARQ: Unknown event 0x%04x ignored\n",
				 opcode);
			break;
		}
	} while (i++ < I40E_AQ_WORK_LIMIT);

	if (i < I40E_AQ_WORK_LIMIT)
		clear_bit(__I40E_ADMINQ_EVENT_PENDING, pf->state);

	/* re-enable Admin queue interrupt cause */
	val = rd32(hw, I40E_PFINT_ICR0_ENA);
	val |=  I40E_PFINT_ICR0_ENA_ADMINQ_MASK;
	wr32(hw, I40E_PFINT_ICR0_ENA, val);
	i40e_flush(hw);

	kfree(event.msg_buf);
}

/**
 * i40e_verify_eeprom - make sure eeprom is good to use
 * @pf: board private structure
 **/
static void i40e_verify_eeprom(struct i40e_pf *pf)
{
	int err;

	err = i40e_diag_eeprom_test(&pf->hw);
	if (err) {
		/* retry in case of garbage read */
		err = i40e_diag_eeprom_test(&pf->hw);
		if (err) {
			dev_info(&pf->pdev->dev, "eeprom check failed (%d), Tx/Rx traffic disabled\n",
				 err);
			set_bit(__I40E_BAD_EEPROM, pf->state);
		}
	}

	if (!err && test_bit(__I40E_BAD_EEPROM, pf->state)) {
		dev_info(&pf->pdev->dev, "eeprom check passed, Tx/Rx traffic enabled\n");
		clear_bit(__I40E_BAD_EEPROM, pf->state);
	}
}

/**
 * i40e_enable_pf_switch_lb
 * @pf: pointer to the PF structure
 *
 * enable switch loop back or die - no point in a return value
 **/
static void i40e_enable_pf_switch_lb(struct i40e_pf *pf)
{
	struct i40e_vsi *vsi = i40e_pf_get_main_vsi(pf);
	struct i40e_vsi_context ctxt;
	int ret;

	ctxt.seid = pf->main_vsi_seid;
	ctxt.pf_num = pf->hw.pf_id;
	ctxt.vf_num = 0;
	ret = i40e_aq_get_vsi_params(&pf->hw, &ctxt, NULL);
	if (ret) {
		dev_info(&pf->pdev->dev,
			 "couldn't get PF vsi config, err %pe aq_err %s\n",
			 ERR_PTR(ret),
			 i40e_aq_str(&pf->hw, pf->hw.aq.asq_last_status));
		return;
	}
	ctxt.flags = I40E_AQ_VSI_TYPE_PF;
	ctxt.info.valid_sections = cpu_to_le16(I40E_AQ_VSI_PROP_SWITCH_VALID);
	ctxt.info.switch_id |= cpu_to_le16(I40E_AQ_VSI_SW_ID_FLAG_ALLOW_LB);

	ret = i40e_aq_update_vsi_params(&vsi->back->hw, &ctxt, NULL);
	if (ret) {
		dev_info(&pf->pdev->dev,
			 "update vsi switch failed, err %pe aq_err %s\n",
			 ERR_PTR(ret),
			 i40e_aq_str(&pf->hw, pf->hw.aq.asq_last_status));
	}
}

/**
 * i40e_disable_pf_switch_lb
 * @pf: pointer to the PF structure
 *
 * disable switch loop back or die - no point in a return value
 **/
static void i40e_disable_pf_switch_lb(struct i40e_pf *pf)
{
	struct i40e_vsi *vsi = i40e_pf_get_main_vsi(pf);
	struct i40e_vsi_context ctxt;
	int ret;

	ctxt.seid = pf->main_vsi_seid;
	ctxt.pf_num = pf->hw.pf_id;
	ctxt.vf_num = 0;
	ret = i40e_aq_get_vsi_params(&pf->hw, &ctxt, NULL);
	if (ret) {
		dev_info(&pf->pdev->dev,
			 "couldn't get PF vsi config, err %pe aq_err %s\n",
			 ERR_PTR(ret),
			 i40e_aq_str(&pf->hw, pf->hw.aq.asq_last_status));
		return;
	}
	ctxt.flags = I40E_AQ_VSI_TYPE_PF;
	ctxt.info.valid_sections = cpu_to_le16(I40E_AQ_VSI_PROP_SWITCH_VALID);
	ctxt.info.switch_id &= ~cpu_to_le16(I40E_AQ_VSI_SW_ID_FLAG_ALLOW_LB);

	ret = i40e_aq_update_vsi_params(&vsi->back->hw, &ctxt, NULL);
	if (ret) {
		dev_info(&pf->pdev->dev,
			 "update vsi switch failed, err %pe aq_err %s\n",
			 ERR_PTR(ret),
			 i40e_aq_str(&pf->hw, pf->hw.aq.asq_last_status));
	}
}

/**
 * i40e_config_bridge_mode - Configure the HW bridge mode
 * @veb: pointer to the bridge instance
 *
 * Configure the loop back mode for the LAN VSI that is downlink to the
 * specified HW bridge instance. It is expected this function is called
 * when a new HW bridge is instantiated.
 **/
static void i40e_config_bridge_mode(struct i40e_veb *veb)
{
	struct i40e_pf *pf = veb->pf;

	if (pf->hw.debug_mask & I40E_DEBUG_LAN)
		dev_info(&pf->pdev->dev, "enabling bridge mode: %s\n",
			 veb->bridge_mode == BRIDGE_MODE_VEPA ? "VEPA" : "VEB");
	if (veb->bridge_mode & BRIDGE_MODE_VEPA)
		i40e_disable_pf_switch_lb(pf);
	else
		i40e_enable_pf_switch_lb(pf);
}

/**
 * i40e_reconstitute_veb - rebuild the VEB and VSIs connected to it
 * @veb: pointer to the VEB instance
 *
 * This is a function that builds the attached VSIs. We track the connections
 * through our own index numbers because the seid's from the HW could change
 * across the reset.
 **/
static int i40e_reconstitute_veb(struct i40e_veb *veb)
{
	struct i40e_vsi *ctl_vsi = NULL;
	struct i40e_pf *pf = veb->pf;
	struct i40e_vsi *vsi;
	int v, ret;

	/* As we do not maintain PV (port virtualizer) switch element then
	 * there can be only one non-floating VEB that have uplink to MAC SEID
	 * and its control VSI is the main one.
	 */
	if (WARN_ON(veb->uplink_seid && veb->uplink_seid != pf->mac_seid)) {
		dev_err(&pf->pdev->dev,
			"Invalid uplink SEID for VEB %d\n", veb->idx);
		return -ENOENT;
	}

	if (veb->uplink_seid == pf->mac_seid) {
		/* Check that the LAN VSI has VEB owning flag set */
<<<<<<< HEAD
		ctl_vsi = pf->vsi[pf->lan_vsi];
=======
		ctl_vsi = i40e_pf_get_main_vsi(pf);
>>>>>>> 0c383648

		if (WARN_ON(ctl_vsi->veb_idx != veb->idx ||
			    !(ctl_vsi->flags & I40E_VSI_FLAG_VEB_OWNER))) {
			dev_err(&pf->pdev->dev,
				"Invalid control VSI for VEB %d\n", veb->idx);
			return -ENOENT;
		}

		/* Add the control VSI to switch */
		ret = i40e_add_vsi(ctl_vsi);
		if (ret) {
			dev_err(&pf->pdev->dev,
				"Rebuild of owner VSI for VEB %d failed: %d\n",
				veb->idx, ret);
			return ret;
		}

		i40e_vsi_reset_stats(ctl_vsi);
	}

	/* create the VEB in the switch and move the VSI onto the VEB */
	ret = i40e_add_veb(veb, ctl_vsi);
	if (ret)
		return ret;

	if (veb->uplink_seid) {
		if (test_bit(I40E_FLAG_VEB_MODE_ENA, pf->flags))
			veb->bridge_mode = BRIDGE_MODE_VEB;
		else
			veb->bridge_mode = BRIDGE_MODE_VEPA;
		i40e_config_bridge_mode(veb);
	}

	/* create the remaining VSIs attached to this VEB */
	i40e_pf_for_each_vsi(pf, v, vsi) {
		if (vsi == ctl_vsi)
			continue;

		if (vsi->veb_idx == veb->idx) {
			vsi->uplink_seid = veb->seid;
			ret = i40e_add_vsi(vsi);
			if (ret) {
				dev_info(&pf->pdev->dev,
					 "rebuild of vsi_idx %d failed: %d\n",
					 v, ret);
				return ret;
			}
			i40e_vsi_reset_stats(vsi);
		}
	}

	return ret;
}

/**
 * i40e_get_capabilities - get info about the HW
 * @pf: the PF struct
 * @list_type: AQ capability to be queried
 **/
static int i40e_get_capabilities(struct i40e_pf *pf,
				 enum i40e_admin_queue_opc list_type)
{
	struct i40e_aqc_list_capabilities_element_resp *cap_buf;
	u16 data_size;
	int buf_len;
	int err;

	buf_len = 40 * sizeof(struct i40e_aqc_list_capabilities_element_resp);
	do {
		cap_buf = kzalloc(buf_len, GFP_KERNEL);
		if (!cap_buf)
			return -ENOMEM;

		/* this loads the data into the hw struct for us */
		err = i40e_aq_discover_capabilities(&pf->hw, cap_buf, buf_len,
						    &data_size, list_type,
						    NULL);
		/* data loaded, buffer no longer needed */
		kfree(cap_buf);

		if (pf->hw.aq.asq_last_status == I40E_AQ_RC_ENOMEM) {
			/* retry with a larger buffer */
			buf_len = data_size;
		} else if (pf->hw.aq.asq_last_status != I40E_AQ_RC_OK || err) {
			dev_info(&pf->pdev->dev,
				 "capability discovery failed, err %pe aq_err %s\n",
				 ERR_PTR(err),
				 i40e_aq_str(&pf->hw,
					     pf->hw.aq.asq_last_status));
			return -ENODEV;
		}
	} while (err);

	if (pf->hw.debug_mask & I40E_DEBUG_USER) {
		if (list_type == i40e_aqc_opc_list_func_capabilities) {
			dev_info(&pf->pdev->dev,
				 "pf=%d, num_vfs=%d, msix_pf=%d, msix_vf=%d, fd_g=%d, fd_b=%d, pf_max_q=%d num_vsi=%d\n",
				 pf->hw.pf_id, pf->hw.func_caps.num_vfs,
				 pf->hw.func_caps.num_msix_vectors,
				 pf->hw.func_caps.num_msix_vectors_vf,
				 pf->hw.func_caps.fd_filters_guaranteed,
				 pf->hw.func_caps.fd_filters_best_effort,
				 pf->hw.func_caps.num_tx_qp,
				 pf->hw.func_caps.num_vsis);
		} else if (list_type == i40e_aqc_opc_list_dev_capabilities) {
			dev_info(&pf->pdev->dev,
				 "switch_mode=0x%04x, function_valid=0x%08x\n",
				 pf->hw.dev_caps.switch_mode,
				 pf->hw.dev_caps.valid_functions);
			dev_info(&pf->pdev->dev,
				 "SR-IOV=%d, num_vfs for all function=%u\n",
				 pf->hw.dev_caps.sr_iov_1_1,
				 pf->hw.dev_caps.num_vfs);
			dev_info(&pf->pdev->dev,
				 "num_vsis=%u, num_rx:%u, num_tx=%u\n",
				 pf->hw.dev_caps.num_vsis,
				 pf->hw.dev_caps.num_rx_qp,
				 pf->hw.dev_caps.num_tx_qp);
		}
	}
	if (list_type == i40e_aqc_opc_list_func_capabilities) {
#define DEF_NUM_VSI (1 + (pf->hw.func_caps.fcoe ? 1 : 0) \
		       + pf->hw.func_caps.num_vfs)
		if (pf->hw.revision_id == 0 &&
		    pf->hw.func_caps.num_vsis < DEF_NUM_VSI) {
			dev_info(&pf->pdev->dev,
				 "got num_vsis %d, setting num_vsis to %d\n",
				 pf->hw.func_caps.num_vsis, DEF_NUM_VSI);
			pf->hw.func_caps.num_vsis = DEF_NUM_VSI;
		}
	}
	return 0;
}

static int i40e_vsi_clear(struct i40e_vsi *vsi);

/**
 * i40e_fdir_sb_setup - initialize the Flow Director resources for Sideband
 * @pf: board private structure
 **/
static void i40e_fdir_sb_setup(struct i40e_pf *pf)
{
	struct i40e_vsi *main_vsi, *vsi;

	/* quick workaround for an NVM issue that leaves a critical register
	 * uninitialized
	 */
	if (!rd32(&pf->hw, I40E_GLQF_HKEY(0))) {
		static const u32 hkey[] = {
			0xe640d33f, 0xcdfe98ab, 0x73fa7161, 0x0d7a7d36,
			0xeacb7d61, 0xaa4f05b6, 0x9c5c89ed, 0xfc425ddb,
			0xa4654832, 0xfc7461d4, 0x8f827619, 0xf5c63c21,
			0x95b3a76d};
		int i;

		for (i = 0; i <= I40E_GLQF_HKEY_MAX_INDEX; i++)
			wr32(&pf->hw, I40E_GLQF_HKEY(i), hkey[i]);
	}

	if (!test_bit(I40E_FLAG_FD_SB_ENA, pf->flags))
		return;

	/* find existing VSI and see if it needs configuring */
	vsi = i40e_find_vsi_by_type(pf, I40E_VSI_FDIR);

	/* create a new VSI if none exists */
	if (!vsi) {
		main_vsi = i40e_pf_get_main_vsi(pf);
		vsi = i40e_vsi_setup(pf, I40E_VSI_FDIR, main_vsi->seid, 0);
		if (!vsi) {
			dev_info(&pf->pdev->dev, "Couldn't create FDir VSI\n");
			clear_bit(I40E_FLAG_FD_SB_ENA, pf->flags);
			set_bit(I40E_FLAG_FD_SB_INACTIVE, pf->flags);
			return;
		}
	}

	i40e_vsi_setup_irqhandler(vsi, i40e_fdir_clean_ring);
}

/**
 * i40e_fdir_teardown - release the Flow Director resources
 * @pf: board private structure
 **/
static void i40e_fdir_teardown(struct i40e_pf *pf)
{
	struct i40e_vsi *vsi;

	i40e_fdir_filter_exit(pf);
	vsi = i40e_find_vsi_by_type(pf, I40E_VSI_FDIR);
	if (vsi)
		i40e_vsi_release(vsi);
}

/**
 * i40e_rebuild_cloud_filters - Rebuilds cloud filters for VSIs
 * @vsi: PF main vsi
 * @seid: seid of main or channel VSIs
 *
 * Rebuilds cloud filters associated with main VSI and channel VSIs if they
 * existed before reset
 **/
static int i40e_rebuild_cloud_filters(struct i40e_vsi *vsi, u16 seid)
{
	struct i40e_cloud_filter *cfilter;
	struct i40e_pf *pf = vsi->back;
	struct hlist_node *node;
	int ret;

	/* Add cloud filters back if they exist */
	hlist_for_each_entry_safe(cfilter, node, &pf->cloud_filter_list,
				  cloud_node) {
		if (cfilter->seid != seid)
			continue;

		if (cfilter->dst_port)
			ret = i40e_add_del_cloud_filter_big_buf(vsi, cfilter,
								true);
		else
			ret = i40e_add_del_cloud_filter(vsi, cfilter, true);

		if (ret) {
			dev_dbg(&pf->pdev->dev,
				"Failed to rebuild cloud filter, err %pe aq_err %s\n",
				ERR_PTR(ret),
				i40e_aq_str(&pf->hw,
					    pf->hw.aq.asq_last_status));
			return ret;
		}
	}
	return 0;
}

/**
 * i40e_rebuild_channels - Rebuilds channel VSIs if they existed before reset
 * @vsi: PF main vsi
 *
 * Rebuilds channel VSIs if they existed before reset
 **/
static int i40e_rebuild_channels(struct i40e_vsi *vsi)
{
	struct i40e_channel *ch, *ch_tmp;
	int ret;

	if (list_empty(&vsi->ch_list))
		return 0;

	list_for_each_entry_safe(ch, ch_tmp, &vsi->ch_list, list) {
		if (!ch->initialized)
			break;
		/* Proceed with creation of channel (VMDq2) VSI */
		ret = i40e_add_channel(vsi->back, vsi->uplink_seid, ch);
		if (ret) {
			dev_info(&vsi->back->pdev->dev,
				 "failed to rebuild channels using uplink_seid %u\n",
				 vsi->uplink_seid);
			return ret;
		}
		/* Reconfigure TX queues using QTX_CTL register */
		ret = i40e_channel_config_tx_ring(vsi->back, vsi, ch);
		if (ret) {
			dev_info(&vsi->back->pdev->dev,
				 "failed to configure TX rings for channel %u\n",
				 ch->seid);
			return ret;
		}
		/* update 'next_base_queue' */
		vsi->next_base_queue = vsi->next_base_queue +
							ch->num_queue_pairs;
		if (ch->max_tx_rate) {
			u64 credits = ch->max_tx_rate;

			if (i40e_set_bw_limit(vsi, ch->seid,
					      ch->max_tx_rate))
				return -EINVAL;

			do_div(credits, I40E_BW_CREDIT_DIVISOR);
			dev_dbg(&vsi->back->pdev->dev,
				"Set tx rate of %llu Mbps (count of 50Mbps %llu) for vsi->seid %u\n",
				ch->max_tx_rate,
				credits,
				ch->seid);
		}
		ret = i40e_rebuild_cloud_filters(vsi, ch->seid);
		if (ret) {
			dev_dbg(&vsi->back->pdev->dev,
				"Failed to rebuild cloud filters for channel VSI %u\n",
				ch->seid);
			return ret;
		}
	}
	return 0;
}

/**
 * i40e_clean_xps_state - clean xps state for every tx_ring
 * @vsi: ptr to the VSI
 **/
static void i40e_clean_xps_state(struct i40e_vsi *vsi)
{
	int i;

	if (vsi->tx_rings)
		for (i = 0; i < vsi->num_queue_pairs; i++)
			if (vsi->tx_rings[i])
				clear_bit(__I40E_TX_XPS_INIT_DONE,
					  vsi->tx_rings[i]->state);
}

/**
 * i40e_prep_for_reset - prep for the core to reset
 * @pf: board private structure
 *
 * Close up the VFs and other things in prep for PF Reset.
  **/
static void i40e_prep_for_reset(struct i40e_pf *pf)
{
	struct i40e_hw *hw = &pf->hw;
	struct i40e_vsi *vsi;
	int ret = 0;
	u32 v;

	clear_bit(__I40E_RESET_INTR_RECEIVED, pf->state);
	if (test_and_set_bit(__I40E_RESET_RECOVERY_PENDING, pf->state))
		return;
	if (i40e_check_asq_alive(&pf->hw))
		i40e_vc_notify_reset(pf);

	dev_dbg(&pf->pdev->dev, "Tearing down internal switch for reset\n");

	/* quiesce the VSIs and their queues that are not already DOWN */
	i40e_pf_quiesce_all_vsi(pf);

	i40e_pf_for_each_vsi(pf, v, vsi) {
		i40e_clean_xps_state(vsi);
		vsi->seid = 0;
	}

	i40e_shutdown_adminq(&pf->hw);

	/* call shutdown HMC */
	if (hw->hmc.hmc_obj) {
		ret = i40e_shutdown_lan_hmc(hw);
		if (ret)
			dev_warn(&pf->pdev->dev,
				 "shutdown_lan_hmc failed: %d\n", ret);
	}

	/* Save the current PTP time so that we can restore the time after the
	 * reset completes.
	 */
	i40e_ptp_save_hw_time(pf);
}

/**
 * i40e_send_version - update firmware with driver version
 * @pf: PF struct
 */
static void i40e_send_version(struct i40e_pf *pf)
{
	struct i40e_driver_version dv;

	dv.major_version = 0xff;
	dv.minor_version = 0xff;
	dv.build_version = 0xff;
	dv.subbuild_version = 0;
	strscpy(dv.driver_string, UTS_RELEASE, sizeof(dv.driver_string));
	i40e_aq_send_driver_version(&pf->hw, &dv, NULL);
}

/**
 * i40e_get_oem_version - get OEM specific version information
 * @hw: pointer to the hardware structure
 **/
static void i40e_get_oem_version(struct i40e_hw *hw)
{
	u16 block_offset = 0xffff;
	u16 block_length = 0;
	u16 capabilities = 0;
	u16 gen_snap = 0;
	u16 release = 0;

#define I40E_SR_NVM_OEM_VERSION_PTR		0x1B
#define I40E_NVM_OEM_LENGTH_OFFSET		0x00
#define I40E_NVM_OEM_CAPABILITIES_OFFSET	0x01
#define I40E_NVM_OEM_GEN_OFFSET			0x02
#define I40E_NVM_OEM_RELEASE_OFFSET		0x03
#define I40E_NVM_OEM_CAPABILITIES_MASK		0x000F
#define I40E_NVM_OEM_LENGTH			3

	/* Check if pointer to OEM version block is valid. */
	i40e_read_nvm_word(hw, I40E_SR_NVM_OEM_VERSION_PTR, &block_offset);
	if (block_offset == 0xffff)
		return;

	/* Check if OEM version block has correct length. */
	i40e_read_nvm_word(hw, block_offset + I40E_NVM_OEM_LENGTH_OFFSET,
			   &block_length);
	if (block_length < I40E_NVM_OEM_LENGTH)
		return;

	/* Check if OEM version format is as expected. */
	i40e_read_nvm_word(hw, block_offset + I40E_NVM_OEM_CAPABILITIES_OFFSET,
			   &capabilities);
	if ((capabilities & I40E_NVM_OEM_CAPABILITIES_MASK) != 0)
		return;

	i40e_read_nvm_word(hw, block_offset + I40E_NVM_OEM_GEN_OFFSET,
			   &gen_snap);
	i40e_read_nvm_word(hw, block_offset + I40E_NVM_OEM_RELEASE_OFFSET,
			   &release);
	hw->nvm.oem_ver =
		FIELD_PREP(I40E_OEM_GEN_MASK | I40E_OEM_SNAP_MASK, gen_snap) |
		FIELD_PREP(I40E_OEM_RELEASE_MASK, release);
	hw->nvm.eetrack = I40E_OEM_EETRACK_ID;
}

/**
 * i40e_reset - wait for core reset to finish reset, reset pf if corer not seen
 * @pf: board private structure
 **/
static int i40e_reset(struct i40e_pf *pf)
{
	struct i40e_hw *hw = &pf->hw;
	int ret;

	ret = i40e_pf_reset(hw);
	if (ret) {
		dev_info(&pf->pdev->dev, "PF reset failed, %d\n", ret);
		set_bit(__I40E_RESET_FAILED, pf->state);
		clear_bit(__I40E_RESET_RECOVERY_PENDING, pf->state);
	} else {
		pf->pfr_count++;
	}
	return ret;
}

/**
 * i40e_rebuild - rebuild using a saved config
 * @pf: board private structure
 * @reinit: if the Main VSI needs to re-initialized.
 * @lock_acquired: indicates whether or not the lock has been acquired
 * before this function was called.
 **/
static void i40e_rebuild(struct i40e_pf *pf, bool reinit, bool lock_acquired)
{
	const bool is_recovery_mode_reported = i40e_check_recovery_mode(pf);
	struct i40e_vsi *vsi = i40e_pf_get_main_vsi(pf);
	struct i40e_hw *hw = &pf->hw;
	struct i40e_veb *veb;
	int ret;
	u32 val;
	int v;

	if (test_bit(__I40E_EMP_RESET_INTR_RECEIVED, pf->state) &&
	    is_recovery_mode_reported)
		i40e_set_ethtool_ops(vsi->netdev);

	if (test_bit(__I40E_DOWN, pf->state) &&
	    !test_bit(__I40E_RECOVERY_MODE, pf->state))
		goto clear_recovery;
	dev_dbg(&pf->pdev->dev, "Rebuilding internal switch\n");

	/* rebuild the basics for the AdminQ, HMC, and initial HW switch */
	ret = i40e_init_adminq(&pf->hw);
	if (ret) {
		dev_info(&pf->pdev->dev, "Rebuild AdminQ failed, err %pe aq_err %s\n",
			 ERR_PTR(ret),
			 i40e_aq_str(&pf->hw, pf->hw.aq.asq_last_status));
		goto clear_recovery;
	}
	i40e_get_oem_version(&pf->hw);

	if (test_and_clear_bit(__I40E_EMP_RESET_INTR_RECEIVED, pf->state)) {
		/* The following delay is necessary for firmware update. */
		mdelay(1000);
	}

	/* re-verify the eeprom if we just had an EMP reset */
	if (test_and_clear_bit(__I40E_EMP_RESET_INTR_RECEIVED, pf->state))
		i40e_verify_eeprom(pf);

	/* if we are going out of or into recovery mode we have to act
	 * accordingly with regard to resources initialization
	 * and deinitialization
	 */
	if (test_bit(__I40E_RECOVERY_MODE, pf->state)) {
		if (i40e_get_capabilities(pf,
					  i40e_aqc_opc_list_func_capabilities))
			goto end_unlock;

		if (is_recovery_mode_reported) {
			/* we're staying in recovery mode so we'll reinitialize
			 * misc vector here
			 */
			if (i40e_setup_misc_vector_for_recovery_mode(pf))
				goto end_unlock;
		} else {
			if (!lock_acquired)
				rtnl_lock();
			/* we're going out of recovery mode so we'll free
			 * the IRQ allocated specifically for recovery mode
			 * and restore the interrupt scheme
			 */
			free_irq(pf->pdev->irq, pf);
			i40e_clear_interrupt_scheme(pf);
			if (i40e_restore_interrupt_scheme(pf))
				goto end_unlock;
		}

		/* tell the firmware that we're starting */
		i40e_send_version(pf);

		/* bail out in case recovery mode was detected, as there is
		 * no need for further configuration.
		 */
		goto end_unlock;
	}

	i40e_clear_pxe_mode(hw);
	ret = i40e_get_capabilities(pf, i40e_aqc_opc_list_func_capabilities);
	if (ret)
		goto end_core_reset;

	ret = i40e_init_lan_hmc(hw, hw->func_caps.num_tx_qp,
				hw->func_caps.num_rx_qp, 0, 0);
	if (ret) {
		dev_info(&pf->pdev->dev, "init_lan_hmc failed: %d\n", ret);
		goto end_core_reset;
	}
	ret = i40e_configure_lan_hmc(hw, I40E_HMC_MODEL_DIRECT_ONLY);
	if (ret) {
		dev_info(&pf->pdev->dev, "configure_lan_hmc failed: %d\n", ret);
		goto end_core_reset;
	}

#ifdef CONFIG_I40E_DCB
	/* Enable FW to write a default DCB config on link-up
	 * unless I40E_FLAG_TC_MQPRIO was enabled or DCB
	 * is not supported with new link speed
	 */
	if (i40e_is_tc_mqprio_enabled(pf)) {
		i40e_aq_set_dcb_parameters(hw, false, NULL);
	} else {
		if (I40E_IS_X710TL_DEVICE(hw->device_id) &&
		    (hw->phy.link_info.link_speed &
		     (I40E_LINK_SPEED_2_5GB | I40E_LINK_SPEED_5GB))) {
			i40e_aq_set_dcb_parameters(hw, false, NULL);
			dev_warn(&pf->pdev->dev,
				 "DCB is not supported for X710-T*L 2.5/5G speeds\n");
			clear_bit(I40E_FLAG_DCB_CAPABLE, pf->flags);
		} else {
			i40e_aq_set_dcb_parameters(hw, true, NULL);
			ret = i40e_init_pf_dcb(pf);
			if (ret) {
				dev_info(&pf->pdev->dev, "DCB init failed %d, disabled\n",
					 ret);
				clear_bit(I40E_FLAG_DCB_CAPABLE, pf->flags);
				/* Continue without DCB enabled */
			}
		}
	}

#endif /* CONFIG_I40E_DCB */
	if (!lock_acquired)
		rtnl_lock();
	ret = i40e_setup_pf_switch(pf, reinit, true);
	if (ret)
		goto end_unlock;

	/* The driver only wants link up/down and module qualification
	 * reports from firmware.  Note the negative logic.
	 */
	ret = i40e_aq_set_phy_int_mask(&pf->hw,
				       ~(I40E_AQ_EVENT_LINK_UPDOWN |
					 I40E_AQ_EVENT_MEDIA_NA |
					 I40E_AQ_EVENT_MODULE_QUAL_FAIL), NULL);
	if (ret)
		dev_info(&pf->pdev->dev, "set phy mask fail, err %pe aq_err %s\n",
			 ERR_PTR(ret),
			 i40e_aq_str(&pf->hw, pf->hw.aq.asq_last_status));

	/* Rebuild the VSIs and VEBs that existed before reset.
	 * They are still in our local switch element arrays, so only
	 * need to rebuild the switch model in the HW.
	 *
	 * If there were VEBs but the reconstitution failed, we'll try
	 * to recover minimal use by getting the basic PF VSI working.
	 */
	if (vsi->uplink_seid != pf->mac_seid) {
		dev_dbg(&pf->pdev->dev, "attempting to rebuild switch\n");

		/* Rebuild VEBs */
		i40e_pf_for_each_veb(pf, v, veb) {
			ret = i40e_reconstitute_veb(veb);
			if (!ret)
				continue;

			/* If Main VEB failed, we're in deep doodoo,
			 * so give up rebuilding the switch and set up
			 * for minimal rebuild of PF VSI.
			 * If orphan failed, we'll report the error
			 * but try to keep going.
			 */
			if (veb->uplink_seid == pf->mac_seid) {
				dev_info(&pf->pdev->dev,
					 "rebuild of switch failed: %d, will try to set up simple PF connection\n",
					 ret);
				vsi->uplink_seid = pf->mac_seid;
				break;
			} else if (veb->uplink_seid == 0) {
				dev_info(&pf->pdev->dev,
					 "rebuild of orphan VEB failed: %d\n",
					 ret);
			}
		}
	}

	if (vsi->uplink_seid == pf->mac_seid) {
		dev_dbg(&pf->pdev->dev, "attempting to rebuild PF VSI\n");
		/* no VEB, so rebuild only the Main VSI */
		ret = i40e_add_vsi(vsi);
		if (ret) {
			dev_info(&pf->pdev->dev,
				 "rebuild of Main VSI failed: %d\n", ret);
			goto end_unlock;
		}
	}

	if (vsi->mqprio_qopt.max_rate[0]) {
		u64 max_tx_rate = i40e_bw_bytes_to_mbits(vsi,
						  vsi->mqprio_qopt.max_rate[0]);
		u64 credits = 0;

		ret = i40e_set_bw_limit(vsi, vsi->seid, max_tx_rate);
		if (ret)
			goto end_unlock;

		credits = max_tx_rate;
		do_div(credits, I40E_BW_CREDIT_DIVISOR);
		dev_dbg(&vsi->back->pdev->dev,
			"Set tx rate of %llu Mbps (count of 50Mbps %llu) for vsi->seid %u\n",
			max_tx_rate,
			credits,
			vsi->seid);
	}

	ret = i40e_rebuild_cloud_filters(vsi, vsi->seid);
	if (ret)
		goto end_unlock;

	/* PF Main VSI is rebuild by now, go ahead and rebuild channel VSIs
	 * for this main VSI if they exist
	 */
	ret = i40e_rebuild_channels(vsi);
	if (ret)
		goto end_unlock;

	/* Reconfigure hardware for allowing smaller MSS in the case
	 * of TSO, so that we avoid the MDD being fired and causing
	 * a reset in the case of small MSS+TSO.
	 */
#define I40E_REG_MSS          0x000E64DC
#define I40E_REG_MSS_MIN_MASK 0x3FF0000
#define I40E_64BYTE_MSS       0x400000
	val = rd32(hw, I40E_REG_MSS);
	if ((val & I40E_REG_MSS_MIN_MASK) > I40E_64BYTE_MSS) {
		val &= ~I40E_REG_MSS_MIN_MASK;
		val |= I40E_64BYTE_MSS;
		wr32(hw, I40E_REG_MSS, val);
	}

	if (test_bit(I40E_HW_CAP_RESTART_AUTONEG, pf->hw.caps)) {
		msleep(75);
		ret = i40e_aq_set_link_restart_an(&pf->hw, true, NULL);
		if (ret)
			dev_info(&pf->pdev->dev, "link restart failed, err %pe aq_err %s\n",
				 ERR_PTR(ret),
				 i40e_aq_str(&pf->hw,
					     pf->hw.aq.asq_last_status));
	}
	/* reinit the misc interrupt */
	if (test_bit(I40E_FLAG_MSIX_ENA, pf->flags)) {
		ret = i40e_setup_misc_vector(pf);
		if (ret)
			goto end_unlock;
	}

	/* Add a filter to drop all Flow control frames from any VSI from being
	 * transmitted. By doing so we stop a malicious VF from sending out
	 * PAUSE or PFC frames and potentially controlling traffic for other
	 * PF/VF VSIs.
	 * The FW can still send Flow control frames if enabled.
	 */
	i40e_add_filter_to_drop_tx_flow_control_frames(&pf->hw,
						       pf->main_vsi_seid);

	/* restart the VSIs that were rebuilt and running before the reset */
	i40e_pf_unquiesce_all_vsi(pf);

	/* Release the RTNL lock before we start resetting VFs */
	if (!lock_acquired)
		rtnl_unlock();

	/* Restore promiscuous settings */
	ret = i40e_set_promiscuous(pf, pf->cur_promisc);
	if (ret)
		dev_warn(&pf->pdev->dev,
			 "Failed to restore promiscuous setting: %s, err %pe aq_err %s\n",
			 pf->cur_promisc ? "on" : "off",
			 ERR_PTR(ret),
			 i40e_aq_str(&pf->hw, pf->hw.aq.asq_last_status));

	i40e_reset_all_vfs(pf, true);

	/* tell the firmware that we're starting */
	i40e_send_version(pf);

	/* We've already released the lock, so don't do it again */
	goto end_core_reset;

end_unlock:
	if (!lock_acquired)
		rtnl_unlock();
end_core_reset:
	clear_bit(__I40E_RESET_FAILED, pf->state);
clear_recovery:
	clear_bit(__I40E_RESET_RECOVERY_PENDING, pf->state);
	clear_bit(__I40E_TIMEOUT_RECOVERY_PENDING, pf->state);
}

/**
 * i40e_reset_and_rebuild - reset and rebuild using a saved config
 * @pf: board private structure
 * @reinit: if the Main VSI needs to re-initialized.
 * @lock_acquired: indicates whether or not the lock has been acquired
 * before this function was called.
 **/
static void i40e_reset_and_rebuild(struct i40e_pf *pf, bool reinit,
				   bool lock_acquired)
{
	int ret;

	if (test_bit(__I40E_IN_REMOVE, pf->state))
		return;
	/* Now we wait for GRST to settle out.
	 * We don't have to delete the VEBs or VSIs from the hw switch
	 * because the reset will make them disappear.
	 */
	ret = i40e_reset(pf);
	if (!ret)
		i40e_rebuild(pf, reinit, lock_acquired);
	else
		dev_err(&pf->pdev->dev, "%s: i40e_reset() FAILED", __func__);
}

/**
 * i40e_handle_reset_warning - prep for the PF to reset, reset and rebuild
 * @pf: board private structure
 *
 * Close up the VFs and other things in prep for a Core Reset,
 * then get ready to rebuild the world.
 * @lock_acquired: indicates whether or not the lock has been acquired
 * before this function was called.
 **/
static void i40e_handle_reset_warning(struct i40e_pf *pf, bool lock_acquired)
{
	i40e_prep_for_reset(pf);
	i40e_reset_and_rebuild(pf, false, lock_acquired);
}

/**
 * i40e_handle_mdd_event
 * @pf: pointer to the PF structure
 *
 * Called from the MDD irq handler to identify possibly malicious vfs
 **/
static void i40e_handle_mdd_event(struct i40e_pf *pf)
{
	struct i40e_hw *hw = &pf->hw;
	bool mdd_detected = false;
	struct i40e_vf *vf;
	u32 reg;
	int i;

	if (!test_bit(__I40E_MDD_EVENT_PENDING, pf->state))
		return;

	/* find what triggered the MDD event */
	reg = rd32(hw, I40E_GL_MDET_TX);
	if (reg & I40E_GL_MDET_TX_VALID_MASK) {
		u8 pf_num = FIELD_GET(I40E_GL_MDET_TX_PF_NUM_MASK, reg);
		u16 vf_num = FIELD_GET(I40E_GL_MDET_TX_VF_NUM_MASK, reg);
		u8 event = FIELD_GET(I40E_GL_MDET_TX_EVENT_MASK, reg);
		u16 queue = FIELD_GET(I40E_GL_MDET_TX_QUEUE_MASK, reg) -
				pf->hw.func_caps.base_queue;
		if (netif_msg_tx_err(pf))
			dev_info(&pf->pdev->dev, "Malicious Driver Detection event 0x%02x on TX queue %d PF number 0x%02x VF number 0x%02x\n",
				 event, queue, pf_num, vf_num);
		wr32(hw, I40E_GL_MDET_TX, 0xffffffff);
		mdd_detected = true;
	}
	reg = rd32(hw, I40E_GL_MDET_RX);
	if (reg & I40E_GL_MDET_RX_VALID_MASK) {
		u8 func = FIELD_GET(I40E_GL_MDET_RX_FUNCTION_MASK, reg);
		u8 event = FIELD_GET(I40E_GL_MDET_RX_EVENT_MASK, reg);
		u16 queue = FIELD_GET(I40E_GL_MDET_RX_QUEUE_MASK, reg) -
				pf->hw.func_caps.base_queue;
		if (netif_msg_rx_err(pf))
			dev_info(&pf->pdev->dev, "Malicious Driver Detection event 0x%02x on RX queue %d of function 0x%02x\n",
				 event, queue, func);
		wr32(hw, I40E_GL_MDET_RX, 0xffffffff);
		mdd_detected = true;
	}

	if (mdd_detected) {
		reg = rd32(hw, I40E_PF_MDET_TX);
		if (reg & I40E_PF_MDET_TX_VALID_MASK) {
			wr32(hw, I40E_PF_MDET_TX, 0xFFFF);
			dev_dbg(&pf->pdev->dev, "TX driver issue detected on PF\n");
		}
		reg = rd32(hw, I40E_PF_MDET_RX);
		if (reg & I40E_PF_MDET_RX_VALID_MASK) {
			wr32(hw, I40E_PF_MDET_RX, 0xFFFF);
			dev_dbg(&pf->pdev->dev, "RX driver issue detected on PF\n");
		}
	}

	/* see if one of the VFs needs its hand slapped */
	for (i = 0; i < pf->num_alloc_vfs && mdd_detected; i++) {
		vf = &(pf->vf[i]);
		reg = rd32(hw, I40E_VP_MDET_TX(i));
		if (reg & I40E_VP_MDET_TX_VALID_MASK) {
			wr32(hw, I40E_VP_MDET_TX(i), 0xFFFF);
			vf->num_mdd_events++;
			dev_info(&pf->pdev->dev, "TX driver issue detected on VF %d\n",
				 i);
			dev_info(&pf->pdev->dev,
				 "Use PF Control I/F to re-enable the VF\n");
			set_bit(I40E_VF_STATE_DISABLED, &vf->vf_states);
		}

		reg = rd32(hw, I40E_VP_MDET_RX(i));
		if (reg & I40E_VP_MDET_RX_VALID_MASK) {
			wr32(hw, I40E_VP_MDET_RX(i), 0xFFFF);
			vf->num_mdd_events++;
			dev_info(&pf->pdev->dev, "RX driver issue detected on VF %d\n",
				 i);
			dev_info(&pf->pdev->dev,
				 "Use PF Control I/F to re-enable the VF\n");
			set_bit(I40E_VF_STATE_DISABLED, &vf->vf_states);
		}
	}

	/* re-enable mdd interrupt cause */
	clear_bit(__I40E_MDD_EVENT_PENDING, pf->state);
	reg = rd32(hw, I40E_PFINT_ICR0_ENA);
	reg |=  I40E_PFINT_ICR0_ENA_MAL_DETECT_MASK;
	wr32(hw, I40E_PFINT_ICR0_ENA, reg);
	i40e_flush(hw);
}

/**
 * i40e_service_task - Run the driver's async subtasks
 * @work: pointer to work_struct containing our data
 **/
static void i40e_service_task(struct work_struct *work)
{
	struct i40e_pf *pf = container_of(work,
					  struct i40e_pf,
					  service_task);
	unsigned long start_time = jiffies;

	/* don't bother with service tasks if a reset is in progress */
	if (test_bit(__I40E_RESET_RECOVERY_PENDING, pf->state) ||
	    test_bit(__I40E_SUSPENDED, pf->state))
		return;

	if (test_and_set_bit(__I40E_SERVICE_SCHED, pf->state))
		return;

	if (!test_bit(__I40E_RECOVERY_MODE, pf->state)) {
		i40e_detect_recover_hung(pf);
		i40e_sync_filters_subtask(pf);
		i40e_reset_subtask(pf);
		i40e_handle_mdd_event(pf);
		i40e_vc_process_vflr_event(pf);
		i40e_watchdog_subtask(pf);
		i40e_fdir_reinit_subtask(pf);
		if (test_and_clear_bit(__I40E_CLIENT_RESET, pf->state)) {
			/* Client subtask will reopen next time through. */
			i40e_notify_client_of_netdev_close(pf, true);
		} else {
			i40e_client_subtask(pf);
			if (test_and_clear_bit(__I40E_CLIENT_L2_CHANGE,
					       pf->state))
				i40e_notify_client_of_l2_param_changes(pf);
		}
		i40e_sync_filters_subtask(pf);
	} else {
		i40e_reset_subtask(pf);
	}

	i40e_clean_adminq_subtask(pf);

	/* flush memory to make sure state is correct before next watchdog */
	smp_mb__before_atomic();
	clear_bit(__I40E_SERVICE_SCHED, pf->state);

	/* If the tasks have taken longer than one timer cycle or there
	 * is more work to be done, reschedule the service task now
	 * rather than wait for the timer to tick again.
	 */
	if (time_after(jiffies, (start_time + pf->service_timer_period)) ||
	    test_bit(__I40E_ADMINQ_EVENT_PENDING, pf->state)		 ||
	    test_bit(__I40E_MDD_EVENT_PENDING, pf->state)		 ||
	    test_bit(__I40E_VFLR_EVENT_PENDING, pf->state))
		i40e_service_event_schedule(pf);
}

/**
 * i40e_service_timer - timer callback
 * @t: timer list pointer
 **/
static void i40e_service_timer(struct timer_list *t)
{
	struct i40e_pf *pf = from_timer(pf, t, service_timer);

	mod_timer(&pf->service_timer,
		  round_jiffies(jiffies + pf->service_timer_period));
	i40e_service_event_schedule(pf);
}

/**
 * i40e_set_num_rings_in_vsi - Determine number of rings in the VSI
 * @vsi: the VSI being configured
 **/
static int i40e_set_num_rings_in_vsi(struct i40e_vsi *vsi)
{
	struct i40e_pf *pf = vsi->back;

	switch (vsi->type) {
	case I40E_VSI_MAIN:
		vsi->alloc_queue_pairs = pf->num_lan_qps;
		if (!vsi->num_tx_desc)
			vsi->num_tx_desc = ALIGN(I40E_DEFAULT_NUM_DESCRIPTORS,
						 I40E_REQ_DESCRIPTOR_MULTIPLE);
		if (!vsi->num_rx_desc)
			vsi->num_rx_desc = ALIGN(I40E_DEFAULT_NUM_DESCRIPTORS,
						 I40E_REQ_DESCRIPTOR_MULTIPLE);
		if (test_bit(I40E_FLAG_MSIX_ENA, pf->flags))
			vsi->num_q_vectors = pf->num_lan_msix;
		else
			vsi->num_q_vectors = 1;

		break;

	case I40E_VSI_FDIR:
		vsi->alloc_queue_pairs = 1;
		vsi->num_tx_desc = ALIGN(I40E_FDIR_RING_COUNT,
					 I40E_REQ_DESCRIPTOR_MULTIPLE);
		vsi->num_rx_desc = ALIGN(I40E_FDIR_RING_COUNT,
					 I40E_REQ_DESCRIPTOR_MULTIPLE);
		vsi->num_q_vectors = pf->num_fdsb_msix;
		break;

	case I40E_VSI_VMDQ2:
		vsi->alloc_queue_pairs = pf->num_vmdq_qps;
		if (!vsi->num_tx_desc)
			vsi->num_tx_desc = ALIGN(I40E_DEFAULT_NUM_DESCRIPTORS,
						 I40E_REQ_DESCRIPTOR_MULTIPLE);
		if (!vsi->num_rx_desc)
			vsi->num_rx_desc = ALIGN(I40E_DEFAULT_NUM_DESCRIPTORS,
						 I40E_REQ_DESCRIPTOR_MULTIPLE);
		vsi->num_q_vectors = pf->num_vmdq_msix;
		break;

	case I40E_VSI_SRIOV:
		vsi->alloc_queue_pairs = pf->num_vf_qps;
		if (!vsi->num_tx_desc)
			vsi->num_tx_desc = ALIGN(I40E_DEFAULT_NUM_DESCRIPTORS,
						 I40E_REQ_DESCRIPTOR_MULTIPLE);
		if (!vsi->num_rx_desc)
			vsi->num_rx_desc = ALIGN(I40E_DEFAULT_NUM_DESCRIPTORS,
						 I40E_REQ_DESCRIPTOR_MULTIPLE);
		break;

	default:
		WARN_ON(1);
		return -ENODATA;
	}

	if (is_kdump_kernel()) {
		vsi->num_tx_desc = I40E_MIN_NUM_DESCRIPTORS;
		vsi->num_rx_desc = I40E_MIN_NUM_DESCRIPTORS;
	}

	return 0;
}

/**
 * i40e_vsi_alloc_arrays - Allocate queue and vector pointer arrays for the vsi
 * @vsi: VSI pointer
 * @alloc_qvectors: a bool to specify if q_vectors need to be allocated.
 *
 * On error: returns error code (negative)
 * On success: returns 0
 **/
static int i40e_vsi_alloc_arrays(struct i40e_vsi *vsi, bool alloc_qvectors)
{
	struct i40e_ring **next_rings;
	int size;
	int ret = 0;

	/* allocate memory for both Tx, XDP Tx and Rx ring pointers */
	size = sizeof(struct i40e_ring *) * vsi->alloc_queue_pairs *
	       (i40e_enabled_xdp_vsi(vsi) ? 3 : 2);
	vsi->tx_rings = kzalloc(size, GFP_KERNEL);
	if (!vsi->tx_rings)
		return -ENOMEM;
	next_rings = vsi->tx_rings + vsi->alloc_queue_pairs;
	if (i40e_enabled_xdp_vsi(vsi)) {
		vsi->xdp_rings = next_rings;
		next_rings += vsi->alloc_queue_pairs;
	}
	vsi->rx_rings = next_rings;

	if (alloc_qvectors) {
		/* allocate memory for q_vector pointers */
		size = sizeof(struct i40e_q_vector *) * vsi->num_q_vectors;
		vsi->q_vectors = kzalloc(size, GFP_KERNEL);
		if (!vsi->q_vectors) {
			ret = -ENOMEM;
			goto err_vectors;
		}
	}
	return ret;

err_vectors:
	kfree(vsi->tx_rings);
	return ret;
}

/**
 * i40e_vsi_mem_alloc - Allocates the next available struct vsi in the PF
 * @pf: board private structure
 * @type: type of VSI
 *
 * On error: returns error code (negative)
 * On success: returns vsi index in PF (positive)
 **/
static int i40e_vsi_mem_alloc(struct i40e_pf *pf, enum i40e_vsi_type type)
{
	int ret = -ENODEV;
	struct i40e_vsi *vsi;
	int vsi_idx;
	int i;

	/* Need to protect the allocation of the VSIs at the PF level */
	mutex_lock(&pf->switch_mutex);

	/* VSI list may be fragmented if VSI creation/destruction has
	 * been happening.  We can afford to do a quick scan to look
	 * for any free VSIs in the list.
	 *
	 * find next empty vsi slot, looping back around if necessary
	 */
	i = pf->next_vsi;
	while (i < pf->num_alloc_vsi && pf->vsi[i])
		i++;
	if (i >= pf->num_alloc_vsi) {
		i = 0;
		while (i < pf->next_vsi && pf->vsi[i])
			i++;
	}

	if (i < pf->num_alloc_vsi && !pf->vsi[i]) {
		vsi_idx = i;             /* Found one! */
	} else {
		ret = -ENODEV;
		goto unlock_pf;  /* out of VSI slots! */
	}
	pf->next_vsi = ++i;

	vsi = kzalloc(sizeof(*vsi), GFP_KERNEL);
	if (!vsi) {
		ret = -ENOMEM;
		goto unlock_pf;
	}
	vsi->type = type;
	vsi->back = pf;
	set_bit(__I40E_VSI_DOWN, vsi->state);
	vsi->flags = 0;
	vsi->idx = vsi_idx;
	vsi->int_rate_limit = 0;
	vsi->rss_table_size = (vsi->type == I40E_VSI_MAIN) ?
				pf->rss_table_size : 64;
	vsi->netdev_registered = false;
	vsi->work_limit = I40E_DEFAULT_IRQ_WORK;
	hash_init(vsi->mac_filter_hash);
	vsi->irqs_ready = false;

	if (type == I40E_VSI_MAIN) {
		vsi->af_xdp_zc_qps = bitmap_zalloc(pf->num_lan_qps, GFP_KERNEL);
		if (!vsi->af_xdp_zc_qps)
			goto err_rings;
	}

	ret = i40e_set_num_rings_in_vsi(vsi);
	if (ret)
		goto err_rings;

	ret = i40e_vsi_alloc_arrays(vsi, true);
	if (ret)
		goto err_rings;

	/* Setup default MSIX irq handler for VSI */
	i40e_vsi_setup_irqhandler(vsi, i40e_msix_clean_rings);

	/* Initialize VSI lock */
	spin_lock_init(&vsi->mac_filter_hash_lock);
	pf->vsi[vsi_idx] = vsi;
	ret = vsi_idx;
	goto unlock_pf;

err_rings:
	bitmap_free(vsi->af_xdp_zc_qps);
	pf->next_vsi = i - 1;
	kfree(vsi);
unlock_pf:
	mutex_unlock(&pf->switch_mutex);
	return ret;
}

/**
 * i40e_vsi_free_arrays - Free queue and vector pointer arrays for the VSI
 * @vsi: VSI pointer
 * @free_qvectors: a bool to specify if q_vectors need to be freed.
 *
 * On error: returns error code (negative)
 * On success: returns 0
 **/
static void i40e_vsi_free_arrays(struct i40e_vsi *vsi, bool free_qvectors)
{
	/* free the ring and vector containers */
	if (free_qvectors) {
		kfree(vsi->q_vectors);
		vsi->q_vectors = NULL;
	}
	kfree(vsi->tx_rings);
	vsi->tx_rings = NULL;
	vsi->rx_rings = NULL;
	vsi->xdp_rings = NULL;
}

/**
 * i40e_clear_rss_config_user - clear the user configured RSS hash keys
 * and lookup table
 * @vsi: Pointer to VSI structure
 */
static void i40e_clear_rss_config_user(struct i40e_vsi *vsi)
{
	if (!vsi)
		return;

	kfree(vsi->rss_hkey_user);
	vsi->rss_hkey_user = NULL;

	kfree(vsi->rss_lut_user);
	vsi->rss_lut_user = NULL;
}

/**
 * i40e_vsi_clear - Deallocate the VSI provided
 * @vsi: the VSI being un-configured
 **/
static int i40e_vsi_clear(struct i40e_vsi *vsi)
{
	struct i40e_pf *pf;

	if (!vsi)
		return 0;

	if (!vsi->back)
		goto free_vsi;
	pf = vsi->back;

	mutex_lock(&pf->switch_mutex);
	if (!pf->vsi[vsi->idx]) {
		dev_err(&pf->pdev->dev, "pf->vsi[%d] is NULL, just free vsi[%d](type %d)\n",
			vsi->idx, vsi->idx, vsi->type);
		goto unlock_vsi;
	}

	if (pf->vsi[vsi->idx] != vsi) {
		dev_err(&pf->pdev->dev,
			"pf->vsi[%d](type %d) != vsi[%d](type %d): no free!\n",
			pf->vsi[vsi->idx]->idx,
			pf->vsi[vsi->idx]->type,
			vsi->idx, vsi->type);
		goto unlock_vsi;
	}

	/* updates the PF for this cleared vsi */
	i40e_put_lump(pf->qp_pile, vsi->base_queue, vsi->idx);
	i40e_put_lump(pf->irq_pile, vsi->base_vector, vsi->idx);

	bitmap_free(vsi->af_xdp_zc_qps);
	i40e_vsi_free_arrays(vsi, true);
	i40e_clear_rss_config_user(vsi);

	pf->vsi[vsi->idx] = NULL;
	if (vsi->idx < pf->next_vsi)
		pf->next_vsi = vsi->idx;

unlock_vsi:
	mutex_unlock(&pf->switch_mutex);
free_vsi:
	kfree(vsi);

	return 0;
}

/**
 * i40e_vsi_clear_rings - Deallocates the Rx and Tx rings for the provided VSI
 * @vsi: the VSI being cleaned
 **/
static void i40e_vsi_clear_rings(struct i40e_vsi *vsi)
{
	int i;

	if (vsi->tx_rings && vsi->tx_rings[0]) {
		for (i = 0; i < vsi->alloc_queue_pairs; i++) {
			kfree_rcu(vsi->tx_rings[i], rcu);
			WRITE_ONCE(vsi->tx_rings[i], NULL);
			WRITE_ONCE(vsi->rx_rings[i], NULL);
			if (vsi->xdp_rings)
				WRITE_ONCE(vsi->xdp_rings[i], NULL);
		}
	}
}

/**
 * i40e_alloc_rings - Allocates the Rx and Tx rings for the provided VSI
 * @vsi: the VSI being configured
 **/
static int i40e_alloc_rings(struct i40e_vsi *vsi)
{
	int i, qpv = i40e_enabled_xdp_vsi(vsi) ? 3 : 2;
	struct i40e_pf *pf = vsi->back;
	struct i40e_ring *ring;

	/* Set basic values in the rings to be used later during open() */
	for (i = 0; i < vsi->alloc_queue_pairs; i++) {
		/* allocate space for both Tx and Rx in one shot */
		ring = kcalloc(qpv, sizeof(struct i40e_ring), GFP_KERNEL);
		if (!ring)
			goto err_out;

		ring->queue_index = i;
		ring->reg_idx = vsi->base_queue + i;
		ring->ring_active = false;
		ring->vsi = vsi;
		ring->netdev = vsi->netdev;
		ring->dev = &pf->pdev->dev;
		ring->count = vsi->num_tx_desc;
		ring->size = 0;
		ring->dcb_tc = 0;
		if (test_bit(I40E_HW_CAP_WB_ON_ITR, vsi->back->hw.caps))
			ring->flags = I40E_TXR_FLAGS_WB_ON_ITR;
		ring->itr_setting = pf->tx_itr_default;
		WRITE_ONCE(vsi->tx_rings[i], ring++);

		if (!i40e_enabled_xdp_vsi(vsi))
			goto setup_rx;

		ring->queue_index = vsi->alloc_queue_pairs + i;
		ring->reg_idx = vsi->base_queue + ring->queue_index;
		ring->ring_active = false;
		ring->vsi = vsi;
		ring->netdev = NULL;
		ring->dev = &pf->pdev->dev;
		ring->count = vsi->num_tx_desc;
		ring->size = 0;
		ring->dcb_tc = 0;
		if (test_bit(I40E_HW_CAP_WB_ON_ITR, vsi->back->hw.caps))
			ring->flags = I40E_TXR_FLAGS_WB_ON_ITR;
		set_ring_xdp(ring);
		ring->itr_setting = pf->tx_itr_default;
		WRITE_ONCE(vsi->xdp_rings[i], ring++);

setup_rx:
		ring->queue_index = i;
		ring->reg_idx = vsi->base_queue + i;
		ring->ring_active = false;
		ring->vsi = vsi;
		ring->netdev = vsi->netdev;
		ring->dev = &pf->pdev->dev;
		ring->count = vsi->num_rx_desc;
		ring->size = 0;
		ring->dcb_tc = 0;
		ring->itr_setting = pf->rx_itr_default;
		WRITE_ONCE(vsi->rx_rings[i], ring);
	}

	return 0;

err_out:
	i40e_vsi_clear_rings(vsi);
	return -ENOMEM;
}

/**
 * i40e_reserve_msix_vectors - Reserve MSI-X vectors in the kernel
 * @pf: board private structure
 * @vectors: the number of MSI-X vectors to request
 *
 * Returns the number of vectors reserved, or error
 **/
static int i40e_reserve_msix_vectors(struct i40e_pf *pf, int vectors)
{
	vectors = pci_enable_msix_range(pf->pdev, pf->msix_entries,
					I40E_MIN_MSIX, vectors);
	if (vectors < 0) {
		dev_info(&pf->pdev->dev,
			 "MSI-X vector reservation failed: %d\n", vectors);
		vectors = 0;
	}

	return vectors;
}

/**
 * i40e_init_msix - Setup the MSIX capability
 * @pf: board private structure
 *
 * Work with the OS to set up the MSIX vectors needed.
 *
 * Returns the number of vectors reserved or negative on failure
 **/
static int i40e_init_msix(struct i40e_pf *pf)
{
	struct i40e_hw *hw = &pf->hw;
	int cpus, extra_vectors;
	int vectors_left;
	int v_budget, i;
	int v_actual;
	int iwarp_requested = 0;

	if (!test_bit(I40E_FLAG_MSIX_ENA, pf->flags))
		return -ENODEV;

	/* The number of vectors we'll request will be comprised of:
	 *   - Add 1 for "other" cause for Admin Queue events, etc.
	 *   - The number of LAN queue pairs
	 *	- Queues being used for RSS.
	 *		We don't need as many as max_rss_size vectors.
	 *		use rss_size instead in the calculation since that
	 *		is governed by number of cpus in the system.
	 *	- assumes symmetric Tx/Rx pairing
	 *   - The number of VMDq pairs
	 *   - The CPU count within the NUMA node if iWARP is enabled
	 * Once we count this up, try the request.
	 *
	 * If we can't get what we want, we'll simplify to nearly nothing
	 * and try again.  If that still fails, we punt.
	 */
	vectors_left = hw->func_caps.num_msix_vectors;
	v_budget = 0;

	/* reserve one vector for miscellaneous handler */
	if (vectors_left) {
		v_budget++;
		vectors_left--;
	}

	/* reserve some vectors for the main PF traffic queues. Initially we
	 * only reserve at most 50% of the available vectors, in the case that
	 * the number of online CPUs is large. This ensures that we can enable
	 * extra features as well. Once we've enabled the other features, we
	 * will use any remaining vectors to reach as close as we can to the
	 * number of online CPUs.
	 */
	cpus = num_online_cpus();
	pf->num_lan_msix = min_t(int, cpus, vectors_left / 2);
	vectors_left -= pf->num_lan_msix;

	/* reserve one vector for sideband flow director */
	if (test_bit(I40E_FLAG_FD_SB_ENA, pf->flags)) {
		if (vectors_left) {
			pf->num_fdsb_msix = 1;
			v_budget++;
			vectors_left--;
		} else {
			pf->num_fdsb_msix = 0;
		}
	}

	/* can we reserve enough for iWARP? */
	if (test_bit(I40E_FLAG_IWARP_ENA, pf->flags)) {
		iwarp_requested = pf->num_iwarp_msix;

		if (!vectors_left)
			pf->num_iwarp_msix = 0;
		else if (vectors_left < pf->num_iwarp_msix)
			pf->num_iwarp_msix = 1;
		v_budget += pf->num_iwarp_msix;
		vectors_left -= pf->num_iwarp_msix;
	}

	/* any vectors left over go for VMDq support */
	if (test_bit(I40E_FLAG_VMDQ_ENA, pf->flags)) {
		if (!vectors_left) {
			pf->num_vmdq_msix = 0;
			pf->num_vmdq_qps = 0;
		} else {
			int vmdq_vecs_wanted =
				pf->num_vmdq_vsis * pf->num_vmdq_qps;
			int vmdq_vecs =
				min_t(int, vectors_left, vmdq_vecs_wanted);

			/* if we're short on vectors for what's desired, we limit
			 * the queues per vmdq.  If this is still more than are
			 * available, the user will need to change the number of
			 * queues/vectors used by the PF later with the ethtool
			 * channels command
			 */
			if (vectors_left < vmdq_vecs_wanted) {
				pf->num_vmdq_qps = 1;
				vmdq_vecs_wanted = pf->num_vmdq_vsis;
				vmdq_vecs = min_t(int,
						  vectors_left,
						  vmdq_vecs_wanted);
			}
			pf->num_vmdq_msix = pf->num_vmdq_qps;

			v_budget += vmdq_vecs;
			vectors_left -= vmdq_vecs;
		}
	}

	/* On systems with a large number of SMP cores, we previously limited
	 * the number of vectors for num_lan_msix to be at most 50% of the
	 * available vectors, to allow for other features. Now, we add back
	 * the remaining vectors. However, we ensure that the total
	 * num_lan_msix will not exceed num_online_cpus(). To do this, we
	 * calculate the number of vectors we can add without going over the
	 * cap of CPUs. For systems with a small number of CPUs this will be
	 * zero.
	 */
	extra_vectors = min_t(int, cpus - pf->num_lan_msix, vectors_left);
	pf->num_lan_msix += extra_vectors;
	vectors_left -= extra_vectors;

	WARN(vectors_left < 0,
	     "Calculation of remaining vectors underflowed. This is an accounting bug when determining total MSI-X vectors.\n");

	v_budget += pf->num_lan_msix;
	pf->msix_entries = kcalloc(v_budget, sizeof(struct msix_entry),
				   GFP_KERNEL);
	if (!pf->msix_entries)
		return -ENOMEM;

	for (i = 0; i < v_budget; i++)
		pf->msix_entries[i].entry = i;
	v_actual = i40e_reserve_msix_vectors(pf, v_budget);

	if (v_actual < I40E_MIN_MSIX) {
		clear_bit(I40E_FLAG_MSIX_ENA, pf->flags);
		kfree(pf->msix_entries);
		pf->msix_entries = NULL;
		pci_disable_msix(pf->pdev);
		return -ENODEV;

	} else if (v_actual == I40E_MIN_MSIX) {
		/* Adjust for minimal MSIX use */
		pf->num_vmdq_vsis = 0;
		pf->num_vmdq_qps = 0;
		pf->num_lan_qps = 1;
		pf->num_lan_msix = 1;

	} else if (v_actual != v_budget) {
		/* If we have limited resources, we will start with no vectors
		 * for the special features and then allocate vectors to some
		 * of these features based on the policy and at the end disable
		 * the features that did not get any vectors.
		 */
		int vec;

		dev_info(&pf->pdev->dev,
			 "MSI-X vector limit reached with %d, wanted %d, attempting to redistribute vectors\n",
			 v_actual, v_budget);
		/* reserve the misc vector */
		vec = v_actual - 1;

		/* Scale vector usage down */
		pf->num_vmdq_msix = 1;    /* force VMDqs to only one vector */
		pf->num_vmdq_vsis = 1;
		pf->num_vmdq_qps = 1;

		/* partition out the remaining vectors */
		switch (vec) {
		case 2:
			pf->num_lan_msix = 1;
			break;
		case 3:
			if (test_bit(I40E_FLAG_IWARP_ENA, pf->flags)) {
				pf->num_lan_msix = 1;
				pf->num_iwarp_msix = 1;
			} else {
				pf->num_lan_msix = 2;
			}
			break;
		default:
			if (test_bit(I40E_FLAG_IWARP_ENA, pf->flags)) {
				pf->num_iwarp_msix = min_t(int, (vec / 3),
						 iwarp_requested);
				pf->num_vmdq_vsis = min_t(int, (vec / 3),
						  I40E_DEFAULT_NUM_VMDQ_VSI);
			} else {
				pf->num_vmdq_vsis = min_t(int, (vec / 2),
						  I40E_DEFAULT_NUM_VMDQ_VSI);
			}
			if (test_bit(I40E_FLAG_FD_SB_ENA, pf->flags)) {
				pf->num_fdsb_msix = 1;
				vec--;
			}
			pf->num_lan_msix = min_t(int,
			       (vec - (pf->num_iwarp_msix + pf->num_vmdq_vsis)),
							      pf->num_lan_msix);
			pf->num_lan_qps = pf->num_lan_msix;
			break;
		}
	}

	if (test_bit(I40E_FLAG_FD_SB_ENA, pf->flags) && pf->num_fdsb_msix == 0) {
		dev_info(&pf->pdev->dev, "Sideband Flowdir disabled, not enough MSI-X vectors\n");
		clear_bit(I40E_FLAG_FD_SB_ENA, pf->flags);
		set_bit(I40E_FLAG_FD_SB_INACTIVE, pf->flags);
	}
	if (test_bit(I40E_FLAG_VMDQ_ENA, pf->flags) && pf->num_vmdq_msix == 0) {
		dev_info(&pf->pdev->dev, "VMDq disabled, not enough MSI-X vectors\n");
		clear_bit(I40E_FLAG_VMDQ_ENA, pf->flags);
	}

	if (test_bit(I40E_FLAG_IWARP_ENA, pf->flags) &&
	    pf->num_iwarp_msix == 0) {
		dev_info(&pf->pdev->dev, "IWARP disabled, not enough MSI-X vectors\n");
		clear_bit(I40E_FLAG_IWARP_ENA, pf->flags);
	}
	i40e_debug(&pf->hw, I40E_DEBUG_INIT,
		   "MSI-X vector distribution: PF %d, VMDq %d, FDSB %d, iWARP %d\n",
		   pf->num_lan_msix,
		   pf->num_vmdq_msix * pf->num_vmdq_vsis,
		   pf->num_fdsb_msix,
		   pf->num_iwarp_msix);

	return v_actual;
}

/**
 * i40e_vsi_alloc_q_vector - Allocate memory for a single interrupt vector
 * @vsi: the VSI being configured
 * @v_idx: index of the vector in the vsi struct
 *
 * We allocate one q_vector.  If allocation fails we return -ENOMEM.
 **/
static int i40e_vsi_alloc_q_vector(struct i40e_vsi *vsi, int v_idx)
{
	struct i40e_q_vector *q_vector;

	/* allocate q_vector */
	q_vector = kzalloc(sizeof(struct i40e_q_vector), GFP_KERNEL);
	if (!q_vector)
		return -ENOMEM;

	q_vector->vsi = vsi;
	q_vector->v_idx = v_idx;
	cpumask_copy(&q_vector->affinity_mask, cpu_possible_mask);

	if (vsi->netdev)
		netif_napi_add(vsi->netdev, &q_vector->napi, i40e_napi_poll);

	/* tie q_vector and vsi together */
	vsi->q_vectors[v_idx] = q_vector;

	return 0;
}

/**
 * i40e_vsi_alloc_q_vectors - Allocate memory for interrupt vectors
 * @vsi: the VSI being configured
 *
 * We allocate one q_vector per queue interrupt.  If allocation fails we
 * return -ENOMEM.
 **/
static int i40e_vsi_alloc_q_vectors(struct i40e_vsi *vsi)
{
	struct i40e_pf *pf = vsi->back;
	int err, v_idx, num_q_vectors;

	/* if not MSIX, give the one vector only to the LAN VSI */
	if (test_bit(I40E_FLAG_MSIX_ENA, pf->flags))
		num_q_vectors = vsi->num_q_vectors;
	else if (vsi->type == I40E_VSI_MAIN)
		num_q_vectors = 1;
	else
		return -EINVAL;

	for (v_idx = 0; v_idx < num_q_vectors; v_idx++) {
		err = i40e_vsi_alloc_q_vector(vsi, v_idx);
		if (err)
			goto err_out;
	}

	return 0;

err_out:
	while (v_idx--)
		i40e_free_q_vector(vsi, v_idx);

	return err;
}

/**
 * i40e_init_interrupt_scheme - Determine proper interrupt scheme
 * @pf: board private structure to initialize
 **/
static int i40e_init_interrupt_scheme(struct i40e_pf *pf)
{
	int vectors = 0;
	ssize_t size;

	if (test_bit(I40E_FLAG_MSIX_ENA, pf->flags)) {
		vectors = i40e_init_msix(pf);
		if (vectors < 0) {
			clear_bit(I40E_FLAG_MSIX_ENA, pf->flags);
			clear_bit(I40E_FLAG_IWARP_ENA, pf->flags);
			clear_bit(I40E_FLAG_RSS_ENA, pf->flags);
			clear_bit(I40E_FLAG_DCB_CAPABLE, pf->flags);
			clear_bit(I40E_FLAG_DCB_ENA, pf->flags);
			clear_bit(I40E_FLAG_SRIOV_ENA, pf->flags);
			clear_bit(I40E_FLAG_FD_SB_ENA, pf->flags);
			clear_bit(I40E_FLAG_FD_ATR_ENA, pf->flags);
			clear_bit(I40E_FLAG_VMDQ_ENA, pf->flags);
			set_bit(I40E_FLAG_FD_SB_INACTIVE, pf->flags);

			/* rework the queue expectations without MSIX */
			i40e_determine_queue_usage(pf);
		}
	}

	if (!test_bit(I40E_FLAG_MSIX_ENA, pf->flags) &&
	    test_bit(I40E_FLAG_MSI_ENA, pf->flags)) {
		dev_info(&pf->pdev->dev, "MSI-X not available, trying MSI\n");
		vectors = pci_enable_msi(pf->pdev);
		if (vectors < 0) {
			dev_info(&pf->pdev->dev, "MSI init failed - %d\n",
				 vectors);
			clear_bit(I40E_FLAG_MSI_ENA, pf->flags);
		}
		vectors = 1;  /* one MSI or Legacy vector */
	}

	if (!test_bit(I40E_FLAG_MSI_ENA, pf->flags) &&
	    !test_bit(I40E_FLAG_MSIX_ENA, pf->flags))
		dev_info(&pf->pdev->dev, "MSI-X and MSI not available, falling back to Legacy IRQ\n");

	/* set up vector assignment tracking */
	size = sizeof(struct i40e_lump_tracking) + (sizeof(u16) * vectors);
	pf->irq_pile = kzalloc(size, GFP_KERNEL);
	if (!pf->irq_pile)
		return -ENOMEM;

	pf->irq_pile->num_entries = vectors;

	/* track first vector for misc interrupts, ignore return */
	(void)i40e_get_lump(pf, pf->irq_pile, 1, I40E_PILE_VALID_BIT - 1);

	return 0;
}

/**
 * i40e_restore_interrupt_scheme - Restore the interrupt scheme
 * @pf: private board data structure
 *
 * Restore the interrupt scheme that was cleared when we suspended the
 * device. This should be called during resume to re-allocate the q_vectors
 * and reacquire IRQs.
 */
static int i40e_restore_interrupt_scheme(struct i40e_pf *pf)
{
	struct i40e_vsi *vsi;
	int err, i;

	/* We cleared the MSI and MSI-X flags when disabling the old interrupt
	 * scheme. We need to re-enabled them here in order to attempt to
	 * re-acquire the MSI or MSI-X vectors
	 */
	set_bit(I40E_FLAG_MSI_ENA, pf->flags);
	set_bit(I40E_FLAG_MSIX_ENA, pf->flags);

	err = i40e_init_interrupt_scheme(pf);
	if (err)
		return err;

	/* Now that we've re-acquired IRQs, we need to remap the vectors and
	 * rings together again.
	 */
	i40e_pf_for_each_vsi(pf, i, vsi) {
		err = i40e_vsi_alloc_q_vectors(vsi);
		if (err)
			goto err_unwind;

		i40e_vsi_map_rings_to_vectors(vsi);
	}

	err = i40e_setup_misc_vector(pf);
	if (err)
		goto err_unwind;

	if (test_bit(I40E_FLAG_IWARP_ENA, pf->flags))
		i40e_client_update_msix_info(pf);

	return 0;

err_unwind:
	while (i--) {
		if (pf->vsi[i])
			i40e_vsi_free_q_vectors(pf->vsi[i]);
	}

	return err;
}

/**
 * i40e_setup_misc_vector_for_recovery_mode - Setup the misc vector to handle
 * non queue events in recovery mode
 * @pf: board private structure
 *
 * This sets up the handler for MSIX 0 or MSI/legacy, which is used to manage
 * the non-queue interrupts, e.g. AdminQ and errors in recovery mode.
 * This is handled differently than in recovery mode since no Tx/Rx resources
 * are being allocated.
 **/
static int i40e_setup_misc_vector_for_recovery_mode(struct i40e_pf *pf)
{
	int err;

	if (test_bit(I40E_FLAG_MSIX_ENA, pf->flags)) {
		err = i40e_setup_misc_vector(pf);

		if (err) {
			dev_info(&pf->pdev->dev,
				 "MSI-X misc vector request failed, error %d\n",
				 err);
			return err;
		}
	} else {
		u32 flags = test_bit(I40E_FLAG_MSI_ENA, pf->flags) ? 0 : IRQF_SHARED;

		err = request_irq(pf->pdev->irq, i40e_intr, flags,
				  pf->int_name, pf);

		if (err) {
			dev_info(&pf->pdev->dev,
				 "MSI/legacy misc vector request failed, error %d\n",
				 err);
			return err;
		}
		i40e_enable_misc_int_causes(pf);
		i40e_irq_dynamic_enable_icr0(pf);
	}

	return 0;
}

/**
 * i40e_setup_misc_vector - Setup the misc vector to handle non queue events
 * @pf: board private structure
 *
 * This sets up the handler for MSIX 0, which is used to manage the
 * non-queue interrupts, e.g. AdminQ and errors.  This is not used
 * when in MSI or Legacy interrupt mode.
 **/
static int i40e_setup_misc_vector(struct i40e_pf *pf)
{
	struct i40e_hw *hw = &pf->hw;
	int err = 0;

	/* Only request the IRQ once, the first time through. */
	if (!test_and_set_bit(__I40E_MISC_IRQ_REQUESTED, pf->state)) {
		err = request_irq(pf->msix_entries[0].vector,
				  i40e_intr, 0, pf->int_name, pf);
		if (err) {
			clear_bit(__I40E_MISC_IRQ_REQUESTED, pf->state);
			dev_info(&pf->pdev->dev,
				 "request_irq for %s failed: %d\n",
				 pf->int_name, err);
			return -EFAULT;
		}
	}

	i40e_enable_misc_int_causes(pf);

	/* associate no queues to the misc vector */
	wr32(hw, I40E_PFINT_LNKLST0, I40E_QUEUE_END_OF_LIST);
	wr32(hw, I40E_PFINT_ITR0(I40E_RX_ITR), I40E_ITR_8K >> 1);

	i40e_flush(hw);

	i40e_irq_dynamic_enable_icr0(pf);

	return err;
}

/**
 * i40e_get_rss_aq - Get RSS keys and lut by using AQ commands
 * @vsi: Pointer to vsi structure
 * @seed: Buffter to store the hash keys
 * @lut: Buffer to store the lookup table entries
 * @lut_size: Size of buffer to store the lookup table entries
 *
 * Return 0 on success, negative on failure
 */
static int i40e_get_rss_aq(struct i40e_vsi *vsi, const u8 *seed,
			   u8 *lut, u16 lut_size)
{
	struct i40e_pf *pf = vsi->back;
	struct i40e_hw *hw = &pf->hw;
	int ret = 0;

	if (seed) {
		ret = i40e_aq_get_rss_key(hw, vsi->id,
			(struct i40e_aqc_get_set_rss_key_data *)seed);
		if (ret) {
			dev_info(&pf->pdev->dev,
				 "Cannot get RSS key, err %pe aq_err %s\n",
				 ERR_PTR(ret),
				 i40e_aq_str(&pf->hw,
					     pf->hw.aq.asq_last_status));
			return ret;
		}
	}

	if (lut) {
		bool pf_lut = vsi->type == I40E_VSI_MAIN;

		ret = i40e_aq_get_rss_lut(hw, vsi->id, pf_lut, lut, lut_size);
		if (ret) {
			dev_info(&pf->pdev->dev,
				 "Cannot get RSS lut, err %pe aq_err %s\n",
				 ERR_PTR(ret),
				 i40e_aq_str(&pf->hw,
					     pf->hw.aq.asq_last_status));
			return ret;
		}
	}

	return ret;
}

/**
 * i40e_config_rss_reg - Configure RSS keys and lut by writing registers
 * @vsi: Pointer to vsi structure
 * @seed: RSS hash seed
 * @lut: Lookup table
 * @lut_size: Lookup table size
 *
 * Returns 0 on success, negative on failure
 **/
static int i40e_config_rss_reg(struct i40e_vsi *vsi, const u8 *seed,
			       const u8 *lut, u16 lut_size)
{
	struct i40e_pf *pf = vsi->back;
	struct i40e_hw *hw = &pf->hw;
	u16 vf_id = vsi->vf_id;
	u8 i;

	/* Fill out hash function seed */
	if (seed) {
		u32 *seed_dw = (u32 *)seed;

		if (vsi->type == I40E_VSI_MAIN) {
			for (i = 0; i <= I40E_PFQF_HKEY_MAX_INDEX; i++)
				wr32(hw, I40E_PFQF_HKEY(i), seed_dw[i]);
		} else if (vsi->type == I40E_VSI_SRIOV) {
			for (i = 0; i <= I40E_VFQF_HKEY1_MAX_INDEX; i++)
				wr32(hw, I40E_VFQF_HKEY1(i, vf_id), seed_dw[i]);
		} else {
			dev_err(&pf->pdev->dev, "Cannot set RSS seed - invalid VSI type\n");
		}
	}

	if (lut) {
		u32 *lut_dw = (u32 *)lut;

		if (vsi->type == I40E_VSI_MAIN) {
			if (lut_size != I40E_HLUT_ARRAY_SIZE)
				return -EINVAL;
			for (i = 0; i <= I40E_PFQF_HLUT_MAX_INDEX; i++)
				wr32(hw, I40E_PFQF_HLUT(i), lut_dw[i]);
		} else if (vsi->type == I40E_VSI_SRIOV) {
			if (lut_size != I40E_VF_HLUT_ARRAY_SIZE)
				return -EINVAL;
			for (i = 0; i <= I40E_VFQF_HLUT_MAX_INDEX; i++)
				wr32(hw, I40E_VFQF_HLUT1(i, vf_id), lut_dw[i]);
		} else {
			dev_err(&pf->pdev->dev, "Cannot set RSS LUT - invalid VSI type\n");
		}
	}
	i40e_flush(hw);

	return 0;
}

/**
 * i40e_get_rss_reg - Get the RSS keys and lut by reading registers
 * @vsi: Pointer to VSI structure
 * @seed: Buffer to store the keys
 * @lut: Buffer to store the lookup table entries
 * @lut_size: Size of buffer to store the lookup table entries
 *
 * Returns 0 on success, negative on failure
 */
static int i40e_get_rss_reg(struct i40e_vsi *vsi, u8 *seed,
			    u8 *lut, u16 lut_size)
{
	struct i40e_pf *pf = vsi->back;
	struct i40e_hw *hw = &pf->hw;
	u16 i;

	if (seed) {
		u32 *seed_dw = (u32 *)seed;

		for (i = 0; i <= I40E_PFQF_HKEY_MAX_INDEX; i++)
			seed_dw[i] = i40e_read_rx_ctl(hw, I40E_PFQF_HKEY(i));
	}
	if (lut) {
		u32 *lut_dw = (u32 *)lut;

		if (lut_size != I40E_HLUT_ARRAY_SIZE)
			return -EINVAL;
		for (i = 0; i <= I40E_PFQF_HLUT_MAX_INDEX; i++)
			lut_dw[i] = rd32(hw, I40E_PFQF_HLUT(i));
	}

	return 0;
}

/**
 * i40e_config_rss - Configure RSS keys and lut
 * @vsi: Pointer to VSI structure
 * @seed: RSS hash seed
 * @lut: Lookup table
 * @lut_size: Lookup table size
 *
 * Returns 0 on success, negative on failure
 */
int i40e_config_rss(struct i40e_vsi *vsi, u8 *seed, u8 *lut, u16 lut_size)
{
	struct i40e_pf *pf = vsi->back;

	if (test_bit(I40E_HW_CAP_RSS_AQ, pf->hw.caps))
		return i40e_config_rss_aq(vsi, seed, lut, lut_size);
	else
		return i40e_config_rss_reg(vsi, seed, lut, lut_size);
}

/**
 * i40e_get_rss - Get RSS keys and lut
 * @vsi: Pointer to VSI structure
 * @seed: Buffer to store the keys
 * @lut: Buffer to store the lookup table entries
 * @lut_size: Size of buffer to store the lookup table entries
 *
 * Returns 0 on success, negative on failure
 */
int i40e_get_rss(struct i40e_vsi *vsi, u8 *seed, u8 *lut, u16 lut_size)
{
	struct i40e_pf *pf = vsi->back;

	if (test_bit(I40E_HW_CAP_RSS_AQ, pf->hw.caps))
		return i40e_get_rss_aq(vsi, seed, lut, lut_size);
	else
		return i40e_get_rss_reg(vsi, seed, lut, lut_size);
}

/**
 * i40e_fill_rss_lut - Fill the RSS lookup table with default values
 * @pf: Pointer to board private structure
 * @lut: Lookup table
 * @rss_table_size: Lookup table size
 * @rss_size: Range of queue number for hashing
 */
void i40e_fill_rss_lut(struct i40e_pf *pf, u8 *lut,
		       u16 rss_table_size, u16 rss_size)
{
	u16 i;

	for (i = 0; i < rss_table_size; i++)
		lut[i] = i % rss_size;
}

/**
 * i40e_pf_config_rss - Prepare for RSS if used
 * @pf: board private structure
 **/
static int i40e_pf_config_rss(struct i40e_pf *pf)
{
	struct i40e_vsi *vsi = i40e_pf_get_main_vsi(pf);
	u8 seed[I40E_HKEY_ARRAY_SIZE];
	u8 *lut;
	struct i40e_hw *hw = &pf->hw;
	u32 reg_val;
	u64 hena;
	int ret;

	/* By default we enable TCP/UDP with IPv4/IPv6 ptypes */
	hena = (u64)i40e_read_rx_ctl(hw, I40E_PFQF_HENA(0)) |
		((u64)i40e_read_rx_ctl(hw, I40E_PFQF_HENA(1)) << 32);
	hena |= i40e_pf_get_default_rss_hena(pf);

	i40e_write_rx_ctl(hw, I40E_PFQF_HENA(0), (u32)hena);
	i40e_write_rx_ctl(hw, I40E_PFQF_HENA(1), (u32)(hena >> 32));

	/* Determine the RSS table size based on the hardware capabilities */
	reg_val = i40e_read_rx_ctl(hw, I40E_PFQF_CTL_0);
	reg_val = (pf->rss_table_size == 512) ?
			(reg_val | I40E_PFQF_CTL_0_HASHLUTSIZE_512) :
			(reg_val & ~I40E_PFQF_CTL_0_HASHLUTSIZE_512);
	i40e_write_rx_ctl(hw, I40E_PFQF_CTL_0, reg_val);

	/* Determine the RSS size of the VSI */
	if (!vsi->rss_size) {
		u16 qcount;
		/* If the firmware does something weird during VSI init, we
		 * could end up with zero TCs. Check for that to avoid
		 * divide-by-zero. It probably won't pass traffic, but it also
		 * won't panic.
		 */
		qcount = vsi->num_queue_pairs /
			 (vsi->tc_config.numtc ? vsi->tc_config.numtc : 1);
		vsi->rss_size = min_t(int, pf->alloc_rss_size, qcount);
	}
	if (!vsi->rss_size)
		return -EINVAL;

	lut = kzalloc(vsi->rss_table_size, GFP_KERNEL);
	if (!lut)
		return -ENOMEM;

	/* Use user configured lut if there is one, otherwise use default */
	if (vsi->rss_lut_user)
		memcpy(lut, vsi->rss_lut_user, vsi->rss_table_size);
	else
		i40e_fill_rss_lut(pf, lut, vsi->rss_table_size, vsi->rss_size);

	/* Use user configured hash key if there is one, otherwise
	 * use default.
	 */
	if (vsi->rss_hkey_user)
		memcpy(seed, vsi->rss_hkey_user, I40E_HKEY_ARRAY_SIZE);
	else
		netdev_rss_key_fill((void *)seed, I40E_HKEY_ARRAY_SIZE);
	ret = i40e_config_rss(vsi, seed, lut, vsi->rss_table_size);
	kfree(lut);

	return ret;
}

/**
 * i40e_reconfig_rss_queues - change number of queues for rss and rebuild
 * @pf: board private structure
 * @queue_count: the requested queue count for rss.
 *
 * returns 0 if rss is not enabled, if enabled returns the final rss queue
 * count which may be different from the requested queue count.
 * Note: expects to be called while under rtnl_lock()
 **/
int i40e_reconfig_rss_queues(struct i40e_pf *pf, int queue_count)
{
	struct i40e_vsi *vsi = i40e_pf_get_main_vsi(pf);
	int new_rss_size;

	if (!test_bit(I40E_FLAG_RSS_ENA, pf->flags))
		return 0;

	queue_count = min_t(int, queue_count, num_online_cpus());
	new_rss_size = min_t(int, queue_count, pf->rss_size_max);

	if (queue_count != vsi->num_queue_pairs) {
		u16 qcount;

		vsi->req_queue_pairs = queue_count;
		i40e_prep_for_reset(pf);
		if (test_bit(__I40E_IN_REMOVE, pf->state))
			return pf->alloc_rss_size;

		pf->alloc_rss_size = new_rss_size;

		i40e_reset_and_rebuild(pf, true, true);

		/* Discard the user configured hash keys and lut, if less
		 * queues are enabled.
		 */
		if (queue_count < vsi->rss_size) {
			i40e_clear_rss_config_user(vsi);
			dev_dbg(&pf->pdev->dev,
				"discard user configured hash keys and lut\n");
		}

		/* Reset vsi->rss_size, as number of enabled queues changed */
		qcount = vsi->num_queue_pairs / vsi->tc_config.numtc;
		vsi->rss_size = min_t(int, pf->alloc_rss_size, qcount);

		i40e_pf_config_rss(pf);
	}
	dev_info(&pf->pdev->dev, "User requested queue count/HW max RSS count:  %d/%d\n",
		 vsi->req_queue_pairs, pf->rss_size_max);
	return pf->alloc_rss_size;
}

/**
 * i40e_get_partition_bw_setting - Retrieve BW settings for this PF partition
 * @pf: board private structure
 **/
int i40e_get_partition_bw_setting(struct i40e_pf *pf)
{
	bool min_valid, max_valid;
	u32 max_bw, min_bw;
	int status;

	status = i40e_read_bw_from_alt_ram(&pf->hw, &max_bw, &min_bw,
					   &min_valid, &max_valid);

	if (!status) {
		if (min_valid)
			pf->min_bw = min_bw;
		if (max_valid)
			pf->max_bw = max_bw;
	}

	return status;
}

/**
 * i40e_set_partition_bw_setting - Set BW settings for this PF partition
 * @pf: board private structure
 **/
int i40e_set_partition_bw_setting(struct i40e_pf *pf)
{
	struct i40e_aqc_configure_partition_bw_data bw_data;
	int status;

	memset(&bw_data, 0, sizeof(bw_data));

	/* Set the valid bit for this PF */
	bw_data.pf_valid_bits = cpu_to_le16(BIT(pf->hw.pf_id));
	bw_data.max_bw[pf->hw.pf_id] = pf->max_bw & I40E_ALT_BW_VALUE_MASK;
	bw_data.min_bw[pf->hw.pf_id] = pf->min_bw & I40E_ALT_BW_VALUE_MASK;

	/* Set the new bandwidths */
	status = i40e_aq_configure_partition_bw(&pf->hw, &bw_data, NULL);

	return status;
}

/**
 * i40e_commit_partition_bw_setting - Commit BW settings for this PF partition
 * @pf: board private structure
 **/
int i40e_commit_partition_bw_setting(struct i40e_pf *pf)
{
	/* Commit temporary BW setting to permanent NVM image */
	enum i40e_admin_queue_err last_aq_status;
	u16 nvm_word;
	int ret;

	if (pf->hw.partition_id != 1) {
		dev_info(&pf->pdev->dev,
			 "Commit BW only works on partition 1! This is partition %d",
			 pf->hw.partition_id);
		ret = -EOPNOTSUPP;
		goto bw_commit_out;
	}

	/* Acquire NVM for read access */
	ret = i40e_acquire_nvm(&pf->hw, I40E_RESOURCE_READ);
	last_aq_status = pf->hw.aq.asq_last_status;
	if (ret) {
		dev_info(&pf->pdev->dev,
			 "Cannot acquire NVM for read access, err %pe aq_err %s\n",
			 ERR_PTR(ret),
			 i40e_aq_str(&pf->hw, last_aq_status));
		goto bw_commit_out;
	}

	/* Read word 0x10 of NVM - SW compatibility word 1 */
	ret = i40e_aq_read_nvm(&pf->hw,
			       I40E_SR_NVM_CONTROL_WORD,
			       0x10, sizeof(nvm_word), &nvm_word,
			       false, NULL);
	/* Save off last admin queue command status before releasing
	 * the NVM
	 */
	last_aq_status = pf->hw.aq.asq_last_status;
	i40e_release_nvm(&pf->hw);
	if (ret) {
		dev_info(&pf->pdev->dev, "NVM read error, err %pe aq_err %s\n",
			 ERR_PTR(ret),
			 i40e_aq_str(&pf->hw, last_aq_status));
		goto bw_commit_out;
	}

	/* Wait a bit for NVM release to complete */
	msleep(50);

	/* Acquire NVM for write access */
	ret = i40e_acquire_nvm(&pf->hw, I40E_RESOURCE_WRITE);
	last_aq_status = pf->hw.aq.asq_last_status;
	if (ret) {
		dev_info(&pf->pdev->dev,
			 "Cannot acquire NVM for write access, err %pe aq_err %s\n",
			 ERR_PTR(ret),
			 i40e_aq_str(&pf->hw, last_aq_status));
		goto bw_commit_out;
	}
	/* Write it back out unchanged to initiate update NVM,
	 * which will force a write of the shadow (alt) RAM to
	 * the NVM - thus storing the bandwidth values permanently.
	 */
	ret = i40e_aq_update_nvm(&pf->hw,
				 I40E_SR_NVM_CONTROL_WORD,
				 0x10, sizeof(nvm_word),
				 &nvm_word, true, 0, NULL);
	/* Save off last admin queue command status before releasing
	 * the NVM
	 */
	last_aq_status = pf->hw.aq.asq_last_status;
	i40e_release_nvm(&pf->hw);
	if (ret)
		dev_info(&pf->pdev->dev,
			 "BW settings NOT SAVED, err %pe aq_err %s\n",
			 ERR_PTR(ret),
			 i40e_aq_str(&pf->hw, last_aq_status));
bw_commit_out:

	return ret;
}

/**
 * i40e_is_total_port_shutdown_enabled - read NVM and return value
 * if total port shutdown feature is enabled for this PF
 * @pf: board private structure
 **/
static bool i40e_is_total_port_shutdown_enabled(struct i40e_pf *pf)
{
#define I40E_TOTAL_PORT_SHUTDOWN_ENABLED	BIT(4)
#define I40E_FEATURES_ENABLE_PTR		0x2A
#define I40E_CURRENT_SETTING_PTR		0x2B
#define I40E_LINK_BEHAVIOR_WORD_OFFSET		0x2D
#define I40E_LINK_BEHAVIOR_WORD_LENGTH		0x1
#define I40E_LINK_BEHAVIOR_OS_FORCED_ENABLED	BIT(0)
#define I40E_LINK_BEHAVIOR_PORT_BIT_LENGTH	4
	u16 sr_emp_sr_settings_ptr = 0;
	u16 features_enable = 0;
	u16 link_behavior = 0;
	int read_status = 0;
	bool ret = false;

	read_status = i40e_read_nvm_word(&pf->hw,
					 I40E_SR_EMP_SR_SETTINGS_PTR,
					 &sr_emp_sr_settings_ptr);
	if (read_status)
		goto err_nvm;
	read_status = i40e_read_nvm_word(&pf->hw,
					 sr_emp_sr_settings_ptr +
					 I40E_FEATURES_ENABLE_PTR,
					 &features_enable);
	if (read_status)
		goto err_nvm;
	if (I40E_TOTAL_PORT_SHUTDOWN_ENABLED & features_enable) {
		read_status = i40e_read_nvm_module_data(&pf->hw,
							I40E_SR_EMP_SR_SETTINGS_PTR,
							I40E_CURRENT_SETTING_PTR,
							I40E_LINK_BEHAVIOR_WORD_OFFSET,
							I40E_LINK_BEHAVIOR_WORD_LENGTH,
							&link_behavior);
		if (read_status)
			goto err_nvm;
		link_behavior >>= (pf->hw.port * I40E_LINK_BEHAVIOR_PORT_BIT_LENGTH);
		ret = I40E_LINK_BEHAVIOR_OS_FORCED_ENABLED & link_behavior;
	}
	return ret;

err_nvm:
	dev_warn(&pf->pdev->dev,
		 "total-port-shutdown feature is off due to read nvm error: %pe\n",
		 ERR_PTR(read_status));
	return ret;
}

/**
 * i40e_sw_init - Initialize general software structures (struct i40e_pf)
 * @pf: board private structure to initialize
 *
 * i40e_sw_init initializes the Adapter private data structure.
 * Fields are initialized based on PCI device information and
 * OS network device settings (MTU size).
 **/
static int i40e_sw_init(struct i40e_pf *pf)
{
	int err = 0;
	int size;
	u16 pow;

	/* Set default capability flags */
	bitmap_zero(pf->flags, I40E_PF_FLAGS_NBITS);
	set_bit(I40E_FLAG_MSI_ENA, pf->flags);
	set_bit(I40E_FLAG_MSIX_ENA, pf->flags);

	/* Set default ITR */
	pf->rx_itr_default = I40E_ITR_RX_DEF;
	pf->tx_itr_default = I40E_ITR_TX_DEF;

	/* Depending on PF configurations, it is possible that the RSS
	 * maximum might end up larger than the available queues
	 */
	pf->rss_size_max = BIT(pf->hw.func_caps.rss_table_entry_width);
	pf->alloc_rss_size = 1;
	pf->rss_table_size = pf->hw.func_caps.rss_table_size;
	pf->rss_size_max = min_t(int, pf->rss_size_max,
				 pf->hw.func_caps.num_tx_qp);

	/* find the next higher power-of-2 of num cpus */
	pow = roundup_pow_of_two(num_online_cpus());
	pf->rss_size_max = min_t(int, pf->rss_size_max, pow);

	if (pf->hw.func_caps.rss) {
		set_bit(I40E_FLAG_RSS_ENA, pf->flags);
		pf->alloc_rss_size = min_t(int, pf->rss_size_max,
					   num_online_cpus());
	}

	/* MFP mode enabled */
	if (pf->hw.func_caps.npar_enable || pf->hw.func_caps.flex10_enable) {
		set_bit(I40E_FLAG_MFP_ENA, pf->flags);
		dev_info(&pf->pdev->dev, "MFP mode Enabled\n");
		if (i40e_get_partition_bw_setting(pf)) {
			dev_warn(&pf->pdev->dev,
				 "Could not get partition bw settings\n");
		} else {
			dev_info(&pf->pdev->dev,
				 "Partition BW Min = %8.8x, Max = %8.8x\n",
				 pf->min_bw, pf->max_bw);

			/* nudge the Tx scheduler */
			i40e_set_partition_bw_setting(pf);
		}
	}

	if ((pf->hw.func_caps.fd_filters_guaranteed > 0) ||
	    (pf->hw.func_caps.fd_filters_best_effort > 0)) {
		set_bit(I40E_FLAG_FD_ATR_ENA, pf->flags);
		if (test_bit(I40E_FLAG_MFP_ENA, pf->flags) &&
		    pf->hw.num_partitions > 1)
			dev_info(&pf->pdev->dev,
				 "Flow Director Sideband mode Disabled in MFP mode\n");
		else
			set_bit(I40E_FLAG_FD_SB_ENA, pf->flags);
		pf->fdir_pf_filter_count =
				 pf->hw.func_caps.fd_filters_guaranteed;
		pf->hw.fdir_shared_filter_count =
				 pf->hw.func_caps.fd_filters_best_effort;
	}

	/* Enable HW ATR eviction if possible */
	if (test_bit(I40E_HW_CAP_ATR_EVICT, pf->hw.caps))
		set_bit(I40E_FLAG_HW_ATR_EVICT_ENA, pf->flags);

	if (pf->hw.func_caps.vmdq && num_online_cpus() != 1) {
		pf->num_vmdq_vsis = I40E_DEFAULT_NUM_VMDQ_VSI;
		set_bit(I40E_FLAG_VMDQ_ENA, pf->flags);
		pf->num_vmdq_qps = i40e_default_queues_per_vmdq(pf);
	}

	if (pf->hw.func_caps.iwarp && num_online_cpus() != 1) {
		set_bit(I40E_FLAG_IWARP_ENA, pf->flags);
		/* IWARP needs one extra vector for CQP just like MISC.*/
		pf->num_iwarp_msix = (int)num_online_cpus() + 1;
	}
	/* Stopping FW LLDP engine is supported on XL710 and X722
	 * starting from FW versions determined in i40e_init_adminq.
	 * Stopping the FW LLDP engine is not supported on XL710
	 * if NPAR is functioning so unset this hw flag in this case.
	 */
	if (pf->hw.mac.type == I40E_MAC_XL710 &&
	    pf->hw.func_caps.npar_enable)
		clear_bit(I40E_HW_CAP_FW_LLDP_STOPPABLE, pf->hw.caps);

#ifdef CONFIG_PCI_IOV
	if (pf->hw.func_caps.num_vfs && pf->hw.partition_id == 1) {
		pf->num_vf_qps = I40E_DEFAULT_QUEUES_PER_VF;
		set_bit(I40E_FLAG_SRIOV_ENA, pf->flags);
		pf->num_req_vfs = min_t(int,
					pf->hw.func_caps.num_vfs,
					I40E_MAX_VF_COUNT);
	}
#endif /* CONFIG_PCI_IOV */
	pf->lan_veb = I40E_NO_VEB;
	pf->lan_vsi = I40E_NO_VSI;

	/* By default FW has this off for performance reasons */
	clear_bit(I40E_FLAG_VEB_STATS_ENA, pf->flags);

	/* set up queue assignment tracking */
	size = sizeof(struct i40e_lump_tracking)
		+ (sizeof(u16) * pf->hw.func_caps.num_tx_qp);
	pf->qp_pile = kzalloc(size, GFP_KERNEL);
	if (!pf->qp_pile) {
		err = -ENOMEM;
		goto sw_init_done;
	}
	pf->qp_pile->num_entries = pf->hw.func_caps.num_tx_qp;

	pf->tx_timeout_recovery_level = 1;

	if (pf->hw.mac.type != I40E_MAC_X722 &&
	    i40e_is_total_port_shutdown_enabled(pf)) {
		/* Link down on close must be on when total port shutdown
		 * is enabled for a given port
		 */
		set_bit(I40E_FLAG_TOTAL_PORT_SHUTDOWN_ENA, pf->flags);
		set_bit(I40E_FLAG_LINK_DOWN_ON_CLOSE_ENA, pf->flags);
		dev_info(&pf->pdev->dev,
			 "total-port-shutdown was enabled, link-down-on-close is forced on\n");
	}
	mutex_init(&pf->switch_mutex);

sw_init_done:
	return err;
}

/**
 * i40e_set_ntuple - set the ntuple feature flag and take action
 * @pf: board private structure to initialize
 * @features: the feature set that the stack is suggesting
 *
 * returns a bool to indicate if reset needs to happen
 **/
bool i40e_set_ntuple(struct i40e_pf *pf, netdev_features_t features)
{
	bool need_reset = false;

	/* Check if Flow Director n-tuple support was enabled or disabled.  If
	 * the state changed, we need to reset.
	 */
	if (features & NETIF_F_NTUPLE) {
		/* Enable filters and mark for reset */
		if (!test_bit(I40E_FLAG_FD_SB_ENA, pf->flags))
			need_reset = true;
		/* enable FD_SB only if there is MSI-X vector and no cloud
		 * filters exist
		 */
		if (pf->num_fdsb_msix > 0 && !pf->num_cloud_filters) {
			set_bit(I40E_FLAG_FD_SB_ENA, pf->flags);
			clear_bit(I40E_FLAG_FD_SB_INACTIVE, pf->flags);
		}
	} else {
		/* turn off filters, mark for reset and clear SW filter list */
		if (test_bit(I40E_FLAG_FD_SB_ENA, pf->flags)) {
			need_reset = true;
			i40e_fdir_filter_exit(pf);
		}
		clear_bit(I40E_FLAG_FD_SB_ENA, pf->flags);
		clear_bit(__I40E_FD_SB_AUTO_DISABLED, pf->state);
		set_bit(I40E_FLAG_FD_SB_INACTIVE, pf->flags);

		/* reset fd counters */
		pf->fd_add_err = 0;
		pf->fd_atr_cnt = 0;
		/* if ATR was auto disabled it can be re-enabled. */
		if (test_and_clear_bit(__I40E_FD_ATR_AUTO_DISABLED, pf->state))
			if (test_bit(I40E_FLAG_FD_ATR_ENA, pf->flags) &&
			    (I40E_DEBUG_FD & pf->hw.debug_mask))
				dev_info(&pf->pdev->dev, "ATR re-enabled.\n");
	}
	return need_reset;
}

/**
 * i40e_clear_rss_lut - clear the rx hash lookup table
 * @vsi: the VSI being configured
 **/
static void i40e_clear_rss_lut(struct i40e_vsi *vsi)
{
	struct i40e_pf *pf = vsi->back;
	struct i40e_hw *hw = &pf->hw;
	u16 vf_id = vsi->vf_id;
	u8 i;

	if (vsi->type == I40E_VSI_MAIN) {
		for (i = 0; i <= I40E_PFQF_HLUT_MAX_INDEX; i++)
			wr32(hw, I40E_PFQF_HLUT(i), 0);
	} else if (vsi->type == I40E_VSI_SRIOV) {
		for (i = 0; i <= I40E_VFQF_HLUT_MAX_INDEX; i++)
			i40e_write_rx_ctl(hw, I40E_VFQF_HLUT1(i, vf_id), 0);
	} else {
		dev_err(&pf->pdev->dev, "Cannot set RSS LUT - invalid VSI type\n");
	}
}

/**
 * i40e_set_loopback - turn on/off loopback mode on underlying PF
 * @vsi: ptr to VSI
 * @ena: flag to indicate the on/off setting
 */
static int i40e_set_loopback(struct i40e_vsi *vsi, bool ena)
{
	bool if_running = netif_running(vsi->netdev) &&
			  !test_and_set_bit(__I40E_VSI_DOWN, vsi->state);
	int ret;

	if (if_running)
		i40e_down(vsi);

	ret = i40e_aq_set_mac_loopback(&vsi->back->hw, ena, NULL);
	if (ret)
		netdev_err(vsi->netdev, "Failed to toggle loopback state\n");
	if (if_running)
		i40e_up(vsi);

	return ret;
}

/**
 * i40e_set_features - set the netdev feature flags
 * @netdev: ptr to the netdev being adjusted
 * @features: the feature set that the stack is suggesting
 * Note: expects to be called while under rtnl_lock()
 **/
static int i40e_set_features(struct net_device *netdev,
			     netdev_features_t features)
{
	struct i40e_netdev_priv *np = netdev_priv(netdev);
	struct i40e_vsi *vsi = np->vsi;
	struct i40e_pf *pf = vsi->back;
	bool need_reset;

	if (features & NETIF_F_RXHASH && !(netdev->features & NETIF_F_RXHASH))
		i40e_pf_config_rss(pf);
	else if (!(features & NETIF_F_RXHASH) &&
		 netdev->features & NETIF_F_RXHASH)
		i40e_clear_rss_lut(vsi);

	if (features & NETIF_F_HW_VLAN_CTAG_RX)
		i40e_vlan_stripping_enable(vsi);
	else
		i40e_vlan_stripping_disable(vsi);

	if (!(features & NETIF_F_HW_TC) &&
	    (netdev->features & NETIF_F_HW_TC) && pf->num_cloud_filters) {
		dev_err(&pf->pdev->dev,
			"Offloaded tc filters active, can't turn hw_tc_offload off");
		return -EINVAL;
	}

	if (!(features & NETIF_F_HW_L2FW_DOFFLOAD) && vsi->macvlan_cnt)
		i40e_del_all_macvlans(vsi);

	need_reset = i40e_set_ntuple(pf, features);

	if (need_reset)
		i40e_do_reset(pf, I40E_PF_RESET_FLAG, true);

	if ((features ^ netdev->features) & NETIF_F_LOOPBACK)
		return i40e_set_loopback(vsi, !!(features & NETIF_F_LOOPBACK));

	return 0;
}

static int i40e_udp_tunnel_set_port(struct net_device *netdev,
				    unsigned int table, unsigned int idx,
				    struct udp_tunnel_info *ti)
{
	struct i40e_netdev_priv *np = netdev_priv(netdev);
	struct i40e_hw *hw = &np->vsi->back->hw;
	u8 type, filter_index;
	int ret;

	type = ti->type == UDP_TUNNEL_TYPE_VXLAN ? I40E_AQC_TUNNEL_TYPE_VXLAN :
						   I40E_AQC_TUNNEL_TYPE_NGE;

	ret = i40e_aq_add_udp_tunnel(hw, ntohs(ti->port), type, &filter_index,
				     NULL);
	if (ret) {
		netdev_info(netdev, "add UDP port failed, err %pe aq_err %s\n",
			    ERR_PTR(ret),
			    i40e_aq_str(hw, hw->aq.asq_last_status));
		return -EIO;
	}

	udp_tunnel_nic_set_port_priv(netdev, table, idx, filter_index);
	return 0;
}

static int i40e_udp_tunnel_unset_port(struct net_device *netdev,
				      unsigned int table, unsigned int idx,
				      struct udp_tunnel_info *ti)
{
	struct i40e_netdev_priv *np = netdev_priv(netdev);
	struct i40e_hw *hw = &np->vsi->back->hw;
	int ret;

	ret = i40e_aq_del_udp_tunnel(hw, ti->hw_priv, NULL);
	if (ret) {
		netdev_info(netdev, "delete UDP port failed, err %pe aq_err %s\n",
			    ERR_PTR(ret),
			    i40e_aq_str(hw, hw->aq.asq_last_status));
		return -EIO;
	}

	return 0;
}

static int i40e_get_phys_port_id(struct net_device *netdev,
				 struct netdev_phys_item_id *ppid)
{
	struct i40e_netdev_priv *np = netdev_priv(netdev);
	struct i40e_pf *pf = np->vsi->back;
	struct i40e_hw *hw = &pf->hw;

	if (!test_bit(I40E_HW_CAP_PORT_ID_VALID, pf->hw.caps))
		return -EOPNOTSUPP;

	ppid->id_len = min_t(int, sizeof(hw->mac.port_addr), sizeof(ppid->id));
	memcpy(ppid->id, hw->mac.port_addr, ppid->id_len);

	return 0;
}

/**
 * i40e_ndo_fdb_add - add an entry to the hardware database
 * @ndm: the input from the stack
 * @tb: pointer to array of nladdr (unused)
 * @dev: the net device pointer
 * @addr: the MAC address entry being added
 * @vid: VLAN ID
 * @flags: instructions from stack about fdb operation
 * @extack: netlink extended ack, unused currently
 */
static int i40e_ndo_fdb_add(struct ndmsg *ndm, struct nlattr *tb[],
			    struct net_device *dev,
			    const unsigned char *addr, u16 vid,
			    u16 flags,
			    struct netlink_ext_ack *extack)
{
	struct i40e_netdev_priv *np = netdev_priv(dev);
	struct i40e_pf *pf = np->vsi->back;
	int err = 0;

	if (!test_bit(I40E_FLAG_SRIOV_ENA, pf->flags))
		return -EOPNOTSUPP;

	if (vid) {
		pr_info("%s: vlans aren't supported yet for dev_uc|mc_add()\n", dev->name);
		return -EINVAL;
	}

	/* Hardware does not support aging addresses so if a
	 * ndm_state is given only allow permanent addresses
	 */
	if (ndm->ndm_state && !(ndm->ndm_state & NUD_PERMANENT)) {
		netdev_info(dev, "FDB only supports static addresses\n");
		return -EINVAL;
	}

	if (is_unicast_ether_addr(addr) || is_link_local_ether_addr(addr))
		err = dev_uc_add_excl(dev, addr);
	else if (is_multicast_ether_addr(addr))
		err = dev_mc_add_excl(dev, addr);
	else
		err = -EINVAL;

	/* Only return duplicate errors if NLM_F_EXCL is set */
	if (err == -EEXIST && !(flags & NLM_F_EXCL))
		err = 0;

	return err;
}

/**
 * i40e_ndo_bridge_setlink - Set the hardware bridge mode
 * @dev: the netdev being configured
 * @nlh: RTNL message
 * @flags: bridge flags
 * @extack: netlink extended ack
 *
 * Inserts a new hardware bridge if not already created and
 * enables the bridging mode requested (VEB or VEPA). If the
 * hardware bridge has already been inserted and the request
 * is to change the mode then that requires a PF reset to
 * allow rebuild of the components with required hardware
 * bridge mode enabled.
 *
 * Note: expects to be called while under rtnl_lock()
 **/
static int i40e_ndo_bridge_setlink(struct net_device *dev,
				   struct nlmsghdr *nlh,
				   u16 flags,
				   struct netlink_ext_ack *extack)
{
	struct i40e_netdev_priv *np = netdev_priv(dev);
	struct i40e_vsi *vsi = np->vsi;
	struct i40e_pf *pf = vsi->back;
	struct nlattr *attr, *br_spec;
	struct i40e_veb *veb;
	int rem;

	/* Only for PF VSI for now */
	if (vsi->type != I40E_VSI_MAIN)
		return -EOPNOTSUPP;

	/* Find the HW bridge for PF VSI */
	veb = i40e_pf_get_veb_by_seid(pf, vsi->uplink_seid);

	br_spec = nlmsg_find_attr(nlh, sizeof(struct ifinfomsg), IFLA_AF_SPEC);
	if (!br_spec)
		return -EINVAL;

	nla_for_each_nested_type(attr, IFLA_BRIDGE_MODE, br_spec, rem) {
		__u16 mode = nla_get_u16(attr);

		if ((mode != BRIDGE_MODE_VEPA) &&
		    (mode != BRIDGE_MODE_VEB))
			return -EINVAL;

		/* Insert a new HW bridge */
		if (!veb) {
			veb = i40e_veb_setup(pf, vsi->uplink_seid, vsi->seid,
					     vsi->tc_config.enabled_tc);
			if (veb) {
				veb->bridge_mode = mode;
				i40e_config_bridge_mode(veb);
			} else {
				/* No Bridge HW offload available */
				return -ENOENT;
			}
			break;
		} else if (mode != veb->bridge_mode) {
			/* Existing HW bridge but different mode needs reset */
			veb->bridge_mode = mode;
			/* TODO: If no VFs or VMDq VSIs, disallow VEB mode */
			if (mode == BRIDGE_MODE_VEB)
				set_bit(I40E_FLAG_VEB_MODE_ENA, pf->flags);
			else
				clear_bit(I40E_FLAG_VEB_MODE_ENA, pf->flags);
			i40e_do_reset(pf, I40E_PF_RESET_FLAG, true);
			break;
		}
	}

	return 0;
}

/**
 * i40e_ndo_bridge_getlink - Get the hardware bridge mode
 * @skb: skb buff
 * @pid: process id
 * @seq: RTNL message seq #
 * @dev: the netdev being configured
 * @filter_mask: unused
 * @nlflags: netlink flags passed in
 *
 * Return the mode in which the hardware bridge is operating in
 * i.e VEB or VEPA.
 **/
static int i40e_ndo_bridge_getlink(struct sk_buff *skb, u32 pid, u32 seq,
				   struct net_device *dev,
				   u32 __always_unused filter_mask,
				   int nlflags)
{
	struct i40e_netdev_priv *np = netdev_priv(dev);
	struct i40e_vsi *vsi = np->vsi;
	struct i40e_pf *pf = vsi->back;
	struct i40e_veb *veb;

	/* Only for PF VSI for now */
	if (vsi->type != I40E_VSI_MAIN)
		return -EOPNOTSUPP;

	/* Find the HW bridge for the PF VSI */
	veb = i40e_pf_get_veb_by_seid(pf, vsi->uplink_seid);
	if (!veb)
		return 0;

	return ndo_dflt_bridge_getlink(skb, pid, seq, dev, veb->bridge_mode,
				       0, 0, nlflags, filter_mask, NULL);
}

/**
 * i40e_features_check - Validate encapsulated packet conforms to limits
 * @skb: skb buff
 * @dev: This physical port's netdev
 * @features: Offload features that the stack believes apply
 **/
static netdev_features_t i40e_features_check(struct sk_buff *skb,
					     struct net_device *dev,
					     netdev_features_t features)
{
	size_t len;

	/* No point in doing any of this if neither checksum nor GSO are
	 * being requested for this frame.  We can rule out both by just
	 * checking for CHECKSUM_PARTIAL
	 */
	if (skb->ip_summed != CHECKSUM_PARTIAL)
		return features;

	/* We cannot support GSO if the MSS is going to be less than
	 * 64 bytes.  If it is then we need to drop support for GSO.
	 */
	if (skb_is_gso(skb) && (skb_shinfo(skb)->gso_size < 64))
		features &= ~NETIF_F_GSO_MASK;

	/* MACLEN can support at most 63 words */
	len = skb_network_offset(skb);
	if (len & ~(63 * 2))
		goto out_err;

	/* IPLEN and EIPLEN can support at most 127 dwords */
	len = skb_network_header_len(skb);
	if (len & ~(127 * 4))
		goto out_err;

	if (skb->encapsulation) {
		/* L4TUNLEN can support 127 words */
		len = skb_inner_network_header(skb) - skb_transport_header(skb);
		if (len & ~(127 * 2))
			goto out_err;

		/* IPLEN can support at most 127 dwords */
		len = skb_inner_transport_header(skb) -
		      skb_inner_network_header(skb);
		if (len & ~(127 * 4))
			goto out_err;
	}

	/* No need to validate L4LEN as TCP is the only protocol with a
	 * flexible value and we support all possible values supported
	 * by TCP, which is at most 15 dwords
	 */

	return features;
out_err:
	return features & ~(NETIF_F_CSUM_MASK | NETIF_F_GSO_MASK);
}

/**
 * i40e_xdp_setup - add/remove an XDP program
 * @vsi: VSI to changed
 * @prog: XDP program
 * @extack: netlink extended ack
 **/
static int i40e_xdp_setup(struct i40e_vsi *vsi, struct bpf_prog *prog,
			  struct netlink_ext_ack *extack)
{
	int frame_size = i40e_max_vsi_frame_size(vsi, prog);
	struct i40e_pf *pf = vsi->back;
	struct bpf_prog *old_prog;
	bool need_reset;
	int i;

	/* VSI shall be deleted in a moment, block loading new programs */
	if (prog && test_bit(__I40E_IN_REMOVE, pf->state))
		return -EINVAL;

	/* Don't allow frames that span over multiple buffers */
	if (vsi->netdev->mtu > frame_size - I40E_PACKET_HDR_PAD) {
		NL_SET_ERR_MSG_MOD(extack, "MTU too large for linear frames and XDP prog does not support frags");
		return -EINVAL;
	}

	/* When turning XDP on->off/off->on we reset and rebuild the rings. */
	need_reset = (i40e_enabled_xdp_vsi(vsi) != !!prog);
	if (need_reset)
		i40e_prep_for_reset(pf);

	old_prog = xchg(&vsi->xdp_prog, prog);

	if (need_reset) {
		if (!prog) {
			xdp_features_clear_redirect_target(vsi->netdev);
			/* Wait until ndo_xsk_wakeup completes. */
			synchronize_rcu();
		}
		i40e_reset_and_rebuild(pf, true, true);
	}

	if (!i40e_enabled_xdp_vsi(vsi) && prog) {
		if (i40e_realloc_rx_bi_zc(vsi, true))
			return -ENOMEM;
	} else if (i40e_enabled_xdp_vsi(vsi) && !prog) {
		if (i40e_realloc_rx_bi_zc(vsi, false))
			return -ENOMEM;
	}

	for (i = 0; i < vsi->num_queue_pairs; i++)
		WRITE_ONCE(vsi->rx_rings[i]->xdp_prog, vsi->xdp_prog);

	if (old_prog)
		bpf_prog_put(old_prog);

	/* Kick start the NAPI context if there is an AF_XDP socket open
	 * on that queue id. This so that receiving will start.
	 */
	if (need_reset && prog) {
		for (i = 0; i < vsi->num_queue_pairs; i++)
			if (vsi->xdp_rings[i]->xsk_pool)
				(void)i40e_xsk_wakeup(vsi->netdev, i,
						      XDP_WAKEUP_RX);
		xdp_features_set_redirect_target(vsi->netdev, true);
	}

	return 0;
}

/**
 * i40e_enter_busy_conf - Enters busy config state
 * @vsi: vsi
 *
 * Returns 0 on success, <0 for failure.
 **/
static int i40e_enter_busy_conf(struct i40e_vsi *vsi)
{
	struct i40e_pf *pf = vsi->back;
	int timeout = 50;

	while (test_and_set_bit(__I40E_CONFIG_BUSY, pf->state)) {
		timeout--;
		if (!timeout)
			return -EBUSY;
		usleep_range(1000, 2000);
	}

	return 0;
}

/**
 * i40e_exit_busy_conf - Exits busy config state
 * @vsi: vsi
 **/
static void i40e_exit_busy_conf(struct i40e_vsi *vsi)
{
	struct i40e_pf *pf = vsi->back;

	clear_bit(__I40E_CONFIG_BUSY, pf->state);
}

/**
 * i40e_queue_pair_reset_stats - Resets all statistics for a queue pair
 * @vsi: vsi
 * @queue_pair: queue pair
 **/
static void i40e_queue_pair_reset_stats(struct i40e_vsi *vsi, int queue_pair)
{
	memset(&vsi->rx_rings[queue_pair]->rx_stats, 0,
	       sizeof(vsi->rx_rings[queue_pair]->rx_stats));
	memset(&vsi->tx_rings[queue_pair]->stats, 0,
	       sizeof(vsi->tx_rings[queue_pair]->stats));
	if (i40e_enabled_xdp_vsi(vsi)) {
		memset(&vsi->xdp_rings[queue_pair]->stats, 0,
		       sizeof(vsi->xdp_rings[queue_pair]->stats));
	}
}

/**
 * i40e_queue_pair_clean_rings - Cleans all the rings of a queue pair
 * @vsi: vsi
 * @queue_pair: queue pair
 **/
static void i40e_queue_pair_clean_rings(struct i40e_vsi *vsi, int queue_pair)
{
	i40e_clean_tx_ring(vsi->tx_rings[queue_pair]);
	if (i40e_enabled_xdp_vsi(vsi)) {
		/* Make sure that in-progress ndo_xdp_xmit calls are
		 * completed.
		 */
		synchronize_rcu();
		i40e_clean_tx_ring(vsi->xdp_rings[queue_pair]);
	}
	i40e_clean_rx_ring(vsi->rx_rings[queue_pair]);
}

/**
 * i40e_queue_pair_toggle_napi - Enables/disables NAPI for a queue pair
 * @vsi: vsi
 * @queue_pair: queue pair
 * @enable: true for enable, false for disable
 **/
static void i40e_queue_pair_toggle_napi(struct i40e_vsi *vsi, int queue_pair,
					bool enable)
{
	struct i40e_ring *rxr = vsi->rx_rings[queue_pair];
	struct i40e_q_vector *q_vector = rxr->q_vector;

	if (!vsi->netdev)
		return;

	/* All rings in a qp belong to the same qvector. */
	if (q_vector->rx.ring || q_vector->tx.ring) {
		if (enable)
			napi_enable(&q_vector->napi);
		else
			napi_disable(&q_vector->napi);
	}
}

/**
 * i40e_queue_pair_toggle_rings - Enables/disables all rings for a queue pair
 * @vsi: vsi
 * @queue_pair: queue pair
 * @enable: true for enable, false for disable
 *
 * Returns 0 on success, <0 on failure.
 **/
static int i40e_queue_pair_toggle_rings(struct i40e_vsi *vsi, int queue_pair,
					bool enable)
{
	struct i40e_pf *pf = vsi->back;
	int pf_q, ret = 0;

	pf_q = vsi->base_queue + queue_pair;
	ret = i40e_control_wait_tx_q(vsi->seid, pf, pf_q,
				     false /*is xdp*/, enable);
	if (ret) {
		dev_info(&pf->pdev->dev,
			 "VSI seid %d Tx ring %d %sable timeout\n",
			 vsi->seid, pf_q, (enable ? "en" : "dis"));
		return ret;
	}

	i40e_control_rx_q(pf, pf_q, enable);
	ret = i40e_pf_rxq_wait(pf, pf_q, enable);
	if (ret) {
		dev_info(&pf->pdev->dev,
			 "VSI seid %d Rx ring %d %sable timeout\n",
			 vsi->seid, pf_q, (enable ? "en" : "dis"));
		return ret;
	}

	/* Due to HW errata, on Rx disable only, the register can
	 * indicate done before it really is. Needs 50ms to be sure
	 */
	if (!enable)
		mdelay(50);

	if (!i40e_enabled_xdp_vsi(vsi))
		return ret;

	ret = i40e_control_wait_tx_q(vsi->seid, pf,
				     pf_q + vsi->alloc_queue_pairs,
				     true /*is xdp*/, enable);
	if (ret) {
		dev_info(&pf->pdev->dev,
			 "VSI seid %d XDP Tx ring %d %sable timeout\n",
			 vsi->seid, pf_q, (enable ? "en" : "dis"));
	}

	return ret;
}

/**
 * i40e_queue_pair_enable_irq - Enables interrupts for a queue pair
 * @vsi: vsi
 * @queue_pair: queue_pair
 **/
static void i40e_queue_pair_enable_irq(struct i40e_vsi *vsi, int queue_pair)
{
	struct i40e_ring *rxr = vsi->rx_rings[queue_pair];
	struct i40e_pf *pf = vsi->back;
	struct i40e_hw *hw = &pf->hw;

	/* All rings in a qp belong to the same qvector. */
	if (test_bit(I40E_FLAG_MSIX_ENA, pf->flags))
		i40e_irq_dynamic_enable(vsi, rxr->q_vector->v_idx);
	else
		i40e_irq_dynamic_enable_icr0(pf);

	i40e_flush(hw);
}

/**
 * i40e_queue_pair_disable_irq - Disables interrupts for a queue pair
 * @vsi: vsi
 * @queue_pair: queue_pair
 **/
static void i40e_queue_pair_disable_irq(struct i40e_vsi *vsi, int queue_pair)
{
	struct i40e_ring *rxr = vsi->rx_rings[queue_pair];
	struct i40e_pf *pf = vsi->back;
	struct i40e_hw *hw = &pf->hw;

	/* For simplicity, instead of removing the qp interrupt causes
	 * from the interrupt linked list, we simply disable the interrupt, and
	 * leave the list intact.
	 *
	 * All rings in a qp belong to the same qvector.
	 */
	if (test_bit(I40E_FLAG_MSIX_ENA, pf->flags)) {
		u32 intpf = vsi->base_vector + rxr->q_vector->v_idx;

		wr32(hw, I40E_PFINT_DYN_CTLN(intpf - 1), 0);
		i40e_flush(hw);
		synchronize_irq(pf->msix_entries[intpf].vector);
	} else {
		/* Legacy and MSI mode - this stops all interrupt handling */
		wr32(hw, I40E_PFINT_ICR0_ENA, 0);
		wr32(hw, I40E_PFINT_DYN_CTL0, 0);
		i40e_flush(hw);
		synchronize_irq(pf->pdev->irq);
	}
}

/**
 * i40e_queue_pair_disable - Disables a queue pair
 * @vsi: vsi
 * @queue_pair: queue pair
 *
 * Returns 0 on success, <0 on failure.
 **/
int i40e_queue_pair_disable(struct i40e_vsi *vsi, int queue_pair)
{
	int err;

	err = i40e_enter_busy_conf(vsi);
	if (err)
		return err;

	i40e_queue_pair_disable_irq(vsi, queue_pair);
	i40e_queue_pair_toggle_napi(vsi, queue_pair, false /* off */);
	err = i40e_queue_pair_toggle_rings(vsi, queue_pair, false /* off */);
	i40e_clean_rx_ring(vsi->rx_rings[queue_pair]);
	i40e_queue_pair_clean_rings(vsi, queue_pair);
	i40e_queue_pair_reset_stats(vsi, queue_pair);

	return err;
}

/**
 * i40e_queue_pair_enable - Enables a queue pair
 * @vsi: vsi
 * @queue_pair: queue pair
 *
 * Returns 0 on success, <0 on failure.
 **/
int i40e_queue_pair_enable(struct i40e_vsi *vsi, int queue_pair)
{
	int err;

	err = i40e_configure_tx_ring(vsi->tx_rings[queue_pair]);
	if (err)
		return err;

	if (i40e_enabled_xdp_vsi(vsi)) {
		err = i40e_configure_tx_ring(vsi->xdp_rings[queue_pair]);
		if (err)
			return err;
	}

	err = i40e_configure_rx_ring(vsi->rx_rings[queue_pair]);
	if (err)
		return err;

	err = i40e_queue_pair_toggle_rings(vsi, queue_pair, true /* on */);
	i40e_queue_pair_toggle_napi(vsi, queue_pair, true /* on */);
	i40e_queue_pair_enable_irq(vsi, queue_pair);

	i40e_exit_busy_conf(vsi);

	return err;
}

/**
 * i40e_xdp - implements ndo_bpf for i40e
 * @dev: netdevice
 * @xdp: XDP command
 **/
static int i40e_xdp(struct net_device *dev,
		    struct netdev_bpf *xdp)
{
	struct i40e_netdev_priv *np = netdev_priv(dev);
	struct i40e_vsi *vsi = np->vsi;

	if (vsi->type != I40E_VSI_MAIN)
		return -EINVAL;

	switch (xdp->command) {
	case XDP_SETUP_PROG:
		return i40e_xdp_setup(vsi, xdp->prog, xdp->extack);
	case XDP_SETUP_XSK_POOL:
		return i40e_xsk_pool_setup(vsi, xdp->xsk.pool,
					   xdp->xsk.queue_id);
	default:
		return -EINVAL;
	}
}

static const struct net_device_ops i40e_netdev_ops = {
	.ndo_open		= i40e_open,
	.ndo_stop		= i40e_close,
	.ndo_start_xmit		= i40e_lan_xmit_frame,
	.ndo_get_stats64	= i40e_get_netdev_stats_struct,
	.ndo_set_rx_mode	= i40e_set_rx_mode,
	.ndo_validate_addr	= eth_validate_addr,
	.ndo_set_mac_address	= i40e_set_mac,
	.ndo_change_mtu		= i40e_change_mtu,
	.ndo_eth_ioctl		= i40e_ioctl,
	.ndo_tx_timeout		= i40e_tx_timeout,
	.ndo_vlan_rx_add_vid	= i40e_vlan_rx_add_vid,
	.ndo_vlan_rx_kill_vid	= i40e_vlan_rx_kill_vid,
#ifdef CONFIG_NET_POLL_CONTROLLER
	.ndo_poll_controller	= i40e_netpoll,
#endif
	.ndo_setup_tc		= __i40e_setup_tc,
	.ndo_select_queue	= i40e_lan_select_queue,
	.ndo_set_features	= i40e_set_features,
	.ndo_set_vf_mac		= i40e_ndo_set_vf_mac,
	.ndo_set_vf_vlan	= i40e_ndo_set_vf_port_vlan,
	.ndo_get_vf_stats	= i40e_get_vf_stats,
	.ndo_set_vf_rate	= i40e_ndo_set_vf_bw,
	.ndo_get_vf_config	= i40e_ndo_get_vf_config,
	.ndo_set_vf_link_state	= i40e_ndo_set_vf_link_state,
	.ndo_set_vf_spoofchk	= i40e_ndo_set_vf_spoofchk,
	.ndo_set_vf_trust	= i40e_ndo_set_vf_trust,
	.ndo_get_phys_port_id	= i40e_get_phys_port_id,
	.ndo_fdb_add		= i40e_ndo_fdb_add,
	.ndo_features_check	= i40e_features_check,
	.ndo_bridge_getlink	= i40e_ndo_bridge_getlink,
	.ndo_bridge_setlink	= i40e_ndo_bridge_setlink,
	.ndo_bpf		= i40e_xdp,
	.ndo_xdp_xmit		= i40e_xdp_xmit,
	.ndo_xsk_wakeup	        = i40e_xsk_wakeup,
	.ndo_dfwd_add_station	= i40e_fwd_add,
	.ndo_dfwd_del_station	= i40e_fwd_del,
};

/**
 * i40e_config_netdev - Setup the netdev flags
 * @vsi: the VSI being configured
 *
 * Returns 0 on success, negative value on failure
 **/
static int i40e_config_netdev(struct i40e_vsi *vsi)
{
	struct i40e_pf *pf = vsi->back;
	struct i40e_hw *hw = &pf->hw;
	struct i40e_netdev_priv *np;
	struct net_device *netdev;
	u8 broadcast[ETH_ALEN];
	u8 mac_addr[ETH_ALEN];
	int etherdev_size;
	netdev_features_t hw_enc_features;
	netdev_features_t hw_features;

	etherdev_size = sizeof(struct i40e_netdev_priv);
	netdev = alloc_etherdev_mq(etherdev_size, vsi->alloc_queue_pairs);
	if (!netdev)
		return -ENOMEM;

	vsi->netdev = netdev;
	np = netdev_priv(netdev);
	np->vsi = vsi;

	hw_enc_features = NETIF_F_SG			|
			  NETIF_F_HW_CSUM		|
			  NETIF_F_HIGHDMA		|
			  NETIF_F_SOFT_FEATURES		|
			  NETIF_F_TSO			|
			  NETIF_F_TSO_ECN		|
			  NETIF_F_TSO6			|
			  NETIF_F_GSO_GRE		|
			  NETIF_F_GSO_GRE_CSUM		|
			  NETIF_F_GSO_PARTIAL		|
			  NETIF_F_GSO_IPXIP4		|
			  NETIF_F_GSO_IPXIP6		|
			  NETIF_F_GSO_UDP_TUNNEL	|
			  NETIF_F_GSO_UDP_TUNNEL_CSUM	|
			  NETIF_F_GSO_UDP_L4		|
			  NETIF_F_SCTP_CRC		|
			  NETIF_F_RXHASH		|
			  NETIF_F_RXCSUM		|
			  0;

	if (!test_bit(I40E_HW_CAP_OUTER_UDP_CSUM, pf->hw.caps))
		netdev->gso_partial_features |= NETIF_F_GSO_UDP_TUNNEL_CSUM;

	netdev->udp_tunnel_nic_info = &pf->udp_tunnel_nic;

	netdev->gso_partial_features |= NETIF_F_GSO_GRE_CSUM;

	netdev->hw_enc_features |= hw_enc_features;

	/* record features VLANs can make use of */
	netdev->vlan_features |= hw_enc_features | NETIF_F_TSO_MANGLEID;

#define I40E_GSO_PARTIAL_FEATURES (NETIF_F_GSO_GRE |		\
				   NETIF_F_GSO_GRE_CSUM |	\
				   NETIF_F_GSO_IPXIP4 |		\
				   NETIF_F_GSO_IPXIP6 |		\
				   NETIF_F_GSO_UDP_TUNNEL |	\
				   NETIF_F_GSO_UDP_TUNNEL_CSUM)

	netdev->gso_partial_features = I40E_GSO_PARTIAL_FEATURES;
	netdev->features |= NETIF_F_GSO_PARTIAL |
			    I40E_GSO_PARTIAL_FEATURES;

	netdev->mpls_features |= NETIF_F_SG;
	netdev->mpls_features |= NETIF_F_HW_CSUM;
	netdev->mpls_features |= NETIF_F_TSO;
	netdev->mpls_features |= NETIF_F_TSO6;
	netdev->mpls_features |= I40E_GSO_PARTIAL_FEATURES;

	/* enable macvlan offloads */
	netdev->hw_features |= NETIF_F_HW_L2FW_DOFFLOAD;

	hw_features = hw_enc_features		|
		      NETIF_F_HW_VLAN_CTAG_TX	|
		      NETIF_F_HW_VLAN_CTAG_RX;

	if (!test_bit(I40E_FLAG_MFP_ENA, pf->flags))
		hw_features |= NETIF_F_NTUPLE | NETIF_F_HW_TC;

	netdev->hw_features |= hw_features | NETIF_F_LOOPBACK;

	netdev->features |= hw_features | NETIF_F_HW_VLAN_CTAG_FILTER;
	netdev->hw_enc_features |= NETIF_F_TSO_MANGLEID;

	netdev->features &= ~NETIF_F_HW_TC;

	if (vsi->type == I40E_VSI_MAIN) {
		SET_NETDEV_DEV(netdev, &pf->pdev->dev);
		ether_addr_copy(mac_addr, hw->mac.perm_addr);
		/* The following steps are necessary for two reasons. First,
		 * some older NVM configurations load a default MAC-VLAN
		 * filter that will accept any tagged packet, and we want to
		 * replace this with a normal filter. Additionally, it is
		 * possible our MAC address was provided by the platform using
		 * Open Firmware or similar.
		 *
		 * Thus, we need to remove the default filter and install one
		 * specific to the MAC address.
		 */
		i40e_rm_default_mac_filter(vsi, mac_addr);
		spin_lock_bh(&vsi->mac_filter_hash_lock);
		i40e_add_mac_filter(vsi, mac_addr);
		spin_unlock_bh(&vsi->mac_filter_hash_lock);

		netdev->xdp_features = NETDEV_XDP_ACT_BASIC |
				       NETDEV_XDP_ACT_REDIRECT |
				       NETDEV_XDP_ACT_XSK_ZEROCOPY |
				       NETDEV_XDP_ACT_RX_SG;
		netdev->xdp_zc_max_segs = I40E_MAX_BUFFER_TXD;
	} else {
		/* Relate the VSI_VMDQ name to the VSI_MAIN name. Note that we
		 * are still limited by IFNAMSIZ, but we're adding 'v%d\0' to
		 * the end, which is 4 bytes long, so force truncation of the
		 * original name by IFNAMSIZ - 4
		 */
		struct i40e_vsi *main_vsi = i40e_pf_get_main_vsi(pf);

		snprintf(netdev->name, IFNAMSIZ, "%.*sv%%d", IFNAMSIZ - 4,
			 main_vsi->netdev->name);
		eth_random_addr(mac_addr);

		spin_lock_bh(&vsi->mac_filter_hash_lock);
		i40e_add_mac_filter(vsi, mac_addr);
		spin_unlock_bh(&vsi->mac_filter_hash_lock);
	}

	/* Add the broadcast filter so that we initially will receive
	 * broadcast packets. Note that when a new VLAN is first added the
	 * driver will convert all filters marked I40E_VLAN_ANY into VLAN
	 * specific filters as part of transitioning into "vlan" operation.
	 * When more VLANs are added, the driver will copy each existing MAC
	 * filter and add it for the new VLAN.
	 *
	 * Broadcast filters are handled specially by
	 * i40e_sync_filters_subtask, as the driver must to set the broadcast
	 * promiscuous bit instead of adding this directly as a MAC/VLAN
	 * filter. The subtask will update the correct broadcast promiscuous
	 * bits as VLANs become active or inactive.
	 */
	eth_broadcast_addr(broadcast);
	spin_lock_bh(&vsi->mac_filter_hash_lock);
	i40e_add_mac_filter(vsi, broadcast);
	spin_unlock_bh(&vsi->mac_filter_hash_lock);

	eth_hw_addr_set(netdev, mac_addr);
	ether_addr_copy(netdev->perm_addr, mac_addr);

	/* i40iw_net_event() reads 16 bytes from neigh->primary_key */
	netdev->neigh_priv_len = sizeof(u32) * 4;

	netdev->priv_flags |= IFF_UNICAST_FLT;
	netdev->priv_flags |= IFF_SUPP_NOFCS;
	/* Setup netdev TC information */
	i40e_vsi_config_netdev_tc(vsi, vsi->tc_config.enabled_tc);

	netdev->netdev_ops = &i40e_netdev_ops;
	netdev->watchdog_timeo = 5 * HZ;
	i40e_set_ethtool_ops(netdev);

	/* MTU range: 68 - 9706 */
	netdev->min_mtu = ETH_MIN_MTU;
	netdev->max_mtu = I40E_MAX_RXBUFFER - I40E_PACKET_HDR_PAD;

	return 0;
}

/**
 * i40e_vsi_delete - Delete a VSI from the switch
 * @vsi: the VSI being removed
 *
 * Returns 0 on success, negative value on failure
 **/
static void i40e_vsi_delete(struct i40e_vsi *vsi)
{
	/* remove default VSI is not allowed */
	if (vsi == vsi->back->vsi[vsi->back->lan_vsi])
		return;

	i40e_aq_delete_element(&vsi->back->hw, vsi->seid, NULL);
}

/**
 * i40e_is_vsi_uplink_mode_veb - Check if the VSI's uplink bridge mode is VEB
 * @vsi: the VSI being queried
 *
 * Returns 1 if HW bridge mode is VEB and return 0 in case of VEPA mode
 **/
int i40e_is_vsi_uplink_mode_veb(struct i40e_vsi *vsi)
{
	struct i40e_veb *veb;
	struct i40e_pf *pf = vsi->back;

	/* Uplink is not a bridge so default to VEB */
	if (vsi->veb_idx >= I40E_MAX_VEB)
		return 1;

	veb = pf->veb[vsi->veb_idx];
	if (!veb) {
		dev_info(&pf->pdev->dev,
			 "There is no veb associated with the bridge\n");
		return -ENOENT;
	}

	/* Uplink is a bridge in VEPA mode */
	if (veb->bridge_mode & BRIDGE_MODE_VEPA) {
		return 0;
	} else {
		/* Uplink is a bridge in VEB mode */
		return 1;
	}

	/* VEPA is now default bridge, so return 0 */
	return 0;
}

/**
 * i40e_add_vsi - Add a VSI to the switch
 * @vsi: the VSI being configured
 *
 * This initializes a VSI context depending on the VSI type to be added and
 * passes it down to the add_vsi aq command.
 **/
static int i40e_add_vsi(struct i40e_vsi *vsi)
{
	int ret = -ENODEV;
	struct i40e_pf *pf = vsi->back;
	struct i40e_hw *hw = &pf->hw;
	struct i40e_vsi_context ctxt;
	struct i40e_mac_filter *f;
	struct hlist_node *h;
	int bkt;

	u8 enabled_tc = 0x1; /* TC0 enabled */
	int f_count = 0;

	memset(&ctxt, 0, sizeof(ctxt));
	switch (vsi->type) {
	case I40E_VSI_MAIN:
		/* The PF's main VSI is already setup as part of the
		 * device initialization, so we'll not bother with
		 * the add_vsi call, but we will retrieve the current
		 * VSI context.
		 */
		ctxt.seid = pf->main_vsi_seid;
		ctxt.pf_num = pf->hw.pf_id;
		ctxt.vf_num = 0;
		ret = i40e_aq_get_vsi_params(&pf->hw, &ctxt, NULL);
		ctxt.flags = I40E_AQ_VSI_TYPE_PF;
		if (ret) {
			dev_info(&pf->pdev->dev,
				 "couldn't get PF vsi config, err %pe aq_err %s\n",
				 ERR_PTR(ret),
				 i40e_aq_str(&pf->hw,
					     pf->hw.aq.asq_last_status));
			return -ENOENT;
		}
		vsi->info = ctxt.info;
		vsi->info.valid_sections = 0;

		vsi->seid = ctxt.seid;
		vsi->id = ctxt.vsi_number;

		enabled_tc = i40e_pf_get_tc_map(pf);

		/* Source pruning is enabled by default, so the flag is
		 * negative logic - if it's set, we need to fiddle with
		 * the VSI to disable source pruning.
		 */
		if (test_bit(I40E_FLAG_SOURCE_PRUNING_DIS, pf->flags)) {
			memset(&ctxt, 0, sizeof(ctxt));
			ctxt.seid = pf->main_vsi_seid;
			ctxt.pf_num = pf->hw.pf_id;
			ctxt.vf_num = 0;
			ctxt.info.valid_sections |=
				     cpu_to_le16(I40E_AQ_VSI_PROP_SWITCH_VALID);
			ctxt.info.switch_id =
				   cpu_to_le16(I40E_AQ_VSI_SW_ID_FLAG_LOCAL_LB);
			ret = i40e_aq_update_vsi_params(hw, &ctxt, NULL);
			if (ret) {
				dev_info(&pf->pdev->dev,
					 "update vsi failed, err %d aq_err %s\n",
					 ret,
					 i40e_aq_str(&pf->hw,
						     pf->hw.aq.asq_last_status));
				ret = -ENOENT;
				goto err;
			}
		}

		/* MFP mode setup queue map and update VSI */
		if (test_bit(I40E_FLAG_MFP_ENA, pf->flags) &&
		    !(pf->hw.func_caps.iscsi)) { /* NIC type PF */
			memset(&ctxt, 0, sizeof(ctxt));
			ctxt.seid = pf->main_vsi_seid;
			ctxt.pf_num = pf->hw.pf_id;
			ctxt.vf_num = 0;
			i40e_vsi_setup_queue_map(vsi, &ctxt, enabled_tc, false);
			ret = i40e_aq_update_vsi_params(hw, &ctxt, NULL);
			if (ret) {
				dev_info(&pf->pdev->dev,
					 "update vsi failed, err %pe aq_err %s\n",
					 ERR_PTR(ret),
					 i40e_aq_str(&pf->hw,
						    pf->hw.aq.asq_last_status));
				ret = -ENOENT;
				goto err;
			}
			/* update the local VSI info queue map */
			i40e_vsi_update_queue_map(vsi, &ctxt);
			vsi->info.valid_sections = 0;
		} else {
			/* Default/Main VSI is only enabled for TC0
			 * reconfigure it to enable all TCs that are
			 * available on the port in SFP mode.
			 * For MFP case the iSCSI PF would use this
			 * flow to enable LAN+iSCSI TC.
			 */
			ret = i40e_vsi_config_tc(vsi, enabled_tc);
			if (ret) {
				/* Single TC condition is not fatal,
				 * message and continue
				 */
				dev_info(&pf->pdev->dev,
					 "failed to configure TCs for main VSI tc_map 0x%08x, err %pe aq_err %s\n",
					 enabled_tc,
					 ERR_PTR(ret),
					 i40e_aq_str(&pf->hw,
						    pf->hw.aq.asq_last_status));
			}
		}
		break;

	case I40E_VSI_FDIR:
		ctxt.pf_num = hw->pf_id;
		ctxt.vf_num = 0;
		ctxt.uplink_seid = vsi->uplink_seid;
		ctxt.connection_type = I40E_AQ_VSI_CONN_TYPE_NORMAL;
		ctxt.flags = I40E_AQ_VSI_TYPE_PF;
		if (test_bit(I40E_FLAG_VEB_MODE_ENA, pf->flags) &&
		    (i40e_is_vsi_uplink_mode_veb(vsi))) {
			ctxt.info.valid_sections |=
			     cpu_to_le16(I40E_AQ_VSI_PROP_SWITCH_VALID);
			ctxt.info.switch_id =
			   cpu_to_le16(I40E_AQ_VSI_SW_ID_FLAG_ALLOW_LB);
		}
		i40e_vsi_setup_queue_map(vsi, &ctxt, enabled_tc, true);
		break;

	case I40E_VSI_VMDQ2:
		ctxt.pf_num = hw->pf_id;
		ctxt.vf_num = 0;
		ctxt.uplink_seid = vsi->uplink_seid;
		ctxt.connection_type = I40E_AQ_VSI_CONN_TYPE_NORMAL;
		ctxt.flags = I40E_AQ_VSI_TYPE_VMDQ2;

		/* This VSI is connected to VEB so the switch_id
		 * should be set to zero by default.
		 */
		if (i40e_is_vsi_uplink_mode_veb(vsi)) {
			ctxt.info.valid_sections |=
				cpu_to_le16(I40E_AQ_VSI_PROP_SWITCH_VALID);
			ctxt.info.switch_id =
				cpu_to_le16(I40E_AQ_VSI_SW_ID_FLAG_ALLOW_LB);
		}

		/* Setup the VSI tx/rx queue map for TC0 only for now */
		i40e_vsi_setup_queue_map(vsi, &ctxt, enabled_tc, true);
		break;

	case I40E_VSI_SRIOV:
		ctxt.pf_num = hw->pf_id;
		ctxt.vf_num = vsi->vf_id + hw->func_caps.vf_base_id;
		ctxt.uplink_seid = vsi->uplink_seid;
		ctxt.connection_type = I40E_AQ_VSI_CONN_TYPE_NORMAL;
		ctxt.flags = I40E_AQ_VSI_TYPE_VF;

		/* This VSI is connected to VEB so the switch_id
		 * should be set to zero by default.
		 */
		if (i40e_is_vsi_uplink_mode_veb(vsi)) {
			ctxt.info.valid_sections |=
				cpu_to_le16(I40E_AQ_VSI_PROP_SWITCH_VALID);
			ctxt.info.switch_id =
				cpu_to_le16(I40E_AQ_VSI_SW_ID_FLAG_ALLOW_LB);
		}

		if (test_bit(I40E_FLAG_IWARP_ENA, vsi->back->flags)) {
			ctxt.info.valid_sections |=
				cpu_to_le16(I40E_AQ_VSI_PROP_QUEUE_OPT_VALID);
			ctxt.info.queueing_opt_flags |=
				(I40E_AQ_VSI_QUE_OPT_TCP_ENA |
				 I40E_AQ_VSI_QUE_OPT_RSS_LUT_VSI);
		}

		ctxt.info.valid_sections |= cpu_to_le16(I40E_AQ_VSI_PROP_VLAN_VALID);
		ctxt.info.port_vlan_flags |= I40E_AQ_VSI_PVLAN_MODE_ALL;
		if (pf->vf[vsi->vf_id].spoofchk) {
			ctxt.info.valid_sections |=
				cpu_to_le16(I40E_AQ_VSI_PROP_SECURITY_VALID);
			ctxt.info.sec_flags |=
				(I40E_AQ_VSI_SEC_FLAG_ENABLE_VLAN_CHK |
				 I40E_AQ_VSI_SEC_FLAG_ENABLE_MAC_CHK);
		}
		/* Setup the VSI tx/rx queue map for TC0 only for now */
		i40e_vsi_setup_queue_map(vsi, &ctxt, enabled_tc, true);
		break;

	case I40E_VSI_IWARP:
		/* send down message to iWARP */
		break;

	default:
		return -ENODEV;
	}

	if (vsi->type != I40E_VSI_MAIN) {
		ret = i40e_aq_add_vsi(hw, &ctxt, NULL);
		if (ret) {
			dev_info(&vsi->back->pdev->dev,
				 "add vsi failed, err %pe aq_err %s\n",
				 ERR_PTR(ret),
				 i40e_aq_str(&pf->hw,
					     pf->hw.aq.asq_last_status));
			ret = -ENOENT;
			goto err;
		}
		vsi->info = ctxt.info;
		vsi->info.valid_sections = 0;
		vsi->seid = ctxt.seid;
		vsi->id = ctxt.vsi_number;
	}

	spin_lock_bh(&vsi->mac_filter_hash_lock);
	vsi->active_filters = 0;
	/* If macvlan filters already exist, force them to get loaded */
	hash_for_each_safe(vsi->mac_filter_hash, bkt, h, f, hlist) {
		f->state = I40E_FILTER_NEW;
		f_count++;
	}
	spin_unlock_bh(&vsi->mac_filter_hash_lock);
	clear_bit(__I40E_VSI_OVERFLOW_PROMISC, vsi->state);

	if (f_count) {
		vsi->flags |= I40E_VSI_FLAG_FILTER_CHANGED;
		set_bit(__I40E_MACVLAN_SYNC_PENDING, pf->state);
	}

	/* Update VSI BW information */
	ret = i40e_vsi_get_bw_info(vsi);
	if (ret) {
		dev_info(&pf->pdev->dev,
			 "couldn't get vsi bw info, err %pe aq_err %s\n",
			 ERR_PTR(ret),
			 i40e_aq_str(&pf->hw, pf->hw.aq.asq_last_status));
		/* VSI is already added so not tearing that up */
		ret = 0;
	}

err:
	return ret;
}

/**
 * i40e_vsi_release - Delete a VSI and free its resources
 * @vsi: the VSI being removed
 *
 * Returns 0 on success or < 0 on error
 **/
int i40e_vsi_release(struct i40e_vsi *vsi)
{
	struct i40e_mac_filter *f;
	struct hlist_node *h;
	struct i40e_veb *veb;
	struct i40e_pf *pf;
	u16 uplink_seid;
	int i, n, bkt;

	pf = vsi->back;

	/* release of a VEB-owner or last VSI is not allowed */
	if (vsi->flags & I40E_VSI_FLAG_VEB_OWNER) {
		dev_info(&pf->pdev->dev, "VSI %d has existing VEB %d\n",
			 vsi->seid, vsi->uplink_seid);
		return -ENODEV;
	}
	if (vsi->type == I40E_VSI_MAIN && !test_bit(__I40E_DOWN, pf->state)) {
		dev_info(&pf->pdev->dev, "Can't remove PF VSI\n");
		return -ENODEV;
	}
	set_bit(__I40E_VSI_RELEASING, vsi->state);
	uplink_seid = vsi->uplink_seid;

	if (vsi->type != I40E_VSI_SRIOV) {
		if (vsi->netdev_registered) {
			vsi->netdev_registered = false;
			if (vsi->netdev) {
				/* results in a call to i40e_close() */
				unregister_netdev(vsi->netdev);
			}
		} else {
			i40e_vsi_close(vsi);
		}
		i40e_vsi_disable_irq(vsi);
	}

	if (vsi->type == I40E_VSI_MAIN)
		i40e_devlink_destroy_port(pf);

	spin_lock_bh(&vsi->mac_filter_hash_lock);

	/* clear the sync flag on all filters */
	if (vsi->netdev) {
		__dev_uc_unsync(vsi->netdev, NULL);
		__dev_mc_unsync(vsi->netdev, NULL);
	}

	/* make sure any remaining filters are marked for deletion */
	hash_for_each_safe(vsi->mac_filter_hash, bkt, h, f, hlist)
		__i40e_del_filter(vsi, f);

	spin_unlock_bh(&vsi->mac_filter_hash_lock);

	i40e_sync_vsi_filters(vsi);

	i40e_vsi_delete(vsi);
	i40e_vsi_free_q_vectors(vsi);
	if (vsi->netdev) {
		free_netdev(vsi->netdev);
		vsi->netdev = NULL;
	}
	i40e_vsi_clear_rings(vsi);
	i40e_vsi_clear(vsi);

	/* If this was the last thing on the VEB, except for the
	 * controlling VSI, remove the VEB, which puts the controlling
	 * VSI onto the uplink port.
	 *
	 * Well, okay, there's one more exception here: don't remove
	 * the floating VEBs yet.  We'll wait for an explicit remove request
	 * from up the network stack.
	 */
	veb = i40e_pf_get_veb_by_seid(pf, uplink_seid);
	if (veb && veb->uplink_seid) {
		n = 0;

		/* Count non-controlling VSIs present on  the VEB */
		i40e_pf_for_each_vsi(pf, i, vsi)
			if (vsi->uplink_seid == uplink_seid &&
			    (vsi->flags & I40E_VSI_FLAG_VEB_OWNER) == 0)
				n++;

		/* If there is no VSI except the control one then release
		 * the VEB and put the control VSI onto VEB uplink.
		 */
		if (!n)
			i40e_veb_release(veb);
	}

	return 0;
}

/**
 * i40e_vsi_setup_vectors - Set up the q_vectors for the given VSI
 * @vsi: ptr to the VSI
 *
 * This should only be called after i40e_vsi_mem_alloc() which allocates the
 * corresponding SW VSI structure and initializes num_queue_pairs for the
 * newly allocated VSI.
 *
 * Returns 0 on success or negative on failure
 **/
static int i40e_vsi_setup_vectors(struct i40e_vsi *vsi)
{
	int ret = -ENOENT;
	struct i40e_pf *pf = vsi->back;

	if (vsi->q_vectors[0]) {
		dev_info(&pf->pdev->dev, "VSI %d has existing q_vectors\n",
			 vsi->seid);
		return -EEXIST;
	}

	if (vsi->base_vector) {
		dev_info(&pf->pdev->dev, "VSI %d has non-zero base vector %d\n",
			 vsi->seid, vsi->base_vector);
		return -EEXIST;
	}

	ret = i40e_vsi_alloc_q_vectors(vsi);
	if (ret) {
		dev_info(&pf->pdev->dev,
			 "failed to allocate %d q_vector for VSI %d, ret=%d\n",
			 vsi->num_q_vectors, vsi->seid, ret);
		vsi->num_q_vectors = 0;
		goto vector_setup_out;
	}

	/* In Legacy mode, we do not have to get any other vector since we
	 * piggyback on the misc/ICR0 for queue interrupts.
	*/
	if (!test_bit(I40E_FLAG_MSIX_ENA, pf->flags))
		return ret;
	if (vsi->num_q_vectors)
		vsi->base_vector = i40e_get_lump(pf, pf->irq_pile,
						 vsi->num_q_vectors, vsi->idx);
	if (vsi->base_vector < 0) {
		dev_info(&pf->pdev->dev,
			 "failed to get tracking for %d vectors for VSI %d, err=%d\n",
			 vsi->num_q_vectors, vsi->seid, vsi->base_vector);
		i40e_vsi_free_q_vectors(vsi);
		ret = -ENOENT;
		goto vector_setup_out;
	}

vector_setup_out:
	return ret;
}

/**
 * i40e_vsi_reinit_setup - return and reallocate resources for a VSI
 * @vsi: pointer to the vsi.
 *
 * This re-allocates a vsi's queue resources.
 *
 * Returns pointer to the successfully allocated and configured VSI sw struct
 * on success, otherwise returns NULL on failure.
 **/
static struct i40e_vsi *i40e_vsi_reinit_setup(struct i40e_vsi *vsi)
{
	struct i40e_vsi *main_vsi;
	u16 alloc_queue_pairs;
	struct i40e_pf *pf;
	int ret;

	if (!vsi)
		return NULL;

	pf = vsi->back;

	i40e_put_lump(pf->qp_pile, vsi->base_queue, vsi->idx);
	i40e_vsi_clear_rings(vsi);

	i40e_vsi_free_arrays(vsi, false);
	i40e_set_num_rings_in_vsi(vsi);
	ret = i40e_vsi_alloc_arrays(vsi, false);
	if (ret)
		goto err_vsi;

	alloc_queue_pairs = vsi->alloc_queue_pairs *
			    (i40e_enabled_xdp_vsi(vsi) ? 2 : 1);

	ret = i40e_get_lump(pf, pf->qp_pile, alloc_queue_pairs, vsi->idx);
	if (ret < 0) {
		dev_info(&pf->pdev->dev,
			 "failed to get tracking for %d queues for VSI %d err %d\n",
			 alloc_queue_pairs, vsi->seid, ret);
		goto err_vsi;
	}
	vsi->base_queue = ret;

	/* Update the FW view of the VSI. Force a reset of TC and queue
	 * layout configurations.
	 */
	main_vsi = i40e_pf_get_main_vsi(pf);
	main_vsi->seid = pf->main_vsi_seid;
	i40e_vsi_reconfig_tc(main_vsi);

	if (vsi->type == I40E_VSI_MAIN)
		i40e_rm_default_mac_filter(vsi, pf->hw.mac.perm_addr);

	/* assign it some queues */
	ret = i40e_alloc_rings(vsi);
	if (ret)
		goto err_rings;

	/* map all of the rings to the q_vectors */
	i40e_vsi_map_rings_to_vectors(vsi);
	return vsi;

err_rings:
	i40e_vsi_free_q_vectors(vsi);
	if (vsi->netdev_registered) {
		vsi->netdev_registered = false;
		unregister_netdev(vsi->netdev);
		free_netdev(vsi->netdev);
		vsi->netdev = NULL;
	}
	if (vsi->type == I40E_VSI_MAIN)
		i40e_devlink_destroy_port(pf);
	i40e_aq_delete_element(&pf->hw, vsi->seid, NULL);
err_vsi:
	i40e_vsi_clear(vsi);
	return NULL;
}

/**
 * i40e_vsi_setup - Set up a VSI by a given type
 * @pf: board private structure
 * @type: VSI type
 * @uplink_seid: the switch element to link to
 * @param1: usage depends upon VSI type. For VF types, indicates VF id
 *
 * This allocates the sw VSI structure and its queue resources, then add a VSI
 * to the identified VEB.
 *
 * Returns pointer to the successfully allocated and configure VSI sw struct on
 * success, otherwise returns NULL on failure.
 **/
struct i40e_vsi *i40e_vsi_setup(struct i40e_pf *pf, u8 type,
				u16 uplink_seid, u32 param1)
{
	struct i40e_vsi *vsi = NULL;
	struct i40e_veb *veb = NULL;
	u16 alloc_queue_pairs;
	int v_idx;
	int ret;

	/* The requested uplink_seid must be either
	 *     - the PF's port seid
	 *              no VEB is needed because this is the PF
	 *              or this is a Flow Director special case VSI
	 *     - seid of an existing VEB
	 *     - seid of a VSI that owns an existing VEB
	 *     - seid of a VSI that doesn't own a VEB
	 *              a new VEB is created and the VSI becomes the owner
	 *     - seid of the PF VSI, which is what creates the first VEB
	 *              this is a special case of the previous
	 *
	 * Find which uplink_seid we were given and create a new VEB if needed
	 */
	veb = i40e_pf_get_veb_by_seid(pf, uplink_seid);
	if (!veb && uplink_seid != pf->mac_seid) {
		vsi = i40e_pf_get_vsi_by_seid(pf, uplink_seid);
		if (!vsi) {
			dev_info(&pf->pdev->dev, "no such uplink_seid %d\n",
				 uplink_seid);
			return NULL;
		}

		if (vsi->uplink_seid == pf->mac_seid)
			veb = i40e_veb_setup(pf, pf->mac_seid, vsi->seid,
					     vsi->tc_config.enabled_tc);
		else if ((vsi->flags & I40E_VSI_FLAG_VEB_OWNER) == 0)
			veb = i40e_veb_setup(pf, vsi->uplink_seid, vsi->seid,
					     vsi->tc_config.enabled_tc);
		if (veb) {
			if (vsi->type != I40E_VSI_MAIN) {
				dev_info(&vsi->back->pdev->dev,
					 "New VSI creation error, uplink seid of LAN VSI expected.\n");
				return NULL;
			}
			/* We come up by default in VEPA mode if SRIOV is not
			 * already enabled, in which case we can't force VEPA
			 * mode.
			 */
			if (!test_bit(I40E_FLAG_VEB_MODE_ENA, pf->flags)) {
				veb->bridge_mode = BRIDGE_MODE_VEPA;
				clear_bit(I40E_FLAG_VEB_MODE_ENA, pf->flags);
			}
			i40e_config_bridge_mode(veb);
		}
		veb = i40e_pf_get_veb_by_seid(pf, vsi->uplink_seid);
		if (!veb) {
			dev_info(&pf->pdev->dev, "couldn't add VEB\n");
			return NULL;
		}

		vsi->flags |= I40E_VSI_FLAG_VEB_OWNER;
		uplink_seid = veb->seid;
	}

	/* get vsi sw struct */
	v_idx = i40e_vsi_mem_alloc(pf, type);
	if (v_idx < 0)
		goto err_alloc;
	vsi = pf->vsi[v_idx];
	if (!vsi)
		goto err_alloc;
	vsi->type = type;
	vsi->veb_idx = (veb ? veb->idx : I40E_NO_VEB);

	if (type == I40E_VSI_MAIN)
		pf->lan_vsi = v_idx;
	else if (type == I40E_VSI_SRIOV)
		vsi->vf_id = param1;
	/* assign it some queues */
	alloc_queue_pairs = vsi->alloc_queue_pairs *
			    (i40e_enabled_xdp_vsi(vsi) ? 2 : 1);

	ret = i40e_get_lump(pf, pf->qp_pile, alloc_queue_pairs, vsi->idx);
	if (ret < 0) {
		dev_info(&pf->pdev->dev,
			 "failed to get tracking for %d queues for VSI %d err=%d\n",
			 alloc_queue_pairs, vsi->seid, ret);
		goto err_vsi;
	}
	vsi->base_queue = ret;

	/* get a VSI from the hardware */
	vsi->uplink_seid = uplink_seid;
	ret = i40e_add_vsi(vsi);
	if (ret)
		goto err_vsi;

	switch (vsi->type) {
	/* setup the netdev if needed */
	case I40E_VSI_MAIN:
	case I40E_VSI_VMDQ2:
		ret = i40e_config_netdev(vsi);
		if (ret)
			goto err_netdev;
		ret = i40e_netif_set_realnum_tx_rx_queues(vsi);
		if (ret)
			goto err_netdev;
		if (vsi->type == I40E_VSI_MAIN) {
			ret = i40e_devlink_create_port(pf);
			if (ret)
				goto err_netdev;
			SET_NETDEV_DEVLINK_PORT(vsi->netdev, &pf->devlink_port);
		}
		ret = register_netdev(vsi->netdev);
		if (ret)
			goto err_dl_port;
		vsi->netdev_registered = true;
		netif_carrier_off(vsi->netdev);
#ifdef CONFIG_I40E_DCB
		/* Setup DCB netlink interface */
		i40e_dcbnl_setup(vsi);
#endif /* CONFIG_I40E_DCB */
		fallthrough;
	case I40E_VSI_FDIR:
		/* set up vectors and rings if needed */
		ret = i40e_vsi_setup_vectors(vsi);
		if (ret)
			goto err_msix;

		ret = i40e_alloc_rings(vsi);
		if (ret)
			goto err_rings;

		/* map all of the rings to the q_vectors */
		i40e_vsi_map_rings_to_vectors(vsi);

		i40e_vsi_reset_stats(vsi);
		break;
	default:
		/* no netdev or rings for the other VSI types */
		break;
	}

	if (test_bit(I40E_HW_CAP_RSS_AQ, pf->hw.caps) &&
	    vsi->type == I40E_VSI_VMDQ2) {
		ret = i40e_vsi_config_rss(vsi);
		if (ret)
			goto err_config;
	}
	return vsi;

err_config:
	i40e_vsi_clear_rings(vsi);
err_rings:
	i40e_vsi_free_q_vectors(vsi);
err_msix:
	if (vsi->netdev_registered) {
		vsi->netdev_registered = false;
		unregister_netdev(vsi->netdev);
		free_netdev(vsi->netdev);
		vsi->netdev = NULL;
	}
err_dl_port:
	if (vsi->type == I40E_VSI_MAIN)
		i40e_devlink_destroy_port(pf);
err_netdev:
	i40e_aq_delete_element(&pf->hw, vsi->seid, NULL);
err_vsi:
	i40e_vsi_clear(vsi);
err_alloc:
	return NULL;
}

/**
 * i40e_veb_get_bw_info - Query VEB BW information
 * @veb: the veb to query
 *
 * Query the Tx scheduler BW configuration data for given VEB
 **/
static int i40e_veb_get_bw_info(struct i40e_veb *veb)
{
	struct i40e_aqc_query_switching_comp_ets_config_resp ets_data;
	struct i40e_aqc_query_switching_comp_bw_config_resp bw_data;
	struct i40e_pf *pf = veb->pf;
	struct i40e_hw *hw = &pf->hw;
	u32 tc_bw_max;
	int ret = 0;
	int i;

	ret = i40e_aq_query_switch_comp_bw_config(hw, veb->seid,
						  &bw_data, NULL);
	if (ret) {
		dev_info(&pf->pdev->dev,
			 "query veb bw config failed, err %pe aq_err %s\n",
			 ERR_PTR(ret),
			 i40e_aq_str(&pf->hw, hw->aq.asq_last_status));
		goto out;
	}

	ret = i40e_aq_query_switch_comp_ets_config(hw, veb->seid,
						   &ets_data, NULL);
	if (ret) {
		dev_info(&pf->pdev->dev,
			 "query veb bw ets config failed, err %pe aq_err %s\n",
			 ERR_PTR(ret),
			 i40e_aq_str(&pf->hw, hw->aq.asq_last_status));
		goto out;
	}

	veb->bw_limit = le16_to_cpu(ets_data.port_bw_limit);
	veb->bw_max_quanta = ets_data.tc_bw_max;
	veb->is_abs_credits = bw_data.absolute_credits_enable;
	veb->enabled_tc = ets_data.tc_valid_bits;
	tc_bw_max = le16_to_cpu(bw_data.tc_bw_max[0]) |
		    (le16_to_cpu(bw_data.tc_bw_max[1]) << 16);
	for (i = 0; i < I40E_MAX_TRAFFIC_CLASS; i++) {
		veb->bw_tc_share_credits[i] = bw_data.tc_bw_share_credits[i];
		veb->bw_tc_limit_credits[i] =
					le16_to_cpu(bw_data.tc_bw_limits[i]);
		veb->bw_tc_max_quanta[i] = ((tc_bw_max >> (i*4)) & 0x7);
	}

out:
	return ret;
}

/**
 * i40e_veb_mem_alloc - Allocates the next available struct veb in the PF
 * @pf: board private structure
 *
 * On error: returns error code (negative)
 * On success: returns vsi index in PF (positive)
 **/
static int i40e_veb_mem_alloc(struct i40e_pf *pf)
{
	int ret = -ENOENT;
	struct i40e_veb *veb;
	int i;

	/* Need to protect the allocation of switch elements at the PF level */
	mutex_lock(&pf->switch_mutex);

	/* VEB list may be fragmented if VEB creation/destruction has
	 * been happening.  We can afford to do a quick scan to look
	 * for any free slots in the list.
	 *
	 * find next empty veb slot, looping back around if necessary
	 */
	i = 0;
	while ((i < I40E_MAX_VEB) && (pf->veb[i] != NULL))
		i++;
	if (i >= I40E_MAX_VEB) {
		ret = -ENOMEM;
		goto err_alloc_veb;  /* out of VEB slots! */
	}

	veb = kzalloc(sizeof(*veb), GFP_KERNEL);
	if (!veb) {
		ret = -ENOMEM;
		goto err_alloc_veb;
	}
	veb->pf = pf;
	veb->idx = i;
	veb->enabled_tc = 1;

	pf->veb[i] = veb;
	ret = i;
err_alloc_veb:
	mutex_unlock(&pf->switch_mutex);
	return ret;
}

/**
 * i40e_switch_branch_release - Delete a branch of the switch tree
 * @branch: where to start deleting
 *
 * This uses recursion to find the tips of the branch to be
 * removed, deleting until we get back to and can delete this VEB.
 **/
static void i40e_switch_branch_release(struct i40e_veb *branch)
{
	struct i40e_pf *pf = branch->pf;
	u16 branch_seid = branch->seid;
	u16 veb_idx = branch->idx;
	struct i40e_vsi *vsi;
	struct i40e_veb *veb;
	int i;

	/* release any VEBs on this VEB - RECURSION */
	i40e_pf_for_each_veb(pf, i, veb)
		if (veb->uplink_seid == branch->seid)
			i40e_switch_branch_release(veb);

	/* Release the VSIs on this VEB, but not the owner VSI.
	 *
	 * NOTE: Removing the last VSI on a VEB has the SIDE EFFECT of removing
	 *       the VEB itself, so don't use (*branch) after this loop.
	 */
	i40e_pf_for_each_vsi(pf, i, vsi)
		if (vsi->uplink_seid == branch_seid &&
		    (vsi->flags & I40E_VSI_FLAG_VEB_OWNER) == 0)
			i40e_vsi_release(vsi);

	/* There's one corner case where the VEB might not have been
	 * removed, so double check it here and remove it if needed.
	 * This case happens if the veb was created from the debugfs
	 * commands and no VSIs were added to it.
	 */
	if (pf->veb[veb_idx])
		i40e_veb_release(pf->veb[veb_idx]);
}

/**
 * i40e_veb_clear - remove veb struct
 * @veb: the veb to remove
 **/
static void i40e_veb_clear(struct i40e_veb *veb)
{
	if (!veb)
		return;

	if (veb->pf) {
		struct i40e_pf *pf = veb->pf;

		mutex_lock(&pf->switch_mutex);
		if (pf->veb[veb->idx] == veb)
			pf->veb[veb->idx] = NULL;
		mutex_unlock(&pf->switch_mutex);
	}

	kfree(veb);
}

/**
 * i40e_veb_release - Delete a VEB and free its resources
 * @veb: the VEB being removed
 **/
void i40e_veb_release(struct i40e_veb *veb)
{
	struct i40e_vsi *vsi, *vsi_it;
	struct i40e_pf *pf;
	int i, n = 0;

	pf = veb->pf;

	/* find the remaining VSI and check for extras */
	i40e_pf_for_each_vsi(pf, i, vsi_it)
		if (vsi_it->uplink_seid == veb->seid) {
			if (vsi_it->flags & I40E_VSI_FLAG_VEB_OWNER)
				vsi = vsi_it;
			n++;
		}

	/* Floating VEB has to be empty and regular one must have
	 * single owner VSI.
	 */
	if ((veb->uplink_seid && n != 1) || (!veb->uplink_seid && n != 0)) {
		dev_info(&pf->pdev->dev,
			 "can't remove VEB %d with %d VSIs left\n",
			 veb->seid, n);
		return;
	}

	/* For regular VEB move the owner VSI to uplink port */
	if (veb->uplink_seid) {
		vsi->flags &= ~I40E_VSI_FLAG_VEB_OWNER;
		vsi->uplink_seid = veb->uplink_seid;
		vsi->veb_idx = I40E_NO_VEB;
	}

	i40e_aq_delete_element(&pf->hw, veb->seid, NULL);
	i40e_veb_clear(veb);
}

/**
 * i40e_add_veb - create the VEB in the switch
 * @veb: the VEB to be instantiated
 * @vsi: the controlling VSI
 **/
static int i40e_add_veb(struct i40e_veb *veb, struct i40e_vsi *vsi)
{
	struct i40e_pf *pf = veb->pf;
	bool enable_stats = !!test_bit(I40E_FLAG_VEB_STATS_ENA, pf->flags);
	int ret;

	ret = i40e_aq_add_veb(&pf->hw, veb->uplink_seid, vsi ? vsi->seid : 0,
			      veb->enabled_tc, vsi ? false : true,
			      &veb->seid, enable_stats, NULL);

	/* get a VEB from the hardware */
	if (ret) {
		dev_info(&pf->pdev->dev,
			 "couldn't add VEB, err %pe aq_err %s\n",
			 ERR_PTR(ret),
			 i40e_aq_str(&pf->hw, pf->hw.aq.asq_last_status));
		return -EPERM;
	}

	/* get statistics counter */
	ret = i40e_aq_get_veb_parameters(&pf->hw, veb->seid, NULL, NULL,
					 &veb->stats_idx, NULL, NULL, NULL);
	if (ret) {
		dev_info(&pf->pdev->dev,
			 "couldn't get VEB statistics idx, err %pe aq_err %s\n",
			 ERR_PTR(ret),
			 i40e_aq_str(&pf->hw, pf->hw.aq.asq_last_status));
		return -EPERM;
	}
	ret = i40e_veb_get_bw_info(veb);
	if (ret) {
		dev_info(&pf->pdev->dev,
			 "couldn't get VEB bw info, err %pe aq_err %s\n",
			 ERR_PTR(ret),
			 i40e_aq_str(&pf->hw, pf->hw.aq.asq_last_status));
		i40e_aq_delete_element(&pf->hw, veb->seid, NULL);
		return -ENOENT;
	}

	if (vsi) {
		vsi->uplink_seid = veb->seid;
		vsi->veb_idx = veb->idx;
		vsi->flags |= I40E_VSI_FLAG_VEB_OWNER;
	}

	return 0;
}

/**
 * i40e_veb_setup - Set up a VEB
 * @pf: board private structure
 * @uplink_seid: the switch element to link to
 * @vsi_seid: the initial VSI seid
 * @enabled_tc: Enabled TC bit-map
 *
 * This allocates the sw VEB structure and links it into the switch
 * It is possible and legal for this to be a duplicate of an already
 * existing VEB.  It is also possible for both uplink and vsi seids
 * to be zero, in order to create a floating VEB.
 *
 * Returns pointer to the successfully allocated VEB sw struct on
 * success, otherwise returns NULL on failure.
 **/
struct i40e_veb *i40e_veb_setup(struct i40e_pf *pf, u16 uplink_seid,
				u16 vsi_seid, u8 enabled_tc)
{
	struct i40e_vsi *vsi = NULL;
	struct i40e_veb *veb;
	int veb_idx;
	int ret;

	/* if one seid is 0, the other must be 0 to create a floating relay */
	if ((uplink_seid == 0 || vsi_seid == 0) &&
	    (uplink_seid + vsi_seid != 0)) {
		dev_info(&pf->pdev->dev,
			 "one, not both seid's are 0: uplink=%d vsi=%d\n",
			 uplink_seid, vsi_seid);
		return NULL;
	}

	/* make sure there is such a vsi and uplink */
	if (vsi_seid) {
		vsi = i40e_pf_get_vsi_by_seid(pf, vsi_seid);
		if (!vsi) {
			dev_err(&pf->pdev->dev, "vsi seid %d not found\n",
				vsi_seid);
			return NULL;
		}
	}

	/* get veb sw struct */
	veb_idx = i40e_veb_mem_alloc(pf);
	if (veb_idx < 0)
		goto err_alloc;
	veb = pf->veb[veb_idx];
	veb->uplink_seid = uplink_seid;
	veb->enabled_tc = (enabled_tc ? enabled_tc : 0x1);

	/* create the VEB in the switch */
	ret = i40e_add_veb(veb, vsi);
	if (ret)
		goto err_veb;

	if (vsi && vsi->idx == pf->lan_vsi)
		pf->lan_veb = veb->idx;

	return veb;

err_veb:
	i40e_veb_clear(veb);
err_alloc:
	return NULL;
}

/**
 * i40e_setup_pf_switch_element - set PF vars based on switch type
 * @pf: board private structure
 * @ele: element we are building info from
 * @num_reported: total number of elements
 * @printconfig: should we print the contents
 *
 * helper function to assist in extracting a few useful SEID values.
 **/
static void i40e_setup_pf_switch_element(struct i40e_pf *pf,
				struct i40e_aqc_switch_config_element_resp *ele,
				u16 num_reported, bool printconfig)
{
	u16 downlink_seid = le16_to_cpu(ele->downlink_seid);
	u16 uplink_seid = le16_to_cpu(ele->uplink_seid);
	u8 element_type = ele->element_type;
	u16 seid = le16_to_cpu(ele->seid);
	struct i40e_veb *veb;

	if (printconfig)
		dev_info(&pf->pdev->dev,
			 "type=%d seid=%d uplink=%d downlink=%d\n",
			 element_type, seid, uplink_seid, downlink_seid);

	switch (element_type) {
	case I40E_SWITCH_ELEMENT_TYPE_MAC:
		pf->mac_seid = seid;
		break;
	case I40E_SWITCH_ELEMENT_TYPE_VEB:
		/* Main VEB? */
		if (uplink_seid != pf->mac_seid)
			break;
		veb = i40e_pf_get_main_veb(pf);
		if (!veb) {
			int v;

			/* find existing or else empty VEB */
			veb = i40e_pf_get_veb_by_seid(pf, seid);
			if (veb) {
				pf->lan_veb = veb->idx;
			} else {
				v = i40e_veb_mem_alloc(pf);
				if (v < 0)
					break;
				pf->lan_veb = v;
			}
		}

		/* Try to get again main VEB as pf->lan_veb may have changed */
		veb = i40e_pf_get_main_veb(pf);
		if (!veb)
			break;

<<<<<<< HEAD
		pf->veb[pf->lan_veb]->seid = seid;
		pf->veb[pf->lan_veb]->uplink_seid = pf->mac_seid;
		pf->veb[pf->lan_veb]->pf = pf;
=======
		veb->seid = seid;
		veb->uplink_seid = pf->mac_seid;
		veb->pf = pf;
>>>>>>> 0c383648
		break;
	case I40E_SWITCH_ELEMENT_TYPE_VSI:
		if (num_reported != 1)
			break;
		/* This is immediately after a reset so we can assume this is
		 * the PF's VSI
		 */
		pf->mac_seid = uplink_seid;
		pf->main_vsi_seid = seid;
		if (printconfig)
			dev_info(&pf->pdev->dev,
				 "pf_seid=%d main_vsi_seid=%d\n",
				 downlink_seid, pf->main_vsi_seid);
		break;
	case I40E_SWITCH_ELEMENT_TYPE_PF:
	case I40E_SWITCH_ELEMENT_TYPE_VF:
	case I40E_SWITCH_ELEMENT_TYPE_EMP:
	case I40E_SWITCH_ELEMENT_TYPE_BMC:
	case I40E_SWITCH_ELEMENT_TYPE_PE:
	case I40E_SWITCH_ELEMENT_TYPE_PA:
		/* ignore these for now */
		break;
	default:
		dev_info(&pf->pdev->dev, "unknown element type=%d seid=%d\n",
			 element_type, seid);
		break;
	}
}

/**
 * i40e_fetch_switch_configuration - Get switch config from firmware
 * @pf: board private structure
 * @printconfig: should we print the contents
 *
 * Get the current switch configuration from the device and
 * extract a few useful SEID values.
 **/
int i40e_fetch_switch_configuration(struct i40e_pf *pf, bool printconfig)
{
	struct i40e_aqc_get_switch_config_resp *sw_config;
	u16 next_seid = 0;
	int ret = 0;
	u8 *aq_buf;
	int i;

	aq_buf = kzalloc(I40E_AQ_LARGE_BUF, GFP_KERNEL);
	if (!aq_buf)
		return -ENOMEM;

	sw_config = (struct i40e_aqc_get_switch_config_resp *)aq_buf;
	do {
		u16 num_reported, num_total;

		ret = i40e_aq_get_switch_config(&pf->hw, sw_config,
						I40E_AQ_LARGE_BUF,
						&next_seid, NULL);
		if (ret) {
			dev_info(&pf->pdev->dev,
				 "get switch config failed err %d aq_err %s\n",
				 ret,
				 i40e_aq_str(&pf->hw,
					     pf->hw.aq.asq_last_status));
			kfree(aq_buf);
			return -ENOENT;
		}

		num_reported = le16_to_cpu(sw_config->header.num_reported);
		num_total = le16_to_cpu(sw_config->header.num_total);

		if (printconfig)
			dev_info(&pf->pdev->dev,
				 "header: %d reported %d total\n",
				 num_reported, num_total);

		for (i = 0; i < num_reported; i++) {
			struct i40e_aqc_switch_config_element_resp *ele =
				&sw_config->element[i];

			i40e_setup_pf_switch_element(pf, ele, num_reported,
						     printconfig);
		}
	} while (next_seid != 0);

	kfree(aq_buf);
	return ret;
}

/**
 * i40e_setup_pf_switch - Setup the HW switch on startup or after reset
 * @pf: board private structure
 * @reinit: if the Main VSI needs to re-initialized.
 * @lock_acquired: indicates whether or not the lock has been acquired
 *
 * Returns 0 on success, negative value on failure
 **/
static int i40e_setup_pf_switch(struct i40e_pf *pf, bool reinit, bool lock_acquired)
{
	struct i40e_vsi *main_vsi;
	u16 flags = 0;
	int ret;

	/* find out what's out there already */
	ret = i40e_fetch_switch_configuration(pf, false);
	if (ret) {
		dev_info(&pf->pdev->dev,
			 "couldn't fetch switch config, err %pe aq_err %s\n",
			 ERR_PTR(ret),
			 i40e_aq_str(&pf->hw, pf->hw.aq.asq_last_status));
		return ret;
	}
	i40e_pf_reset_stats(pf);

	/* set the switch config bit for the whole device to
	 * support limited promisc or true promisc
	 * when user requests promisc. The default is limited
	 * promisc.
	*/

	if ((pf->hw.pf_id == 0) &&
	    !test_bit(I40E_FLAG_TRUE_PROMISC_ENA, pf->flags)) {
		flags = I40E_AQ_SET_SWITCH_CFG_PROMISC;
		pf->last_sw_conf_flags = flags;
	}

	if (pf->hw.pf_id == 0) {
		u16 valid_flags;

		valid_flags = I40E_AQ_SET_SWITCH_CFG_PROMISC;
		ret = i40e_aq_set_switch_config(&pf->hw, flags, valid_flags, 0,
						NULL);
		if (ret && pf->hw.aq.asq_last_status != I40E_AQ_RC_ESRCH) {
			dev_info(&pf->pdev->dev,
				 "couldn't set switch config bits, err %pe aq_err %s\n",
				 ERR_PTR(ret),
				 i40e_aq_str(&pf->hw,
					     pf->hw.aq.asq_last_status));
			/* not a fatal problem, just keep going */
		}
		pf->last_sw_conf_valid_flags = valid_flags;
	}

	/* first time setup */
	main_vsi = i40e_pf_get_main_vsi(pf);
	if (!main_vsi || reinit) {
		struct i40e_veb *veb;
		u16 uplink_seid;

		/* Set up the PF VSI associated with the PF's main VSI
		 * that is already in the HW switch
		 */
		veb = i40e_pf_get_main_veb(pf);
		if (veb)
			uplink_seid = veb->seid;
		else
			uplink_seid = pf->mac_seid;
		if (!main_vsi)
			main_vsi = i40e_vsi_setup(pf, I40E_VSI_MAIN,
						  uplink_seid, 0);
		else if (reinit)
			main_vsi = i40e_vsi_reinit_setup(main_vsi);
		if (!main_vsi) {
			dev_info(&pf->pdev->dev, "setup of MAIN VSI failed\n");
			i40e_cloud_filter_exit(pf);
			i40e_fdir_teardown(pf);
			return -EAGAIN;
		}
	} else {
		/* force a reset of TC and queue layout configurations */
		main_vsi->seid = pf->main_vsi_seid;
		i40e_vsi_reconfig_tc(main_vsi);
	}
	i40e_vlan_stripping_disable(main_vsi);

	i40e_fdir_sb_setup(pf);

	/* Setup static PF queue filter control settings */
	ret = i40e_setup_pf_filter_control(pf);
	if (ret) {
		dev_info(&pf->pdev->dev, "setup_pf_filter_control failed: %d\n",
			 ret);
		/* Failure here should not stop continuing other steps */
	}

	/* enable RSS in the HW, even for only one queue, as the stack can use
	 * the hash
	 */
	if (test_bit(I40E_FLAG_RSS_ENA, pf->flags))
		i40e_pf_config_rss(pf);

	/* fill in link information and enable LSE reporting */
	i40e_link_event(pf);

	i40e_ptp_init(pf);

	if (!lock_acquired)
		rtnl_lock();

	/* repopulate tunnel port filters */
	udp_tunnel_nic_reset_ntf(main_vsi->netdev);

	if (!lock_acquired)
		rtnl_unlock();

	return ret;
}

/**
 * i40e_determine_queue_usage - Work out queue distribution
 * @pf: board private structure
 **/
static void i40e_determine_queue_usage(struct i40e_pf *pf)
{
	int queues_left;
	int q_max;

	pf->num_lan_qps = 0;

	/* Find the max queues to be put into basic use.  We'll always be
	 * using TC0, whether or not DCB is running, and TC0 will get the
	 * big RSS set.
	 */
	queues_left = pf->hw.func_caps.num_tx_qp;

	if ((queues_left == 1) ||
	    !test_bit(I40E_FLAG_MSIX_ENA, pf->flags)) {
		/* one qp for PF, no queues for anything else */
		queues_left = 0;
		pf->alloc_rss_size = pf->num_lan_qps = 1;

		/* make sure all the fancies are disabled */
		clear_bit(I40E_FLAG_RSS_ENA, pf->flags);
		clear_bit(I40E_FLAG_IWARP_ENA, pf->flags);
		clear_bit(I40E_FLAG_FD_SB_ENA, pf->flags);
		clear_bit(I40E_FLAG_FD_ATR_ENA, pf->flags);
		clear_bit(I40E_FLAG_DCB_CAPABLE, pf->flags);
		clear_bit(I40E_FLAG_DCB_ENA, pf->flags);
		clear_bit(I40E_FLAG_SRIOV_ENA, pf->flags);
		clear_bit(I40E_FLAG_VMDQ_ENA, pf->flags);
		set_bit(I40E_FLAG_FD_SB_INACTIVE, pf->flags);
	} else if (!test_bit(I40E_FLAG_RSS_ENA, pf->flags) &&
		   !test_bit(I40E_FLAG_FD_SB_ENA, pf->flags) &&
		   !test_bit(I40E_FLAG_FD_ATR_ENA, pf->flags) &&
		   !test_bit(I40E_FLAG_DCB_CAPABLE, pf->flags)) {
		/* one qp for PF */
		pf->alloc_rss_size = pf->num_lan_qps = 1;
		queues_left -= pf->num_lan_qps;

		clear_bit(I40E_FLAG_RSS_ENA, pf->flags);
		clear_bit(I40E_FLAG_IWARP_ENA, pf->flags);
		clear_bit(I40E_FLAG_FD_SB_ENA, pf->flags);
		clear_bit(I40E_FLAG_FD_ATR_ENA, pf->flags);
		clear_bit(I40E_FLAG_DCB_ENA, pf->flags);
		clear_bit(I40E_FLAG_VMDQ_ENA, pf->flags);
		set_bit(I40E_FLAG_FD_SB_INACTIVE, pf->flags);
	} else {
		/* Not enough queues for all TCs */
		if (test_bit(I40E_FLAG_DCB_CAPABLE, pf->flags) &&
		    queues_left < I40E_MAX_TRAFFIC_CLASS) {
			clear_bit(I40E_FLAG_DCB_CAPABLE, pf->flags);
			clear_bit(I40E_FLAG_DCB_ENA, pf->flags);
			dev_info(&pf->pdev->dev, "not enough queues for DCB. DCB is disabled.\n");
		}

		/* limit lan qps to the smaller of qps, cpus or msix */
		q_max = max_t(int, pf->rss_size_max, num_online_cpus());
		q_max = min_t(int, q_max, pf->hw.func_caps.num_tx_qp);
		q_max = min_t(int, q_max, pf->hw.func_caps.num_msix_vectors);
		pf->num_lan_qps = q_max;

		queues_left -= pf->num_lan_qps;
	}

	if (test_bit(I40E_FLAG_FD_SB_ENA, pf->flags)) {
		if (queues_left > 1) {
			queues_left -= 1; /* save 1 queue for FD */
		} else {
			clear_bit(I40E_FLAG_FD_SB_ENA, pf->flags);
			set_bit(I40E_FLAG_FD_SB_INACTIVE, pf->flags);
			dev_info(&pf->pdev->dev, "not enough queues for Flow Director. Flow Director feature is disabled\n");
		}
	}

	if (test_bit(I40E_FLAG_SRIOV_ENA, pf->flags) &&
	    pf->num_vf_qps && pf->num_req_vfs && queues_left) {
		pf->num_req_vfs = min_t(int, pf->num_req_vfs,
					(queues_left / pf->num_vf_qps));
		queues_left -= (pf->num_req_vfs * pf->num_vf_qps);
	}

	if (test_bit(I40E_FLAG_VMDQ_ENA, pf->flags) &&
	    pf->num_vmdq_vsis && pf->num_vmdq_qps && queues_left) {
		pf->num_vmdq_vsis = min_t(int, pf->num_vmdq_vsis,
					  (queues_left / pf->num_vmdq_qps));
		queues_left -= (pf->num_vmdq_vsis * pf->num_vmdq_qps);
	}

	pf->queues_left = queues_left;
	dev_dbg(&pf->pdev->dev,
		"qs_avail=%d FD SB=%d lan_qs=%d lan_tc0=%d vf=%d*%d vmdq=%d*%d, remaining=%d\n",
		pf->hw.func_caps.num_tx_qp,
		!!test_bit(I40E_FLAG_FD_SB_ENA, pf->flags),
		pf->num_lan_qps, pf->alloc_rss_size, pf->num_req_vfs,
		pf->num_vf_qps, pf->num_vmdq_vsis, pf->num_vmdq_qps,
		queues_left);
}

/**
 * i40e_setup_pf_filter_control - Setup PF static filter control
 * @pf: PF to be setup
 *
 * i40e_setup_pf_filter_control sets up a PF's initial filter control
 * settings. If PE/FCoE are enabled then it will also set the per PF
 * based filter sizes required for them. It also enables Flow director,
 * ethertype and macvlan type filter settings for the pf.
 *
 * Returns 0 on success, negative on failure
 **/
static int i40e_setup_pf_filter_control(struct i40e_pf *pf)
{
	struct i40e_filter_control_settings *settings = &pf->filter_settings;

	settings->hash_lut_size = I40E_HASH_LUT_SIZE_128;

	/* Flow Director is enabled */
	if (test_bit(I40E_FLAG_FD_SB_ENA, pf->flags) ||
	    test_bit(I40E_FLAG_FD_ATR_ENA, pf->flags))
		settings->enable_fdir = true;

	/* Ethtype and MACVLAN filters enabled for PF */
	settings->enable_ethtype = true;
	settings->enable_macvlan = true;

	if (i40e_set_filter_control(&pf->hw, settings))
		return -ENOENT;

	return 0;
}

#define INFO_STRING_LEN 255
#define REMAIN(__x) (INFO_STRING_LEN - (__x))
static void i40e_print_features(struct i40e_pf *pf)
{
	struct i40e_vsi *main_vsi = i40e_pf_get_main_vsi(pf);
	struct i40e_hw *hw = &pf->hw;
	char *buf;
	int i;

	buf = kmalloc(INFO_STRING_LEN, GFP_KERNEL);
	if (!buf)
		return;

	i = snprintf(buf, INFO_STRING_LEN, "Features: PF-id[%d]", hw->pf_id);
#ifdef CONFIG_PCI_IOV
	i += scnprintf(&buf[i], REMAIN(i), " VFs: %d", pf->num_req_vfs);
#endif
	i += scnprintf(&buf[i], REMAIN(i), " VSIs: %d QP: %d",
<<<<<<< HEAD
		      pf->hw.func_caps.num_vsis,
		      pf->vsi[pf->lan_vsi]->num_queue_pairs);
=======
		       pf->hw.func_caps.num_vsis, main_vsi->num_queue_pairs);
>>>>>>> 0c383648
	if (test_bit(I40E_FLAG_RSS_ENA, pf->flags))
		i += scnprintf(&buf[i], REMAIN(i), " RSS");
	if (test_bit(I40E_FLAG_FD_ATR_ENA, pf->flags))
		i += scnprintf(&buf[i], REMAIN(i), " FD_ATR");
	if (test_bit(I40E_FLAG_FD_SB_ENA, pf->flags)) {
		i += scnprintf(&buf[i], REMAIN(i), " FD_SB");
		i += scnprintf(&buf[i], REMAIN(i), " NTUPLE");
	}
	if (test_bit(I40E_FLAG_DCB_CAPABLE, pf->flags))
		i += scnprintf(&buf[i], REMAIN(i), " DCB");
	i += scnprintf(&buf[i], REMAIN(i), " VxLAN");
	i += scnprintf(&buf[i], REMAIN(i), " Geneve");
	if (test_bit(I40E_FLAG_PTP_ENA, pf->flags))
		i += scnprintf(&buf[i], REMAIN(i), " PTP");
	if (test_bit(I40E_FLAG_VEB_MODE_ENA, pf->flags))
		i += scnprintf(&buf[i], REMAIN(i), " VEB");
	else
		i += scnprintf(&buf[i], REMAIN(i), " VEPA");

	dev_info(&pf->pdev->dev, "%s\n", buf);
	kfree(buf);
	WARN_ON(i > INFO_STRING_LEN);
}

/**
 * i40e_get_platform_mac_addr - get platform-specific MAC address
 * @pdev: PCI device information struct
 * @pf: board private structure
 *
 * Look up the MAC address for the device. First we'll try
 * eth_platform_get_mac_address, which will check Open Firmware, or arch
 * specific fallback. Otherwise, we'll default to the stored value in
 * firmware.
 **/
static void i40e_get_platform_mac_addr(struct pci_dev *pdev, struct i40e_pf *pf)
{
	if (eth_platform_get_mac_address(&pdev->dev, pf->hw.mac.addr))
		i40e_get_mac_addr(&pf->hw, pf->hw.mac.addr);
}

/**
 * i40e_set_fec_in_flags - helper function for setting FEC options in flags
 * @fec_cfg: FEC option to set in flags
 * @flags: ptr to flags in which we set FEC option
 **/
void i40e_set_fec_in_flags(u8 fec_cfg, unsigned long *flags)
{
	if (fec_cfg & I40E_AQ_SET_FEC_AUTO) {
		set_bit(I40E_FLAG_RS_FEC, flags);
		set_bit(I40E_FLAG_BASE_R_FEC, flags);
	}
	if ((fec_cfg & I40E_AQ_SET_FEC_REQUEST_RS) ||
	    (fec_cfg & I40E_AQ_SET_FEC_ABILITY_RS)) {
		set_bit(I40E_FLAG_RS_FEC, flags);
		clear_bit(I40E_FLAG_BASE_R_FEC, flags);
	}
	if ((fec_cfg & I40E_AQ_SET_FEC_REQUEST_KR) ||
	    (fec_cfg & I40E_AQ_SET_FEC_ABILITY_KR)) {
		set_bit(I40E_FLAG_BASE_R_FEC, flags);
		clear_bit(I40E_FLAG_RS_FEC, flags);
	}
	if (fec_cfg == 0) {
		clear_bit(I40E_FLAG_RS_FEC, flags);
		clear_bit(I40E_FLAG_BASE_R_FEC, flags);
	}
}

/**
 * i40e_check_recovery_mode - check if we are running transition firmware
 * @pf: board private structure
 *
 * Check registers indicating the firmware runs in recovery mode. Sets the
 * appropriate driver state.
 *
 * Returns true if the recovery mode was detected, false otherwise
 **/
static bool i40e_check_recovery_mode(struct i40e_pf *pf)
{
	u32 val = rd32(&pf->hw, I40E_GL_FWSTS);

	if (val & I40E_GL_FWSTS_FWS1B_MASK) {
		dev_crit(&pf->pdev->dev, "Firmware recovery mode detected. Limiting functionality.\n");
		dev_crit(&pf->pdev->dev, "Refer to the Intel(R) Ethernet Adapters and Devices User Guide for details on firmware recovery mode.\n");
		set_bit(__I40E_RECOVERY_MODE, pf->state);

		return true;
	}
	if (test_bit(__I40E_RECOVERY_MODE, pf->state))
		dev_info(&pf->pdev->dev, "Please do Power-On Reset to initialize adapter in normal mode with full functionality.\n");

	return false;
}

/**
 * i40e_pf_loop_reset - perform reset in a loop.
 * @pf: board private structure
 *
 * This function is useful when a NIC is about to enter recovery mode.
 * When a NIC's internal data structures are corrupted the NIC's
 * firmware is going to enter recovery mode.
 * Right after a POR it takes about 7 minutes for firmware to enter
 * recovery mode. Until that time a NIC is in some kind of intermediate
 * state. After that time period the NIC almost surely enters
 * recovery mode. The only way for a driver to detect intermediate
 * state is to issue a series of pf-resets and check a return value.
 * If a PF reset returns success then the firmware could be in recovery
 * mode so the caller of this code needs to check for recovery mode
 * if this function returns success. There is a little chance that
 * firmware will hang in intermediate state forever.
 * Since waiting 7 minutes is quite a lot of time this function waits
 * 10 seconds and then gives up by returning an error.
 *
 * Return 0 on success, negative on failure.
 **/
static int i40e_pf_loop_reset(struct i40e_pf *pf)
{
	/* wait max 10 seconds for PF reset to succeed */
	const unsigned long time_end = jiffies + 10 * HZ;
	struct i40e_hw *hw = &pf->hw;
	int ret;

	ret = i40e_pf_reset(hw);
	while (ret != 0 && time_before(jiffies, time_end)) {
		usleep_range(10000, 20000);
		ret = i40e_pf_reset(hw);
	}

	if (ret == 0)
		pf->pfr_count++;
	else
		dev_info(&pf->pdev->dev, "PF reset failed: %d\n", ret);

	return ret;
}

/**
 * i40e_check_fw_empr - check if FW issued unexpected EMP Reset
 * @pf: board private structure
 *
 * Check FW registers to determine if FW issued unexpected EMP Reset.
 * Every time when unexpected EMP Reset occurs the FW increments
 * a counter of unexpected EMP Resets. When the counter reaches 10
 * the FW should enter the Recovery mode
 *
 * Returns true if FW issued unexpected EMP Reset
 **/
static bool i40e_check_fw_empr(struct i40e_pf *pf)
{
	const u32 fw_sts = rd32(&pf->hw, I40E_GL_FWSTS) &
			   I40E_GL_FWSTS_FWS1B_MASK;
	return (fw_sts > I40E_GL_FWSTS_FWS1B_EMPR_0) &&
	       (fw_sts <= I40E_GL_FWSTS_FWS1B_EMPR_10);
}

/**
 * i40e_handle_resets - handle EMP resets and PF resets
 * @pf: board private structure
 *
 * Handle both EMP resets and PF resets and conclude whether there are
 * any issues regarding these resets. If there are any issues then
 * generate log entry.
 *
 * Return 0 if NIC is healthy or negative value when there are issues
 * with resets
 **/
static int i40e_handle_resets(struct i40e_pf *pf)
{
	const int pfr = i40e_pf_loop_reset(pf);
	const bool is_empr = i40e_check_fw_empr(pf);

	if (is_empr || pfr != 0)
		dev_crit(&pf->pdev->dev, "Entering recovery mode due to repeated FW resets. This may take several minutes. Refer to the Intel(R) Ethernet Adapters and Devices User Guide.\n");

	return is_empr ? -EIO : pfr;
}

/**
 * i40e_init_recovery_mode - initialize subsystems needed in recovery mode
 * @pf: board private structure
 * @hw: ptr to the hardware info
 *
 * This function does a minimal setup of all subsystems needed for running
 * recovery mode.
 *
 * Returns 0 on success, negative on failure
 **/
static int i40e_init_recovery_mode(struct i40e_pf *pf, struct i40e_hw *hw)
{
	struct i40e_vsi *vsi;
	int err;
	int v_idx;

	pci_set_drvdata(pf->pdev, pf);
	pci_save_state(pf->pdev);

	/* set up periodic task facility */
	timer_setup(&pf->service_timer, i40e_service_timer, 0);
	pf->service_timer_period = HZ;

	INIT_WORK(&pf->service_task, i40e_service_task);
	clear_bit(__I40E_SERVICE_SCHED, pf->state);

	err = i40e_init_interrupt_scheme(pf);
	if (err)
		goto err_switch_setup;

	/* The number of VSIs reported by the FW is the minimum guaranteed
	 * to us; HW supports far more and we share the remaining pool with
	 * the other PFs. We allocate space for more than the guarantee with
	 * the understanding that we might not get them all later.
	 */
	if (pf->hw.func_caps.num_vsis < I40E_MIN_VSI_ALLOC)
		pf->num_alloc_vsi = I40E_MIN_VSI_ALLOC;
	else
		pf->num_alloc_vsi = pf->hw.func_caps.num_vsis;

	/* Set up the vsi struct and our local tracking of the MAIN PF vsi. */
	pf->vsi = kcalloc(pf->num_alloc_vsi, sizeof(struct i40e_vsi *),
			  GFP_KERNEL);
	if (!pf->vsi) {
		err = -ENOMEM;
		goto err_switch_setup;
	}

	/* We allocate one VSI which is needed as absolute minimum
	 * in order to register the netdev
	 */
	v_idx = i40e_vsi_mem_alloc(pf, I40E_VSI_MAIN);
	if (v_idx < 0) {
		err = v_idx;
		goto err_switch_setup;
	}
	pf->lan_vsi = v_idx;
	vsi = pf->vsi[v_idx];
	if (!vsi) {
		err = -EFAULT;
		goto err_switch_setup;
	}
	vsi->alloc_queue_pairs = 1;
	err = i40e_config_netdev(vsi);
	if (err)
		goto err_switch_setup;
	err = register_netdev(vsi->netdev);
	if (err)
		goto err_switch_setup;
	vsi->netdev_registered = true;
	i40e_dbg_pf_init(pf);

	err = i40e_setup_misc_vector_for_recovery_mode(pf);
	if (err)
		goto err_switch_setup;

	/* tell the firmware that we're starting */
	i40e_send_version(pf);

	/* since everything's happy, start the service_task timer */
	mod_timer(&pf->service_timer,
		  round_jiffies(jiffies + pf->service_timer_period));

	return 0;

err_switch_setup:
	i40e_reset_interrupt_capability(pf);
	timer_shutdown_sync(&pf->service_timer);
	i40e_shutdown_adminq(hw);
	iounmap(hw->hw_addr);
	pci_release_mem_regions(pf->pdev);
	pci_disable_device(pf->pdev);
	i40e_free_pf(pf);

	return err;
}

/**
 * i40e_set_subsystem_device_id - set subsystem device id
 * @hw: pointer to the hardware info
 *
 * Set PCI subsystem device id either from a pci_dev structure or
 * a specific FW register.
 **/
static inline void i40e_set_subsystem_device_id(struct i40e_hw *hw)
{
	struct i40e_pf *pf = i40e_hw_to_pf(hw);

	hw->subsystem_device_id = pf->pdev->subsystem_device ?
		pf->pdev->subsystem_device :
		(ushort)(rd32(hw, I40E_PFPCI_SUBSYSID) & USHRT_MAX);
}

/**
 * i40e_probe - Device initialization routine
 * @pdev: PCI device information struct
 * @ent: entry in i40e_pci_tbl
 *
 * i40e_probe initializes a PF identified by a pci_dev structure.
 * The OS initialization, configuring of the PF private structure,
 * and a hardware reset occur.
 *
 * Returns 0 on success, negative on failure
 **/
static int i40e_probe(struct pci_dev *pdev, const struct pci_device_id *ent)
{
	struct i40e_aq_get_phy_abilities_resp abilities;
#ifdef CONFIG_I40E_DCB
	enum i40e_get_fw_lldp_status_resp lldp_status;
#endif /* CONFIG_I40E_DCB */
	struct i40e_vsi *vsi;
	struct i40e_pf *pf;
	struct i40e_hw *hw;
	u16 wol_nvm_bits;
	char nvm_ver[32];
	u16 link_status;
#ifdef CONFIG_I40E_DCB
	int status;
#endif /* CONFIG_I40E_DCB */
	int err;
	u32 val;

	err = pci_enable_device_mem(pdev);
	if (err)
		return err;

	/* set up for high or low dma */
	err = dma_set_mask_and_coherent(&pdev->dev, DMA_BIT_MASK(64));
	if (err) {
		dev_err(&pdev->dev,
			"DMA configuration failed: 0x%x\n", err);
		goto err_dma;
	}

	/* set up pci connections */
	err = pci_request_mem_regions(pdev, i40e_driver_name);
	if (err) {
		dev_info(&pdev->dev,
			 "pci_request_selected_regions failed %d\n", err);
		goto err_pci_reg;
	}

	pci_set_master(pdev);

	/* Now that we have a PCI connection, we need to do the
	 * low level device setup.  This is primarily setting up
	 * the Admin Queue structures and then querying for the
	 * device's current profile information.
	 */
	pf = i40e_alloc_pf(&pdev->dev);
	if (!pf) {
		err = -ENOMEM;
		goto err_pf_alloc;
	}
	pf->next_vsi = 0;
	pf->pdev = pdev;
	set_bit(__I40E_DOWN, pf->state);

	hw = &pf->hw;

	pf->ioremap_len = min_t(int, pci_resource_len(pdev, 0),
				I40E_MAX_CSR_SPACE);
	/* We believe that the highest register to read is
	 * I40E_GLGEN_STAT_CLEAR, so we check if the BAR size
	 * is not less than that before mapping to prevent a
	 * kernel panic.
	 */
	if (pf->ioremap_len < I40E_GLGEN_STAT_CLEAR) {
		dev_err(&pdev->dev, "Cannot map registers, bar size 0x%X too small, aborting\n",
			pf->ioremap_len);
		err = -ENOMEM;
		goto err_ioremap;
	}
	hw->hw_addr = ioremap(pci_resource_start(pdev, 0), pf->ioremap_len);
	if (!hw->hw_addr) {
		err = -EIO;
		dev_info(&pdev->dev, "ioremap(0x%04x, 0x%04x) failed: 0x%x\n",
			 (unsigned int)pci_resource_start(pdev, 0),
			 pf->ioremap_len, err);
		goto err_ioremap;
	}
	hw->vendor_id = pdev->vendor;
	hw->device_id = pdev->device;
	pci_read_config_byte(pdev, PCI_REVISION_ID, &hw->revision_id);
	hw->subsystem_vendor_id = pdev->subsystem_vendor;
	i40e_set_subsystem_device_id(hw);
	hw->bus.device = PCI_SLOT(pdev->devfn);
	hw->bus.func = PCI_FUNC(pdev->devfn);
	hw->bus.bus_id = pdev->bus->number;

	/* Select something other than the 802.1ad ethertype for the
	 * switch to use internally and drop on ingress.
	 */
	hw->switch_tag = 0xffff;
	hw->first_tag = ETH_P_8021AD;
	hw->second_tag = ETH_P_8021Q;

	INIT_LIST_HEAD(&pf->l3_flex_pit_list);
	INIT_LIST_HEAD(&pf->l4_flex_pit_list);
	INIT_LIST_HEAD(&pf->ddp_old_prof);

	/* set up the locks for the AQ, do this only once in probe
	 * and destroy them only once in remove
	 */
	mutex_init(&hw->aq.asq_mutex);
	mutex_init(&hw->aq.arq_mutex);

	pf->msg_enable = netif_msg_init(debug,
					NETIF_MSG_DRV |
					NETIF_MSG_PROBE |
					NETIF_MSG_LINK);
	if (debug < -1)
		pf->hw.debug_mask = debug;

	/* do a special CORER for clearing PXE mode once at init */
	if (hw->revision_id == 0 &&
	    (rd32(hw, I40E_GLLAN_RCTL_0) & I40E_GLLAN_RCTL_0_PXE_MODE_MASK)) {
		wr32(hw, I40E_GLGEN_RTRIG, I40E_GLGEN_RTRIG_CORER_MASK);
		i40e_flush(hw);
		msleep(200);
		pf->corer_count++;

		i40e_clear_pxe_mode(hw);
	}

	/* Reset here to make sure all is clean and to define PF 'n' */
	i40e_clear_hw(hw);

	err = i40e_set_mac_type(hw);
	if (err) {
		dev_warn(&pdev->dev, "unidentified MAC or BLANK NVM: %d\n",
			 err);
		goto err_pf_reset;
	}

	err = i40e_handle_resets(pf);
	if (err)
		goto err_pf_reset;

	i40e_check_recovery_mode(pf);

	if (is_kdump_kernel()) {
		hw->aq.num_arq_entries = I40E_MIN_ARQ_LEN;
		hw->aq.num_asq_entries = I40E_MIN_ASQ_LEN;
	} else {
		hw->aq.num_arq_entries = I40E_AQ_LEN;
		hw->aq.num_asq_entries = I40E_AQ_LEN;
	}
	hw->aq.arq_buf_size = I40E_MAX_AQ_BUF_SIZE;
	hw->aq.asq_buf_size = I40E_MAX_AQ_BUF_SIZE;

	snprintf(pf->int_name, sizeof(pf->int_name) - 1,
		 "%s-%s:misc",
		 dev_driver_string(&pf->pdev->dev), dev_name(&pdev->dev));

	err = i40e_init_shared_code(hw);
	if (err) {
		dev_warn(&pdev->dev, "unidentified MAC or BLANK NVM: %d\n",
			 err);
		goto err_pf_reset;
	}

	/* set up a default setting for link flow control */
	pf->hw.fc.requested_mode = I40E_FC_NONE;

	err = i40e_init_adminq(hw);
	if (err) {
		if (err == -EIO)
			dev_info(&pdev->dev,
				 "The driver for the device stopped because the NVM image v%u.%u is newer than expected v%u.%u. You must install the most recent version of the network driver.\n",
				 hw->aq.api_maj_ver,
				 hw->aq.api_min_ver,
				 I40E_FW_API_VERSION_MAJOR,
				 I40E_FW_MINOR_VERSION(hw));
		else
			dev_info(&pdev->dev,
				 "The driver for the device stopped because the device firmware failed to init. Try updating your NVM image.\n");

		goto err_pf_reset;
	}
	i40e_get_oem_version(hw);
	i40e_get_pba_string(hw);

	/* provide nvm, fw, api versions, vendor:device id, subsys vendor:device id */
	i40e_nvm_version_str(hw, nvm_ver, sizeof(nvm_ver));
	dev_info(&pdev->dev, "fw %d.%d.%05d api %d.%d nvm %s [%04x:%04x] [%04x:%04x]\n",
		 hw->aq.fw_maj_ver, hw->aq.fw_min_ver, hw->aq.fw_build,
		 hw->aq.api_maj_ver, hw->aq.api_min_ver, nvm_ver,
		 hw->vendor_id, hw->device_id, hw->subsystem_vendor_id,
		 hw->subsystem_device_id);

	if (i40e_is_aq_api_ver_ge(hw, I40E_FW_API_VERSION_MAJOR,
				  I40E_FW_MINOR_VERSION(hw) + 1))
		dev_dbg(&pdev->dev,
			"The driver for the device detected a newer version of the NVM image v%u.%u than v%u.%u.\n",
			 hw->aq.api_maj_ver,
			 hw->aq.api_min_ver,
			 I40E_FW_API_VERSION_MAJOR,
			 I40E_FW_MINOR_VERSION(hw));
	else if (i40e_is_aq_api_ver_lt(hw, 1, 4))
		dev_info(&pdev->dev,
			 "The driver for the device detected an older version of the NVM image v%u.%u than expected v%u.%u. Please update the NVM image.\n",
			 hw->aq.api_maj_ver,
			 hw->aq.api_min_ver,
			 I40E_FW_API_VERSION_MAJOR,
			 I40E_FW_MINOR_VERSION(hw));

	i40e_verify_eeprom(pf);

	/* Rev 0 hardware was never productized */
	if (hw->revision_id < 1)
		dev_warn(&pdev->dev, "This device is a pre-production adapter/LOM. Please be aware there may be issues with your hardware. If you are experiencing problems please contact your Intel or hardware representative who provided you with this hardware.\n");

	i40e_clear_pxe_mode(hw);

	err = i40e_get_capabilities(pf, i40e_aqc_opc_list_func_capabilities);
	if (err)
		goto err_adminq_setup;

	err = i40e_sw_init(pf);
	if (err) {
		dev_info(&pdev->dev, "sw_init failed: %d\n", err);
		goto err_sw_init;
	}

	if (test_bit(__I40E_RECOVERY_MODE, pf->state))
		return i40e_init_recovery_mode(pf, hw);

	err = i40e_init_lan_hmc(hw, hw->func_caps.num_tx_qp,
				hw->func_caps.num_rx_qp, 0, 0);
	if (err) {
		dev_info(&pdev->dev, "init_lan_hmc failed: %d\n", err);
		goto err_init_lan_hmc;
	}

	err = i40e_configure_lan_hmc(hw, I40E_HMC_MODEL_DIRECT_ONLY);
	if (err) {
		dev_info(&pdev->dev, "configure_lan_hmc failed: %d\n", err);
		err = -ENOENT;
		goto err_configure_lan_hmc;
	}

	/* Disable LLDP for NICs that have firmware versions lower than v4.3.
	 * Ignore error return codes because if it was already disabled via
	 * hardware settings this will fail
	 */
	if (test_bit(I40E_HW_CAP_STOP_FW_LLDP, pf->hw.caps)) {
		dev_info(&pdev->dev, "Stopping firmware LLDP agent.\n");
		i40e_aq_stop_lldp(hw, true, false, NULL);
	}

	/* allow a platform config to override the HW addr */
	i40e_get_platform_mac_addr(pdev, pf);

	if (!is_valid_ether_addr(hw->mac.addr)) {
		dev_info(&pdev->dev, "invalid MAC address %pM\n", hw->mac.addr);
		err = -EIO;
		goto err_mac_addr;
	}
	dev_info(&pdev->dev, "MAC address: %pM\n", hw->mac.addr);
	ether_addr_copy(hw->mac.perm_addr, hw->mac.addr);
	i40e_get_port_mac_addr(hw, hw->mac.port_addr);
	if (is_valid_ether_addr(hw->mac.port_addr))
		set_bit(I40E_HW_CAP_PORT_ID_VALID, pf->hw.caps);

	i40e_ptp_alloc_pins(pf);
	pci_set_drvdata(pdev, pf);
	pci_save_state(pdev);

#ifdef CONFIG_I40E_DCB
	status = i40e_get_fw_lldp_status(&pf->hw, &lldp_status);
	(!status &&
	 lldp_status == I40E_GET_FW_LLDP_STATUS_ENABLED) ?
		(clear_bit(I40E_FLAG_FW_LLDP_DIS, pf->flags)) :
		(set_bit(I40E_FLAG_FW_LLDP_DIS, pf->flags));
	dev_info(&pdev->dev,
		 test_bit(I40E_FLAG_FW_LLDP_DIS, pf->flags) ?
			"FW LLDP is disabled\n" :
			"FW LLDP is enabled\n");

	/* Enable FW to write default DCB config on link-up */
	i40e_aq_set_dcb_parameters(hw, true, NULL);

	err = i40e_init_pf_dcb(pf);
	if (err) {
		dev_info(&pdev->dev, "DCB init failed %d, disabled\n", err);
		clear_bit(I40E_FLAG_DCB_CAPABLE, pf->flags);
		clear_bit(I40E_FLAG_DCB_ENA, pf->flags);
		/* Continue without DCB enabled */
	}
#endif /* CONFIG_I40E_DCB */

	/* set up periodic task facility */
	timer_setup(&pf->service_timer, i40e_service_timer, 0);
	pf->service_timer_period = HZ;

	INIT_WORK(&pf->service_task, i40e_service_task);
	clear_bit(__I40E_SERVICE_SCHED, pf->state);

	/* NVM bit on means WoL disabled for the port */
	i40e_read_nvm_word(hw, I40E_SR_NVM_WAKE_ON_LAN, &wol_nvm_bits);
	if (BIT (hw->port) & wol_nvm_bits || hw->partition_id != 1)
		pf->wol_en = false;
	else
		pf->wol_en = true;
	device_set_wakeup_enable(&pf->pdev->dev, pf->wol_en);

	/* set up the main switch operations */
	i40e_determine_queue_usage(pf);
	err = i40e_init_interrupt_scheme(pf);
	if (err)
		goto err_switch_setup;

	/* Reduce Tx and Rx pairs for kdump
	 * When MSI-X is enabled, it's not allowed to use more TC queue
	 * pairs than MSI-X vectors (pf->num_lan_msix) exist. Thus
	 * vsi->num_queue_pairs will be equal to pf->num_lan_msix, i.e., 1.
	 */
	if (is_kdump_kernel())
		pf->num_lan_msix = 1;

	pf->udp_tunnel_nic.set_port = i40e_udp_tunnel_set_port;
	pf->udp_tunnel_nic.unset_port = i40e_udp_tunnel_unset_port;
	pf->udp_tunnel_nic.flags = UDP_TUNNEL_NIC_INFO_MAY_SLEEP;
	pf->udp_tunnel_nic.shared = &pf->udp_tunnel_shared;
	pf->udp_tunnel_nic.tables[0].n_entries = I40E_MAX_PF_UDP_OFFLOAD_PORTS;
	pf->udp_tunnel_nic.tables[0].tunnel_types = UDP_TUNNEL_TYPE_VXLAN |
						    UDP_TUNNEL_TYPE_GENEVE;

	/* The number of VSIs reported by the FW is the minimum guaranteed
	 * to us; HW supports far more and we share the remaining pool with
	 * the other PFs. We allocate space for more than the guarantee with
	 * the understanding that we might not get them all later.
	 */
	if (pf->hw.func_caps.num_vsis < I40E_MIN_VSI_ALLOC)
		pf->num_alloc_vsi = I40E_MIN_VSI_ALLOC;
	else
		pf->num_alloc_vsi = pf->hw.func_caps.num_vsis;
	if (pf->num_alloc_vsi > UDP_TUNNEL_NIC_MAX_SHARING_DEVICES) {
		dev_warn(&pf->pdev->dev,
			 "limiting the VSI count due to UDP tunnel limitation %d > %d\n",
			 pf->num_alloc_vsi, UDP_TUNNEL_NIC_MAX_SHARING_DEVICES);
		pf->num_alloc_vsi = UDP_TUNNEL_NIC_MAX_SHARING_DEVICES;
	}

	/* Set up the *vsi struct and our local tracking of the MAIN PF vsi. */
	pf->vsi = kcalloc(pf->num_alloc_vsi, sizeof(struct i40e_vsi *),
			  GFP_KERNEL);
	if (!pf->vsi) {
		err = -ENOMEM;
		goto err_switch_setup;
	}

#ifdef CONFIG_PCI_IOV
	/* prep for VF support */
	if (test_bit(I40E_FLAG_SRIOV_ENA, pf->flags) &&
	    test_bit(I40E_FLAG_MSIX_ENA, pf->flags) &&
	    !test_bit(__I40E_BAD_EEPROM, pf->state)) {
		if (pci_num_vf(pdev))
			set_bit(I40E_FLAG_VEB_MODE_ENA, pf->flags);
	}
#endif
	err = i40e_setup_pf_switch(pf, false, false);
	if (err) {
		dev_info(&pdev->dev, "setup_pf_switch failed: %d\n", err);
		goto err_vsis;
	}

	vsi = i40e_pf_get_main_vsi(pf);
	INIT_LIST_HEAD(&vsi->ch_list);

	/* if FDIR VSI was set up, start it now */
	vsi = i40e_find_vsi_by_type(pf, I40E_VSI_FDIR);
	if (vsi)
		i40e_vsi_open(vsi);

	/* The driver only wants link up/down and module qualification
	 * reports from firmware.  Note the negative logic.
	 */
	err = i40e_aq_set_phy_int_mask(&pf->hw,
				       ~(I40E_AQ_EVENT_LINK_UPDOWN |
					 I40E_AQ_EVENT_MEDIA_NA |
					 I40E_AQ_EVENT_MODULE_QUAL_FAIL), NULL);
	if (err)
		dev_info(&pf->pdev->dev, "set phy mask fail, err %pe aq_err %s\n",
			 ERR_PTR(err),
			 i40e_aq_str(&pf->hw, pf->hw.aq.asq_last_status));

	/* Reconfigure hardware for allowing smaller MSS in the case
	 * of TSO, so that we avoid the MDD being fired and causing
	 * a reset in the case of small MSS+TSO.
	 */
	val = rd32(hw, I40E_REG_MSS);
	if ((val & I40E_REG_MSS_MIN_MASK) > I40E_64BYTE_MSS) {
		val &= ~I40E_REG_MSS_MIN_MASK;
		val |= I40E_64BYTE_MSS;
		wr32(hw, I40E_REG_MSS, val);
	}

	if (test_bit(I40E_HW_CAP_RESTART_AUTONEG, pf->hw.caps)) {
		msleep(75);
		err = i40e_aq_set_link_restart_an(&pf->hw, true, NULL);
		if (err)
			dev_info(&pf->pdev->dev, "link restart failed, err %pe aq_err %s\n",
				 ERR_PTR(err),
				 i40e_aq_str(&pf->hw,
					     pf->hw.aq.asq_last_status));
	}
	/* The main driver is (mostly) up and happy. We need to set this state
	 * before setting up the misc vector or we get a race and the vector
	 * ends up disabled forever.
	 */
	clear_bit(__I40E_DOWN, pf->state);

	/* In case of MSIX we are going to setup the misc vector right here
	 * to handle admin queue events etc. In case of legacy and MSI
	 * the misc functionality and queue processing is combined in
	 * the same vector and that gets setup at open.
	 */
	if (test_bit(I40E_FLAG_MSIX_ENA, pf->flags)) {
		err = i40e_setup_misc_vector(pf);
		if (err) {
			dev_info(&pdev->dev,
				 "setup of misc vector failed: %d\n", err);
			i40e_cloud_filter_exit(pf);
			i40e_fdir_teardown(pf);
			goto err_vsis;
		}
	}

#ifdef CONFIG_PCI_IOV
	/* prep for VF support */
	if (test_bit(I40E_FLAG_SRIOV_ENA, pf->flags) &&
	    test_bit(I40E_FLAG_MSIX_ENA, pf->flags) &&
	    !test_bit(__I40E_BAD_EEPROM, pf->state)) {
		/* disable link interrupts for VFs */
		val = rd32(hw, I40E_PFGEN_PORTMDIO_NUM);
		val &= ~I40E_PFGEN_PORTMDIO_NUM_VFLINK_STAT_ENA_MASK;
		wr32(hw, I40E_PFGEN_PORTMDIO_NUM, val);
		i40e_flush(hw);

		if (pci_num_vf(pdev)) {
			dev_info(&pdev->dev,
				 "Active VFs found, allocating resources.\n");
			err = i40e_alloc_vfs(pf, pci_num_vf(pdev));
			if (err)
				dev_info(&pdev->dev,
					 "Error %d allocating resources for existing VFs\n",
					 err);
		}
	}
#endif /* CONFIG_PCI_IOV */

	if (test_bit(I40E_FLAG_IWARP_ENA, pf->flags)) {
		pf->iwarp_base_vector = i40e_get_lump(pf, pf->irq_pile,
						      pf->num_iwarp_msix,
						      I40E_IWARP_IRQ_PILE_ID);
		if (pf->iwarp_base_vector < 0) {
			dev_info(&pdev->dev,
				 "failed to get tracking for %d vectors for IWARP err=%d\n",
				 pf->num_iwarp_msix, pf->iwarp_base_vector);
			clear_bit(I40E_FLAG_IWARP_ENA, pf->flags);
		}
	}

	i40e_dbg_pf_init(pf);

	/* tell the firmware that we're starting */
	i40e_send_version(pf);

	/* since everything's happy, start the service_task timer */
	mod_timer(&pf->service_timer,
		  round_jiffies(jiffies + pf->service_timer_period));

	/* add this PF to client device list and launch a client service task */
	if (test_bit(I40E_FLAG_IWARP_ENA, pf->flags)) {
		err = i40e_lan_add_device(pf);
		if (err)
			dev_info(&pdev->dev, "Failed to add PF to client API service list: %d\n",
				 err);
	}

#define PCI_SPEED_SIZE 8
#define PCI_WIDTH_SIZE 8
	/* Devices on the IOSF bus do not have this information
	 * and will report PCI Gen 1 x 1 by default so don't bother
	 * checking them.
	 */
	if (!test_bit(I40E_HW_CAP_NO_PCI_LINK_CHECK, pf->hw.caps)) {
		char speed[PCI_SPEED_SIZE] = "Unknown";
		char width[PCI_WIDTH_SIZE] = "Unknown";

		/* Get the negotiated link width and speed from PCI config
		 * space
		 */
		pcie_capability_read_word(pf->pdev, PCI_EXP_LNKSTA,
					  &link_status);

		i40e_set_pci_config_data(hw, link_status);

		switch (hw->bus.speed) {
		case i40e_bus_speed_8000:
			strscpy(speed, "8.0", PCI_SPEED_SIZE); break;
		case i40e_bus_speed_5000:
			strscpy(speed, "5.0", PCI_SPEED_SIZE); break;
		case i40e_bus_speed_2500:
			strscpy(speed, "2.5", PCI_SPEED_SIZE); break;
		default:
			break;
		}
		switch (hw->bus.width) {
		case i40e_bus_width_pcie_x8:
			strscpy(width, "8", PCI_WIDTH_SIZE); break;
		case i40e_bus_width_pcie_x4:
			strscpy(width, "4", PCI_WIDTH_SIZE); break;
		case i40e_bus_width_pcie_x2:
			strscpy(width, "2", PCI_WIDTH_SIZE); break;
		case i40e_bus_width_pcie_x1:
			strscpy(width, "1", PCI_WIDTH_SIZE); break;
		default:
			break;
		}

		dev_info(&pdev->dev, "PCI-Express: Speed %sGT/s Width x%s\n",
			 speed, width);

		if (hw->bus.width < i40e_bus_width_pcie_x8 ||
		    hw->bus.speed < i40e_bus_speed_8000) {
			dev_warn(&pdev->dev, "PCI-Express bandwidth available for this device may be insufficient for optimal performance.\n");
			dev_warn(&pdev->dev, "Please move the device to a different PCI-e link with more lanes and/or higher transfer rate.\n");
		}
	}

	/* get the requested speeds from the fw */
	err = i40e_aq_get_phy_capabilities(hw, false, false, &abilities, NULL);
	if (err)
		dev_dbg(&pf->pdev->dev, "get requested speeds ret =  %pe last_status =  %s\n",
			ERR_PTR(err),
			i40e_aq_str(&pf->hw, pf->hw.aq.asq_last_status));
	pf->hw.phy.link_info.requested_speeds = abilities.link_speed;

	/* set the FEC config due to the board capabilities */
	i40e_set_fec_in_flags(abilities.fec_cfg_curr_mod_ext_info, pf->flags);

	/* get the supported phy types from the fw */
	err = i40e_aq_get_phy_capabilities(hw, false, true, &abilities, NULL);
	if (err)
		dev_dbg(&pf->pdev->dev, "get supported phy types ret =  %pe last_status =  %s\n",
			ERR_PTR(err),
			i40e_aq_str(&pf->hw, pf->hw.aq.asq_last_status));

	/* make sure the MFS hasn't been set lower than the default */
#define MAX_FRAME_SIZE_DEFAULT 0x2600
	val = FIELD_GET(I40E_PRTGL_SAH_MFS_MASK,
			rd32(&pf->hw, I40E_PRTGL_SAH));
	if (val < MAX_FRAME_SIZE_DEFAULT)
		dev_warn(&pdev->dev, "MFS for port %x (%d) has been set below the default (%d)\n",
			 pf->hw.port, val, MAX_FRAME_SIZE_DEFAULT);

	/* Add a filter to drop all Flow control frames from any VSI from being
	 * transmitted. By doing so we stop a malicious VF from sending out
	 * PAUSE or PFC frames and potentially controlling traffic for other
	 * PF/VF VSIs.
	 * The FW can still send Flow control frames if enabled.
	 */
	i40e_add_filter_to_drop_tx_flow_control_frames(&pf->hw,
						       pf->main_vsi_seid);

	if ((pf->hw.device_id == I40E_DEV_ID_10G_BASE_T) ||
	    (pf->hw.device_id == I40E_DEV_ID_10G_BASE_T4))
		set_bit(I40E_HW_CAP_PHY_CONTROLS_LEDS, pf->hw.caps);
	if (pf->hw.device_id == I40E_DEV_ID_SFP_I_X722)
		set_bit(I40E_HW_CAP_CRT_RETIMER, pf->hw.caps);
	/* print a string summarizing features */
	i40e_print_features(pf);

	i40e_devlink_register(pf);

	return 0;

	/* Unwind what we've done if something failed in the setup */
err_vsis:
	set_bit(__I40E_DOWN, pf->state);
	i40e_clear_interrupt_scheme(pf);
	kfree(pf->vsi);
err_switch_setup:
	i40e_reset_interrupt_capability(pf);
	timer_shutdown_sync(&pf->service_timer);
err_mac_addr:
err_configure_lan_hmc:
	(void)i40e_shutdown_lan_hmc(hw);
err_init_lan_hmc:
	kfree(pf->qp_pile);
err_sw_init:
err_adminq_setup:
err_pf_reset:
	iounmap(hw->hw_addr);
err_ioremap:
	i40e_free_pf(pf);
err_pf_alloc:
	pci_release_mem_regions(pdev);
err_pci_reg:
err_dma:
	pci_disable_device(pdev);
	return err;
}

/**
 * i40e_remove - Device removal routine
 * @pdev: PCI device information struct
 *
 * i40e_remove is called by the PCI subsystem to alert the driver
 * that is should release a PCI device.  This could be caused by a
 * Hot-Plug event, or because the driver is going to be removed from
 * memory.
 **/
static void i40e_remove(struct pci_dev *pdev)
{
	struct i40e_pf *pf = pci_get_drvdata(pdev);
	struct i40e_hw *hw = &pf->hw;
	struct i40e_vsi *vsi;
	struct i40e_veb *veb;
	int ret_code;
	int i;

	i40e_devlink_unregister(pf);

	i40e_dbg_pf_exit(pf);

	i40e_ptp_stop(pf);

	/* Disable RSS in hw */
	i40e_write_rx_ctl(hw, I40E_PFQF_HENA(0), 0);
	i40e_write_rx_ctl(hw, I40E_PFQF_HENA(1), 0);

	/* Grab __I40E_RESET_RECOVERY_PENDING and set __I40E_IN_REMOVE
	 * flags, once they are set, i40e_rebuild should not be called as
	 * i40e_prep_for_reset always returns early.
	 */
	while (test_and_set_bit(__I40E_RESET_RECOVERY_PENDING, pf->state))
		usleep_range(1000, 2000);
	set_bit(__I40E_IN_REMOVE, pf->state);

	if (test_bit(I40E_FLAG_SRIOV_ENA, pf->flags)) {
		set_bit(__I40E_VF_RESETS_DISABLED, pf->state);
		i40e_free_vfs(pf);
		clear_bit(I40E_FLAG_SRIOV_ENA, pf->flags);
	}
	/* no more scheduling of any task */
	set_bit(__I40E_SUSPENDED, pf->state);
	set_bit(__I40E_DOWN, pf->state);
	if (pf->service_timer.function)
		timer_shutdown_sync(&pf->service_timer);
	if (pf->service_task.func)
		cancel_work_sync(&pf->service_task);

	if (test_bit(__I40E_RECOVERY_MODE, pf->state)) {
		struct i40e_vsi *vsi = pf->vsi[0];

		/* We know that we have allocated only one vsi for this PF,
		 * it was just for registering netdevice, so the interface
		 * could be visible in the 'ifconfig' output
		 */
		unregister_netdev(vsi->netdev);
		free_netdev(vsi->netdev);

		goto unmap;
	}

	/* Client close must be called explicitly here because the timer
	 * has been stopped.
	 */
	i40e_notify_client_of_netdev_close(pf, false);

	i40e_fdir_teardown(pf);

	/* If there is a switch structure or any orphans, remove them.
	 * This will leave only the PF's VSI remaining.
	 */
	i40e_pf_for_each_veb(pf, i, veb)
		if (veb->uplink_seid == pf->mac_seid ||
		    veb->uplink_seid == 0)
			i40e_switch_branch_release(veb);

	/* Now we can shutdown the PF's VSIs, just before we kill
	 * adminq and hmc.
	 */
	i40e_pf_for_each_vsi(pf, i, vsi) {
		i40e_vsi_close(vsi);
		i40e_vsi_release(vsi);
		pf->vsi[i] = NULL;
	}

	i40e_cloud_filter_exit(pf);

	/* remove attached clients */
	if (test_bit(I40E_FLAG_IWARP_ENA, pf->flags)) {
		ret_code = i40e_lan_del_device(pf);
		if (ret_code)
			dev_warn(&pdev->dev, "Failed to delete client device: %d\n",
				 ret_code);
	}

	/* shutdown and destroy the HMC */
	if (hw->hmc.hmc_obj) {
		ret_code = i40e_shutdown_lan_hmc(hw);
		if (ret_code)
			dev_warn(&pdev->dev,
				 "Failed to destroy the HMC resources: %d\n",
				 ret_code);
	}

unmap:
	/* Free MSI/legacy interrupt 0 when in recovery mode. */
	if (test_bit(__I40E_RECOVERY_MODE, pf->state) &&
	    !test_bit(I40E_FLAG_MSIX_ENA, pf->flags))
		free_irq(pf->pdev->irq, pf);

	/* shutdown the adminq */
	i40e_shutdown_adminq(hw);

	/* destroy the locks only once, here */
	mutex_destroy(&hw->aq.arq_mutex);
	mutex_destroy(&hw->aq.asq_mutex);

	/* Clear all dynamic memory lists of rings, q_vectors, and VSIs */
	rtnl_lock();
	i40e_clear_interrupt_scheme(pf);
	i40e_pf_for_each_vsi(pf, i, vsi) {
		if (!test_bit(__I40E_RECOVERY_MODE, pf->state))
			i40e_vsi_clear_rings(vsi);

		i40e_vsi_clear(vsi);
		pf->vsi[i] = NULL;
	}
	rtnl_unlock();

	i40e_pf_for_each_veb(pf, i, veb) {
		kfree(veb);
		pf->veb[i] = NULL;
	}

	kfree(pf->qp_pile);
	kfree(pf->vsi);

	iounmap(hw->hw_addr);
	i40e_free_pf(pf);
	pci_release_mem_regions(pdev);

	pci_disable_device(pdev);
}

/**
 * i40e_enable_mc_magic_wake - enable multicast magic packet wake up
 * using the mac_address_write admin q function
 * @pf: pointer to i40e_pf struct
 **/
static void i40e_enable_mc_magic_wake(struct i40e_pf *pf)
{
	struct i40e_vsi *main_vsi = i40e_pf_get_main_vsi(pf);
	struct i40e_hw *hw = &pf->hw;
	u8 mac_addr[6];
	u16 flags = 0;
	int ret;

	/* Get current MAC address in case it's an LAA */
	if (main_vsi && main_vsi->netdev) {
		ether_addr_copy(mac_addr, main_vsi->netdev->dev_addr);
	} else {
		dev_err(&pf->pdev->dev,
			"Failed to retrieve MAC address; using default\n");
		ether_addr_copy(mac_addr, hw->mac.addr);
	}

	/* The FW expects the mac address write cmd to first be called with
	 * one of these flags before calling it again with the multicast
	 * enable flags.
	 */
	flags = I40E_AQC_WRITE_TYPE_LAA_WOL;

	if (hw->func_caps.flex10_enable && hw->partition_id != 1)
		flags = I40E_AQC_WRITE_TYPE_LAA_ONLY;

	ret = i40e_aq_mac_address_write(hw, flags, mac_addr, NULL);
	if (ret) {
		dev_err(&pf->pdev->dev,
			"Failed to update MAC address registers; cannot enable Multicast Magic packet wake up");
		return;
	}

	flags = I40E_AQC_MC_MAG_EN
			| I40E_AQC_WOL_PRESERVE_ON_PFR
			| I40E_AQC_WRITE_TYPE_UPDATE_MC_MAG;
	ret = i40e_aq_mac_address_write(hw, flags, mac_addr, NULL);
	if (ret)
		dev_err(&pf->pdev->dev,
			"Failed to enable Multicast Magic Packet wake up\n");
}

/**
 * i40e_io_suspend - suspend all IO operations
 * @pf: pointer to i40e_pf struct
 *
 **/
static int i40e_io_suspend(struct i40e_pf *pf)
{
	struct i40e_hw *hw = &pf->hw;

	set_bit(__I40E_DOWN, pf->state);

	/* Ensure service task will not be running */
	del_timer_sync(&pf->service_timer);
	cancel_work_sync(&pf->service_task);

	/* Client close must be called explicitly here because the timer
	 * has been stopped.
	 */
	i40e_notify_client_of_netdev_close(pf, false);

	if (test_bit(I40E_HW_CAP_WOL_MC_MAGIC_PKT_WAKE, pf->hw.caps) &&
	    pf->wol_en)
		i40e_enable_mc_magic_wake(pf);

	/* Since we're going to destroy queues during the
	 * i40e_clear_interrupt_scheme() we should hold the RTNL lock for this
	 * whole section
	 */
	rtnl_lock();

	i40e_prep_for_reset(pf);

	wr32(hw, I40E_PFPM_APM, (pf->wol_en ? I40E_PFPM_APM_APME_MASK : 0));
	wr32(hw, I40E_PFPM_WUFC, (pf->wol_en ? I40E_PFPM_WUFC_MAG_MASK : 0));

	/* Clear the interrupt scheme and release our IRQs so that the system
	 * can safely hibernate even when there are a large number of CPUs.
	 * Otherwise hibernation might fail when mapping all the vectors back
	 * to CPU0.
	 */
	i40e_clear_interrupt_scheme(pf);

	rtnl_unlock();

	return 0;
}

/**
 * i40e_io_resume - resume IO operations
 * @pf: pointer to i40e_pf struct
 *
 **/
static int i40e_io_resume(struct i40e_pf *pf)
{
	struct device *dev = &pf->pdev->dev;
	int err;

	/* We need to hold the RTNL lock prior to restoring interrupt schemes,
	 * since we're going to be restoring queues
	 */
	rtnl_lock();

	/* We cleared the interrupt scheme when we suspended, so we need to
	 * restore it now to resume device functionality.
	 */
	err = i40e_restore_interrupt_scheme(pf);
	if (err) {
		dev_err(dev, "Cannot restore interrupt scheme: %d\n",
			err);
	}

	clear_bit(__I40E_DOWN, pf->state);
	i40e_reset_and_rebuild(pf, false, true);

	rtnl_unlock();

	/* Clear suspended state last after everything is recovered */
	clear_bit(__I40E_SUSPENDED, pf->state);

	/* Restart the service task */
	mod_timer(&pf->service_timer,
		  round_jiffies(jiffies + pf->service_timer_period));

	return 0;
}

/**
 * i40e_pci_error_detected - warning that something funky happened in PCI land
 * @pdev: PCI device information struct
 * @error: the type of PCI error
 *
 * Called to warn that something happened and the error handling steps
 * are in progress.  Allows the driver to quiesce things, be ready for
 * remediation.
 **/
static pci_ers_result_t i40e_pci_error_detected(struct pci_dev *pdev,
						pci_channel_state_t error)
{
	struct i40e_pf *pf = pci_get_drvdata(pdev);

	dev_info(&pdev->dev, "%s: error %d\n", __func__, error);

	if (!pf) {
		dev_info(&pdev->dev,
			 "Cannot recover - error happened during device probe\n");
		return PCI_ERS_RESULT_DISCONNECT;
	}

	/* shutdown all operations */
	if (!test_bit(__I40E_SUSPENDED, pf->state))
		i40e_io_suspend(pf);

	/* Request a slot reset */
	return PCI_ERS_RESULT_NEED_RESET;
}

/**
 * i40e_pci_error_slot_reset - a PCI slot reset just happened
 * @pdev: PCI device information struct
 *
 * Called to find if the driver can work with the device now that
 * the pci slot has been reset.  If a basic connection seems good
 * (registers are readable and have sane content) then return a
 * happy little PCI_ERS_RESULT_xxx.
 **/
static pci_ers_result_t i40e_pci_error_slot_reset(struct pci_dev *pdev)
{
	struct i40e_pf *pf = pci_get_drvdata(pdev);
	pci_ers_result_t result;
	u32 reg;

	dev_dbg(&pdev->dev, "%s\n", __func__);
	/* enable I/O and memory of the device  */
	if (pci_enable_device(pdev)) {
		dev_info(&pdev->dev,
			 "Cannot re-enable PCI device after reset.\n");
		result = PCI_ERS_RESULT_DISCONNECT;
	} else {
		pci_set_master(pdev);
		pci_restore_state(pdev);
		pci_save_state(pdev);
		pci_wake_from_d3(pdev, false);

		reg = rd32(&pf->hw, I40E_GLGEN_RTRIG);
		if (reg == 0)
			result = PCI_ERS_RESULT_RECOVERED;
		else
			result = PCI_ERS_RESULT_DISCONNECT;
	}

	return result;
}

/**
 * i40e_pci_error_reset_prepare - prepare device driver for pci reset
 * @pdev: PCI device information struct
 */
static void i40e_pci_error_reset_prepare(struct pci_dev *pdev)
{
	struct i40e_pf *pf = pci_get_drvdata(pdev);

	i40e_prep_for_reset(pf);
}

/**
 * i40e_pci_error_reset_done - pci reset done, device driver reset can begin
 * @pdev: PCI device information struct
 */
static void i40e_pci_error_reset_done(struct pci_dev *pdev)
{
	struct i40e_pf *pf = pci_get_drvdata(pdev);

	if (test_bit(__I40E_IN_REMOVE, pf->state))
		return;

	i40e_reset_and_rebuild(pf, false, false);
#ifdef CONFIG_PCI_IOV
	i40e_restore_all_vfs_msi_state(pdev);
#endif /* CONFIG_PCI_IOV */
}

/**
 * i40e_pci_error_resume - restart operations after PCI error recovery
 * @pdev: PCI device information struct
 *
 * Called to allow the driver to bring things back up after PCI error
 * and/or reset recovery has finished.
 **/
static void i40e_pci_error_resume(struct pci_dev *pdev)
{
	struct i40e_pf *pf = pci_get_drvdata(pdev);

	dev_dbg(&pdev->dev, "%s\n", __func__);
	if (test_bit(__I40E_SUSPENDED, pf->state))
		return;

	i40e_io_resume(pf);
}

/**
 * i40e_shutdown - PCI callback for shutting down
 * @pdev: PCI device information struct
 **/
static void i40e_shutdown(struct pci_dev *pdev)
{
	struct i40e_pf *pf = pci_get_drvdata(pdev);
	struct i40e_hw *hw = &pf->hw;

	set_bit(__I40E_SUSPENDED, pf->state);
	set_bit(__I40E_DOWN, pf->state);

	del_timer_sync(&pf->service_timer);
	cancel_work_sync(&pf->service_task);
	i40e_cloud_filter_exit(pf);
	i40e_fdir_teardown(pf);

	/* Client close must be called explicitly here because the timer
	 * has been stopped.
	 */
	i40e_notify_client_of_netdev_close(pf, false);

	if (test_bit(I40E_HW_CAP_WOL_MC_MAGIC_PKT_WAKE, pf->hw.caps) &&
	    pf->wol_en)
		i40e_enable_mc_magic_wake(pf);

	i40e_prep_for_reset(pf);

	wr32(hw, I40E_PFPM_APM,
	     (pf->wol_en ? I40E_PFPM_APM_APME_MASK : 0));
	wr32(hw, I40E_PFPM_WUFC,
	     (pf->wol_en ? I40E_PFPM_WUFC_MAG_MASK : 0));

	/* Free MSI/legacy interrupt 0 when in recovery mode. */
	if (test_bit(__I40E_RECOVERY_MODE, pf->state) &&
	    !test_bit(I40E_FLAG_MSIX_ENA, pf->flags))
		free_irq(pf->pdev->irq, pf);

	/* Since we're going to destroy queues during the
	 * i40e_clear_interrupt_scheme() we should hold the RTNL lock for this
	 * whole section
	 */
	rtnl_lock();
	i40e_clear_interrupt_scheme(pf);
	rtnl_unlock();

	if (system_state == SYSTEM_POWER_OFF) {
		pci_wake_from_d3(pdev, pf->wol_en);
		pci_set_power_state(pdev, PCI_D3hot);
	}
}

/**
 * i40e_suspend - PM callback for moving to D3
 * @dev: generic device information structure
 **/
static int i40e_suspend(struct device *dev)
{
	struct i40e_pf *pf = dev_get_drvdata(dev);

	/* If we're already suspended, then there is nothing to do */
	if (test_and_set_bit(__I40E_SUSPENDED, pf->state))
		return 0;
<<<<<<< HEAD

	set_bit(__I40E_DOWN, pf->state);

	/* Ensure service task will not be running */
	del_timer_sync(&pf->service_timer);
	cancel_work_sync(&pf->service_task);

	/* Client close must be called explicitly here because the timer
	 * has been stopped.
	 */
	i40e_notify_client_of_netdev_close(pf->vsi[pf->lan_vsi], false);

	if (test_bit(I40E_HW_CAP_WOL_MC_MAGIC_PKT_WAKE, pf->hw.caps) &&
	    pf->wol_en)
		i40e_enable_mc_magic_wake(pf);

	/* Since we're going to destroy queues during the
	 * i40e_clear_interrupt_scheme() we should hold the RTNL lock for this
	 * whole section
	 */
	rtnl_lock();

	i40e_prep_for_reset(pf);

	wr32(hw, I40E_PFPM_APM, (pf->wol_en ? I40E_PFPM_APM_APME_MASK : 0));
	wr32(hw, I40E_PFPM_WUFC, (pf->wol_en ? I40E_PFPM_WUFC_MAG_MASK : 0));

	/* Clear the interrupt scheme and release our IRQs so that the system
	 * can safely hibernate even when there are a large number of CPUs.
	 * Otherwise hibernation might fail when mapping all the vectors back
	 * to CPU0.
	 */
	i40e_clear_interrupt_scheme(pf);

	rtnl_unlock();

	return 0;
=======
	return i40e_io_suspend(pf);
>>>>>>> 0c383648
}

/**
 * i40e_resume - PM callback for waking up from D3
 * @dev: generic device information structure
 **/
static int i40e_resume(struct device *dev)
{
	struct i40e_pf *pf = dev_get_drvdata(dev);

	/* If we're not suspended, then there is nothing to do */
	if (!test_bit(__I40E_SUSPENDED, pf->state))
		return 0;
	return i40e_io_resume(pf);
}

static const struct pci_error_handlers i40e_err_handler = {
	.error_detected = i40e_pci_error_detected,
	.slot_reset = i40e_pci_error_slot_reset,
	.reset_prepare = i40e_pci_error_reset_prepare,
	.reset_done = i40e_pci_error_reset_done,
	.resume = i40e_pci_error_resume,
};

static DEFINE_SIMPLE_DEV_PM_OPS(i40e_pm_ops, i40e_suspend, i40e_resume);

static struct pci_driver i40e_driver = {
	.name     = i40e_driver_name,
	.id_table = i40e_pci_tbl,
	.probe    = i40e_probe,
	.remove   = i40e_remove,
	.driver.pm = pm_sleep_ptr(&i40e_pm_ops),
	.shutdown = i40e_shutdown,
	.err_handler = &i40e_err_handler,
	.sriov_configure = i40e_pci_sriov_configure,
};

/**
 * i40e_init_module - Driver registration routine
 *
 * i40e_init_module is the first routine called when the driver is
 * loaded. All it does is register with the PCI subsystem.
 **/
static int __init i40e_init_module(void)
{
	int err;

	pr_info("%s: %s\n", i40e_driver_name, i40e_driver_string);
	pr_info("%s: %s\n", i40e_driver_name, i40e_copyright);

	/* There is no need to throttle the number of active tasks because
	 * each device limits its own task using a state bit for scheduling
	 * the service task, and the device tasks do not interfere with each
	 * other, so we don't set a max task limit. We must set WQ_MEM_RECLAIM
	 * since we need to be able to guarantee forward progress even under
	 * memory pressure.
	 */
	i40e_wq = alloc_workqueue("%s", 0, 0, i40e_driver_name);
	if (!i40e_wq) {
		pr_err("%s: Failed to create workqueue\n", i40e_driver_name);
		return -ENOMEM;
	}

	i40e_dbg_init();
	err = pci_register_driver(&i40e_driver);
	if (err) {
		destroy_workqueue(i40e_wq);
		i40e_dbg_exit();
		return err;
	}

	return 0;
}
module_init(i40e_init_module);

/**
 * i40e_exit_module - Driver exit cleanup routine
 *
 * i40e_exit_module is called just before the driver is removed
 * from memory.
 **/
static void __exit i40e_exit_module(void)
{
	pci_unregister_driver(&i40e_driver);
	destroy_workqueue(i40e_wq);
	ida_destroy(&i40e_client_ida);
	i40e_dbg_exit();
}
module_exit(i40e_exit_module);<|MERGE_RESOLUTION|>--- conflicted
+++ resolved
@@ -2481,11 +2481,7 @@
 	int aq_ret;
 
 	if (vsi->type == I40E_VSI_MAIN &&
-<<<<<<< HEAD
-	    pf->lan_veb != I40E_NO_VEB &&
-=======
 	    i40e_pf_get_main_veb(pf) &&
->>>>>>> 0c383648
 	    !test_bit(I40E_FLAG_MFP_ENA, pf->flags)) {
 		/* set defport ON for Main VSI instead of true promisc
 		 * this way we will get all unicast/multicast and VLAN
@@ -5509,11 +5505,7 @@
 
 	/* SFP mode will be enabled for all TCs on port */
 	if (!test_bit(I40E_FLAG_MFP_ENA, pf->flags))
-<<<<<<< HEAD
-		return i40e_dcb_get_num_tc(dcbcfg);
-=======
 		return i40e_dcb_get_num_tc(&pf->hw.local_dcbx_config);
->>>>>>> 0c383648
 
 	/* MFP mode return count of enabled TCs for this PF */
 	if (pf->hw.func_caps.iscsi)
@@ -10426,11 +10418,7 @@
 
 	if (veb->uplink_seid == pf->mac_seid) {
 		/* Check that the LAN VSI has VEB owning flag set */
-<<<<<<< HEAD
-		ctl_vsi = pf->vsi[pf->lan_vsi];
-=======
 		ctl_vsi = i40e_pf_get_main_vsi(pf);
->>>>>>> 0c383648
 
 		if (WARN_ON(ctl_vsi->veb_idx != veb->idx ||
 			    !(ctl_vsi->flags & I40E_VSI_FLAG_VEB_OWNER))) {
@@ -14939,15 +14927,9 @@
 		if (!veb)
 			break;
 
-<<<<<<< HEAD
-		pf->veb[pf->lan_veb]->seid = seid;
-		pf->veb[pf->lan_veb]->uplink_seid = pf->mac_seid;
-		pf->veb[pf->lan_veb]->pf = pf;
-=======
 		veb->seid = seid;
 		veb->uplink_seid = pf->mac_seid;
 		veb->pf = pf;
->>>>>>> 0c383648
 		break;
 	case I40E_SWITCH_ELEMENT_TYPE_VSI:
 		if (num_reported != 1)
@@ -15304,12 +15286,7 @@
 	i += scnprintf(&buf[i], REMAIN(i), " VFs: %d", pf->num_req_vfs);
 #endif
 	i += scnprintf(&buf[i], REMAIN(i), " VSIs: %d QP: %d",
-<<<<<<< HEAD
-		      pf->hw.func_caps.num_vsis,
-		      pf->vsi[pf->lan_vsi]->num_queue_pairs);
-=======
 		       pf->hw.func_caps.num_vsis, main_vsi->num_queue_pairs);
->>>>>>> 0c383648
 	if (test_bit(I40E_FLAG_RSS_ENA, pf->flags))
 		i += scnprintf(&buf[i], REMAIN(i), " RSS");
 	if (test_bit(I40E_FLAG_FD_ATR_ENA, pf->flags))
@@ -16667,47 +16644,7 @@
 	/* If we're already suspended, then there is nothing to do */
 	if (test_and_set_bit(__I40E_SUSPENDED, pf->state))
 		return 0;
-<<<<<<< HEAD
-
-	set_bit(__I40E_DOWN, pf->state);
-
-	/* Ensure service task will not be running */
-	del_timer_sync(&pf->service_timer);
-	cancel_work_sync(&pf->service_task);
-
-	/* Client close must be called explicitly here because the timer
-	 * has been stopped.
-	 */
-	i40e_notify_client_of_netdev_close(pf->vsi[pf->lan_vsi], false);
-
-	if (test_bit(I40E_HW_CAP_WOL_MC_MAGIC_PKT_WAKE, pf->hw.caps) &&
-	    pf->wol_en)
-		i40e_enable_mc_magic_wake(pf);
-
-	/* Since we're going to destroy queues during the
-	 * i40e_clear_interrupt_scheme() we should hold the RTNL lock for this
-	 * whole section
-	 */
-	rtnl_lock();
-
-	i40e_prep_for_reset(pf);
-
-	wr32(hw, I40E_PFPM_APM, (pf->wol_en ? I40E_PFPM_APM_APME_MASK : 0));
-	wr32(hw, I40E_PFPM_WUFC, (pf->wol_en ? I40E_PFPM_WUFC_MAG_MASK : 0));
-
-	/* Clear the interrupt scheme and release our IRQs so that the system
-	 * can safely hibernate even when there are a large number of CPUs.
-	 * Otherwise hibernation might fail when mapping all the vectors back
-	 * to CPU0.
-	 */
-	i40e_clear_interrupt_scheme(pf);
-
-	rtnl_unlock();
-
-	return 0;
-=======
 	return i40e_io_suspend(pf);
->>>>>>> 0c383648
 }
 
 /**
