// SPDX-License-Identifier: GPL-2.0
/*
 * security/tomoyo/util.c
 *
 * Copyright (C) 2005-2011  NTT DATA CORPORATION
 */

#include <linux/slab.h>
#include <linux/rculist.h>

#include "common.h"

/* Lock for protecting policy. */
DEFINE_MUTEX(tomoyo_policy_lock);

/* Has /sbin/init started? */
bool tomoyo_policy_loaded;

/*
 * Mapping table from "enum tomoyo_mac_index" to
 * "enum tomoyo_mac_category_index".
 */
const u8 tomoyo_index2category[TOMOYO_MAX_MAC_INDEX] = {
	/* CONFIG::file group */
	[TOMOYO_MAC_FILE_EXECUTE]    = TOMOYO_MAC_CATEGORY_FILE,
	[TOMOYO_MAC_FILE_OPEN]       = TOMOYO_MAC_CATEGORY_FILE,
	[TOMOYO_MAC_FILE_CREATE]     = TOMOYO_MAC_CATEGORY_FILE,
	[TOMOYO_MAC_FILE_UNLINK]     = TOMOYO_MAC_CATEGORY_FILE,
	[TOMOYO_MAC_FILE_GETATTR]    = TOMOYO_MAC_CATEGORY_FILE,
	[TOMOYO_MAC_FILE_MKDIR]      = TOMOYO_MAC_CATEGORY_FILE,
	[TOMOYO_MAC_FILE_RMDIR]      = TOMOYO_MAC_CATEGORY_FILE,
	[TOMOYO_MAC_FILE_MKFIFO]     = TOMOYO_MAC_CATEGORY_FILE,
	[TOMOYO_MAC_FILE_MKSOCK]     = TOMOYO_MAC_CATEGORY_FILE,
	[TOMOYO_MAC_FILE_TRUNCATE]   = TOMOYO_MAC_CATEGORY_FILE,
	[TOMOYO_MAC_FILE_SYMLINK]    = TOMOYO_MAC_CATEGORY_FILE,
	[TOMOYO_MAC_FILE_MKBLOCK]    = TOMOYO_MAC_CATEGORY_FILE,
	[TOMOYO_MAC_FILE_MKCHAR]     = TOMOYO_MAC_CATEGORY_FILE,
	[TOMOYO_MAC_FILE_LINK]       = TOMOYO_MAC_CATEGORY_FILE,
	[TOMOYO_MAC_FILE_RENAME]     = TOMOYO_MAC_CATEGORY_FILE,
	[TOMOYO_MAC_FILE_CHMOD]      = TOMOYO_MAC_CATEGORY_FILE,
	[TOMOYO_MAC_FILE_CHOWN]      = TOMOYO_MAC_CATEGORY_FILE,
	[TOMOYO_MAC_FILE_CHGRP]      = TOMOYO_MAC_CATEGORY_FILE,
	[TOMOYO_MAC_FILE_IOCTL]      = TOMOYO_MAC_CATEGORY_FILE,
	[TOMOYO_MAC_FILE_CHROOT]     = TOMOYO_MAC_CATEGORY_FILE,
	[TOMOYO_MAC_FILE_MOUNT]      = TOMOYO_MAC_CATEGORY_FILE,
	[TOMOYO_MAC_FILE_UMOUNT]     = TOMOYO_MAC_CATEGORY_FILE,
	[TOMOYO_MAC_FILE_PIVOT_ROOT] = TOMOYO_MAC_CATEGORY_FILE,
	/* CONFIG::network group */
	[TOMOYO_MAC_NETWORK_INET_STREAM_BIND]       =
	TOMOYO_MAC_CATEGORY_NETWORK,
	[TOMOYO_MAC_NETWORK_INET_STREAM_LISTEN]     =
	TOMOYO_MAC_CATEGORY_NETWORK,
	[TOMOYO_MAC_NETWORK_INET_STREAM_CONNECT]    =
	TOMOYO_MAC_CATEGORY_NETWORK,
	[TOMOYO_MAC_NETWORK_INET_DGRAM_BIND]        =
	TOMOYO_MAC_CATEGORY_NETWORK,
	[TOMOYO_MAC_NETWORK_INET_DGRAM_SEND]        =
	TOMOYO_MAC_CATEGORY_NETWORK,
	[TOMOYO_MAC_NETWORK_INET_RAW_BIND]          =
	TOMOYO_MAC_CATEGORY_NETWORK,
	[TOMOYO_MAC_NETWORK_INET_RAW_SEND]          =
	TOMOYO_MAC_CATEGORY_NETWORK,
	[TOMOYO_MAC_NETWORK_UNIX_STREAM_BIND]       =
	TOMOYO_MAC_CATEGORY_NETWORK,
	[TOMOYO_MAC_NETWORK_UNIX_STREAM_LISTEN]     =
	TOMOYO_MAC_CATEGORY_NETWORK,
	[TOMOYO_MAC_NETWORK_UNIX_STREAM_CONNECT]    =
	TOMOYO_MAC_CATEGORY_NETWORK,
	[TOMOYO_MAC_NETWORK_UNIX_DGRAM_BIND]        =
	TOMOYO_MAC_CATEGORY_NETWORK,
	[TOMOYO_MAC_NETWORK_UNIX_DGRAM_SEND]        =
	TOMOYO_MAC_CATEGORY_NETWORK,
	[TOMOYO_MAC_NETWORK_UNIX_SEQPACKET_BIND]    =
	TOMOYO_MAC_CATEGORY_NETWORK,
	[TOMOYO_MAC_NETWORK_UNIX_SEQPACKET_LISTEN]  =
	TOMOYO_MAC_CATEGORY_NETWORK,
	[TOMOYO_MAC_NETWORK_UNIX_SEQPACKET_CONNECT] =
	TOMOYO_MAC_CATEGORY_NETWORK,
	/* CONFIG::misc group */
	[TOMOYO_MAC_ENVIRON]         = TOMOYO_MAC_CATEGORY_MISC,
};

/**
 * tomoyo_convert_time - Convert time_t to YYYY/MM/DD hh/mm/ss.
 *
 * @time:  Seconds since 1970/01/01 00:00:00.
 * @stamp: Pointer to "struct tomoyo_time".
 *
 * Returns nothing.
 */
void tomoyo_convert_time(time64_t time64, struct tomoyo_time *stamp)
{
	struct tm tm;

	time64_to_tm(time64, 0, &tm);
	stamp->sec = tm.tm_sec;
	stamp->min = tm.tm_min;
	stamp->hour = tm.tm_hour;
	stamp->day = tm.tm_mday;
	stamp->month = tm.tm_mon + 1;
	stamp->year = tm.tm_year + 1900;
}

/**
 * tomoyo_permstr - Find permission keywords.
 *
 * @string: String representation for permissions in foo/bar/buz format.
 * @keyword: Keyword to find from @string/
 *
 * Returns true if @keyword was found in @string, false otherwise.
 *
 * This function assumes that strncmp(w1, w2, strlen(w1)) != 0 if w1 != w2.
 */
bool tomoyo_permstr(const char *string, const char *keyword)
{
	const char *cp = strstr(string, keyword);

	if (cp)
		return cp == string || *(cp - 1) == '/';
	return false;
}

/**
 * tomoyo_read_token - Read a word from a line.
 *
 * @param: Pointer to "struct tomoyo_acl_param".
 *
 * Returns a word on success, "" otherwise.
 *
 * To allow the caller to skip NULL check, this function returns "" rather than
 * NULL if there is no more words to read.
 */
char *tomoyo_read_token(struct tomoyo_acl_param *param)
{
	char *pos = param->data;
	char *del = strchr(pos, ' ');

	if (del)
		*del++ = '\0';
	else
		del = pos + strlen(pos);
	param->data = del;
	return pos;
}

/**
 * tomoyo_get_domainname - Read a domainname from a line.
 *
 * @param: Pointer to "struct tomoyo_acl_param".
 *
 * Returns a domainname on success, NULL otherwise.
 */
const struct tomoyo_path_info *tomoyo_get_domainname
(struct tomoyo_acl_param *param)
{
	char *start = param->data;
	char *pos = start;

	while (*pos) {
		if (*pos++ != ' ' || *pos++ == '/')
			continue;
		pos -= 2;
		*pos++ = '\0';
		break;
	}
	param->data = pos;
	if (tomoyo_correct_domain(start))
		return tomoyo_get_name(start);
	return NULL;
}

/**
 * tomoyo_parse_ulong - Parse an "unsigned long" value.
 *
 * @result: Pointer to "unsigned long".
 * @str:    Pointer to string to parse.
 *
 * Returns one of values in "enum tomoyo_value_type".
 *
 * The @src is updated to point the first character after the value
 * on success.
 */
u8 tomoyo_parse_ulong(unsigned long *result, char **str)
{
	const char *cp = *str;
	char *ep;
	int base = 10;

	if (*cp == '0') {
		char c = *(cp + 1);

		if (c == 'x' || c == 'X') {
			base = 16;
			cp += 2;
		} else if (c >= '0' && c <= '7') {
			base = 8;
			cp++;
		}
	}
	*result = simple_strtoul(cp, &ep, base);
	if (cp == ep)
		return TOMOYO_VALUE_TYPE_INVALID;
	*str = ep;
	switch (base) {
	case 16:
		return TOMOYO_VALUE_TYPE_HEXADECIMAL;
	case 8:
		return TOMOYO_VALUE_TYPE_OCTAL;
	default:
		return TOMOYO_VALUE_TYPE_DECIMAL;
	}
}

/**
 * tomoyo_print_ulong - Print an "unsigned long" value.
 *
 * @buffer:     Pointer to buffer.
 * @buffer_len: Size of @buffer.
 * @value:      An "unsigned long" value.
 * @type:       Type of @value.
 *
 * Returns nothing.
 */
void tomoyo_print_ulong(char *buffer, const int buffer_len,
			const unsigned long value, const u8 type)
{
	if (type == TOMOYO_VALUE_TYPE_DECIMAL)
		snprintf(buffer, buffer_len, "%lu", value);
	else if (type == TOMOYO_VALUE_TYPE_OCTAL)
		snprintf(buffer, buffer_len, "0%lo", value);
	else if (type == TOMOYO_VALUE_TYPE_HEXADECIMAL)
		snprintf(buffer, buffer_len, "0x%lX", value);
	else
		snprintf(buffer, buffer_len, "type(%u)", type);
}

/**
 * tomoyo_parse_name_union - Parse a tomoyo_name_union.
 *
 * @param: Pointer to "struct tomoyo_acl_param".
 * @ptr:   Pointer to "struct tomoyo_name_union".
 *
 * Returns true on success, false otherwise.
 */
bool tomoyo_parse_name_union(struct tomoyo_acl_param *param,
			     struct tomoyo_name_union *ptr)
{
	char *filename;

	if (param->data[0] == '@') {
		param->data++;
		ptr->group = tomoyo_get_group(param, TOMOYO_PATH_GROUP);
		return ptr->group != NULL;
	}
	filename = tomoyo_read_token(param);
	if (!tomoyo_correct_word(filename))
		return false;
	ptr->filename = tomoyo_get_name(filename);
	return ptr->filename != NULL;
}

/**
 * tomoyo_parse_number_union - Parse a tomoyo_number_union.
 *
 * @param: Pointer to "struct tomoyo_acl_param".
 * @ptr:   Pointer to "struct tomoyo_number_union".
 *
 * Returns true on success, false otherwise.
 */
bool tomoyo_parse_number_union(struct tomoyo_acl_param *param,
			       struct tomoyo_number_union *ptr)
{
	char *data;
	u8 type;
	unsigned long v;

	memset(ptr, 0, sizeof(*ptr));
	if (param->data[0] == '@') {
		param->data++;
		ptr->group = tomoyo_get_group(param, TOMOYO_NUMBER_GROUP);
		return ptr->group != NULL;
	}
	data = tomoyo_read_token(param);
	type = tomoyo_parse_ulong(&v, &data);
	if (type == TOMOYO_VALUE_TYPE_INVALID)
		return false;
	ptr->values[0] = v;
	ptr->value_type[0] = type;
	if (!*data) {
		ptr->values[1] = v;
		ptr->value_type[1] = type;
		return true;
	}
	if (*data++ != '-')
		return false;
	type = tomoyo_parse_ulong(&v, &data);
	if (type == TOMOYO_VALUE_TYPE_INVALID || *data || ptr->values[0] > v)
		return false;
	ptr->values[1] = v;
	ptr->value_type[1] = type;
	return true;
}

/**
 * tomoyo_byte_range - Check whether the string is a \ooo style octal value.
 *
 * @str: Pointer to the string.
 *
 * Returns true if @str is a \ooo style octal value, false otherwise.
 *
 * TOMOYO uses \ooo style representation for 0x01 - 0x20 and 0x7F - 0xFF.
 * This function verifies that \ooo is in valid range.
 */
static inline bool tomoyo_byte_range(const char *str)
{
	return *str >= '0' && *str++ <= '3' &&
		*str >= '0' && *str++ <= '7' &&
		*str >= '0' && *str <= '7';
}

/**
 * tomoyo_alphabet_char - Check whether the character is an alphabet.
 *
 * @c: The character to check.
 *
 * Returns true if @c is an alphabet character, false otherwise.
 */
static inline bool tomoyo_alphabet_char(const char c)
{
	return (c >= 'A' && c <= 'Z') || (c >= 'a' && c <= 'z');
}

/**
 * tomoyo_make_byte - Make byte value from three octal characters.
 *
 * @c1: The first character.
 * @c2: The second character.
 * @c3: The third character.
 *
 * Returns byte value.
 */
static inline u8 tomoyo_make_byte(const u8 c1, const u8 c2, const u8 c3)
{
	return ((c1 - '0') << 6) + ((c2 - '0') << 3) + (c3 - '0');
}

/**
 * tomoyo_valid - Check whether the character is a valid char.
 *
 * @c: The character to check.
 *
 * Returns true if @c is a valid character, false otherwise.
 */
static inline bool tomoyo_valid(const unsigned char c)
{
	return c > ' ' && c < 127;
}

/**
 * tomoyo_invalid - Check whether the character is an invalid char.
 *
 * @c: The character to check.
 *
 * Returns true if @c is an invalid character, false otherwise.
 */
static inline bool tomoyo_invalid(const unsigned char c)
{
	return c && (c <= ' ' || c >= 127);
}

/**
 * tomoyo_str_starts - Check whether the given string starts with the given keyword.
 *
 * @src:  Pointer to pointer to the string.
 * @find: Pointer to the keyword.
 *
 * Returns true if @src starts with @find, false otherwise.
 *
 * The @src is updated to point the first character after the @find
 * if @src starts with @find.
 */
bool tomoyo_str_starts(char **src, const char *find)
{
	const int len = strlen(find);
	char *tmp = *src;

	if (strncmp(tmp, find, len))
		return false;
	tmp += len;
	*src = tmp;
	return true;
}

/**
 * tomoyo_normalize_line - Format string.
 *
 * @buffer: The line to normalize.
 *
 * Leading and trailing whitespaces are removed.
 * Multiple whitespaces are packed into single space.
 *
 * Returns nothing.
 */
void tomoyo_normalize_line(unsigned char *buffer)
{
	unsigned char *sp = buffer;
	unsigned char *dp = buffer;
	bool first = true;

	while (tomoyo_invalid(*sp))
		sp++;
	while (*sp) {
		if (!first)
			*dp++ = ' ';
		first = false;
		while (tomoyo_valid(*sp))
			*dp++ = *sp++;
		while (tomoyo_invalid(*sp))
			sp++;
	}
	*dp = '\0';
}

/**
 * tomoyo_correct_word2 - Validate a string.
 *
 * @string: The string to check. Maybe non-'\0'-terminated.
 * @len:    Length of @string.
 *
 * Check whether the given string follows the naming rules.
 * Returns true if @string follows the naming rules, false otherwise.
 */
static bool tomoyo_correct_word2(const char *string, size_t len)
{
	const char *const start = string;
	bool in_repetition = false;
	unsigned char c;
	unsigned char d;
	unsigned char e;

	if (!len)
		goto out;
	while (len--) {
		c = *string++;
		if (c == '\\') {
			if (!len--)
				goto out;
			c = *string++;
			switch (c) {
			case '\\':  /* "\\" */
				continue;
			case '$':   /* "\$" */
			case '+':   /* "\+" */
			case '?':   /* "\?" */
			case '*':   /* "\*" */
			case '@':   /* "\@" */
			case 'x':   /* "\x" */
			case 'X':   /* "\X" */
			case 'a':   /* "\a" */
			case 'A':   /* "\A" */
			case '-':   /* "\-" */
				continue;
			case '{':   /* "/\{" */
				if (string - 3 < start || *(string - 3) != '/')
					break;
				in_repetition = true;
				continue;
			case '}':   /* "\}/" */
				if (*string != '/')
					break;
				if (!in_repetition)
					break;
				in_repetition = false;
				continue;
			case '0':   /* "\ooo" */
			case '1':
			case '2':
			case '3':
				if (!len-- || !len--)
					break;
				d = *string++;
				e = *string++;
				if (d < '0' || d > '7' || e < '0' || e > '7')
					break;
				c = tomoyo_make_byte(c, d, e);
				if (c <= ' ' || c >= 127)
					continue;
			}
			goto out;
		} else if (in_repetition && c == '/') {
			goto out;
		} else if (c <= ' ' || c >= 127) {
			goto out;
		}
	}
	if (in_repetition)
		goto out;
	return true;
 out:
	return false;
}

/**
 * tomoyo_correct_word - Validate a string.
 *
 * @string: The string to check.
 *
 * Check whether the given string follows the naming rules.
 * Returns true if @string follows the naming rules, false otherwise.
 */
bool tomoyo_correct_word(const char *string)
{
	return tomoyo_correct_word2(string, strlen(string));
}

/**
 * tomoyo_correct_path - Validate a pathname.
 *
 * @filename: The pathname to check.
 *
 * Check whether the given pathname follows the naming rules.
 * Returns true if @filename follows the naming rules, false otherwise.
 */
bool tomoyo_correct_path(const char *filename)
{
	return *filename == '/' && tomoyo_correct_word(filename);
}

/**
 * tomoyo_correct_domain - Check whether the given domainname follows the naming rules.
 *
 * @domainname: The domainname to check.
 *
 * Returns true if @domainname follows the naming rules, false otherwise.
 */
bool tomoyo_correct_domain(const unsigned char *domainname)
{
	if (!domainname || !tomoyo_domain_def(domainname))
		return false;
	domainname = strchr(domainname, ' ');
	if (!domainname++)
		return true;
	while (1) {
		const unsigned char *cp = strchr(domainname, ' ');

		if (!cp)
			break;
		if (*domainname != '/' ||
		    !tomoyo_correct_word2(domainname, cp - domainname))
			return false;
		domainname = cp + 1;
	}
	return tomoyo_correct_path(domainname);
}

/**
 * tomoyo_domain_def - Check whether the given token can be a domainname.
 *
 * @buffer: The token to check.
 *
 * Returns true if @buffer possibly be a domainname, false otherwise.
 */
bool tomoyo_domain_def(const unsigned char *buffer)
{
	const unsigned char *cp;
	int len;

	if (*buffer != '<')
		return false;
	cp = strchr(buffer, ' ');
	if (!cp)
		len = strlen(buffer);
	else
		len = cp - buffer;
	if (buffer[len - 1] != '>' ||
	    !tomoyo_correct_word2(buffer + 1, len - 2))
		return false;
	return true;
}

/**
 * tomoyo_find_domain - Find a domain by the given name.
 *
 * @domainname: The domainname to find.
 *
 * Returns pointer to "struct tomoyo_domain_info" if found, NULL otherwise.
 *
 * Caller holds tomoyo_read_lock().
 */
struct tomoyo_domain_info *tomoyo_find_domain(const char *domainname)
{
	struct tomoyo_domain_info *domain;
	struct tomoyo_path_info name;

	name.name = domainname;
	tomoyo_fill_path_info(&name);
	list_for_each_entry_rcu(domain, &tomoyo_domain_list, list) {
		if (!domain->is_deleted &&
		    !tomoyo_pathcmp(&name, domain->domainname))
			return domain;
	}
	return NULL;
}

/**
 * tomoyo_const_part_length - Evaluate the initial length without a pattern in a token.
 *
 * @filename: The string to evaluate.
 *
 * Returns the initial length without a pattern in @filename.
 */
static int tomoyo_const_part_length(const char *filename)
{
	char c;
	int len = 0;

	if (!filename)
		return 0;
	while ((c = *filename++) != '\0') {
		if (c != '\\') {
			len++;
			continue;
		}
		c = *filename++;
		switch (c) {
		case '\\':  /* "\\" */
			len += 2;
			continue;
		case '0':   /* "\ooo" */
		case '1':
		case '2':
		case '3':
			c = *filename++;
			if (c < '0' || c > '7')
				break;
			c = *filename++;
			if (c < '0' || c > '7')
				break;
			len += 4;
			continue;
		}
		break;
	}
	return len;
}

/**
 * tomoyo_fill_path_info - Fill in "struct tomoyo_path_info" members.
 *
 * @ptr: Pointer to "struct tomoyo_path_info" to fill in.
 *
 * The caller sets "struct tomoyo_path_info"->name.
 */
void tomoyo_fill_path_info(struct tomoyo_path_info *ptr)
{
	const char *name = ptr->name;
	const int len = strlen(name);

	ptr->const_len = tomoyo_const_part_length(name);
	ptr->is_dir = len && (name[len - 1] == '/');
	ptr->is_patterned = (ptr->const_len < len);
	ptr->hash = full_name_hash(NULL, name, len);
}

/**
 * tomoyo_file_matches_pattern2 - Pattern matching without '/' character and "\-" pattern.
 *
 * @filename:     The start of string to check.
 * @filename_end: The end of string to check.
 * @pattern:      The start of pattern to compare.
 * @pattern_end:  The end of pattern to compare.
 *
 * Returns true if @filename matches @pattern, false otherwise.
 */
static bool tomoyo_file_matches_pattern2(const char *filename,
					 const char *filename_end,
					 const char *pattern,
					 const char *pattern_end)
{
	while (filename < filename_end && pattern < pattern_end) {
		char c;
		int i;
		int j;

		if (*pattern != '\\') {
			if (*filename++ != *pattern++)
				return false;
			continue;
		}
		c = *filename;
		pattern++;
		switch (*pattern) {
		case '?':
			if (c == '/') {
				return false;
			} else if (c == '\\') {
				if (filename[1] == '\\')
					filename++;
				else if (tomoyo_byte_range(filename + 1))
					filename += 3;
				else
					return false;
			}
			break;
		case '\\':
			if (c != '\\')
				return false;
			if (*++filename != '\\')
				return false;
			break;
		case '+':
			if (!isdigit(c))
				return false;
			break;
		case 'x':
			if (!isxdigit(c))
				return false;
			break;
		case 'a':
			if (!tomoyo_alphabet_char(c))
				return false;
			break;
		case '0':
		case '1':
		case '2':
		case '3':
			if (c == '\\' && tomoyo_byte_range(filename + 1)
			    && strncmp(filename + 1, pattern, 3) == 0) {
				filename += 3;
				pattern += 2;
				break;
			}
			return false; /* Not matched. */
		case '*':
		case '@':
			for (i = 0; i <= filename_end - filename; i++) {
				if (tomoyo_file_matches_pattern2(
						    filename + i, filename_end,
						    pattern + 1, pattern_end))
					return true;
				c = filename[i];
				if (c == '.' && *pattern == '@')
					break;
				if (c != '\\')
					continue;
				if (filename[i + 1] == '\\')
					i++;
				else if (tomoyo_byte_range(filename + i + 1))
					i += 3;
				else
					break; /* Bad pattern. */
			}
			return false; /* Not matched. */
		default:
			j = 0;
			c = *pattern;
			if (c == '$') {
				while (isdigit(filename[j]))
					j++;
			} else if (c == 'X') {
				while (isxdigit(filename[j]))
					j++;
			} else if (c == 'A') {
				while (tomoyo_alphabet_char(filename[j]))
					j++;
			}
			for (i = 1; i <= j; i++) {
				if (tomoyo_file_matches_pattern2(
						    filename + i, filename_end,
						    pattern + 1, pattern_end))
					return true;
			}
			return false; /* Not matched or bad pattern. */
		}
		filename++;
		pattern++;
	}
	while (*pattern == '\\' &&
	       (*(pattern + 1) == '*' || *(pattern + 1) == '@'))
		pattern += 2;
	return filename == filename_end && pattern == pattern_end;
}

/**
 * tomoyo_file_matches_pattern - Pattern matching without '/' character.
 *
 * @filename:     The start of string to check.
 * @filename_end: The end of string to check.
 * @pattern:      The start of pattern to compare.
 * @pattern_end:  The end of pattern to compare.
 *
 * Returns true if @filename matches @pattern, false otherwise.
 */
static bool tomoyo_file_matches_pattern(const char *filename,
					const char *filename_end,
					const char *pattern,
					const char *pattern_end)
{
	const char *pattern_start = pattern;
	bool first = true;
	bool result;

	while (pattern < pattern_end - 1) {
		/* Split at "\-" pattern. */
		if (*pattern++ != '\\' || *pattern++ != '-')
			continue;
		result = tomoyo_file_matches_pattern2(filename,
						      filename_end,
						      pattern_start,
						      pattern - 2);
		if (first)
			result = !result;
		if (result)
			return false;
		first = false;
		pattern_start = pattern;
	}
	result = tomoyo_file_matches_pattern2(filename, filename_end,
					      pattern_start, pattern_end);
	return first ? result : !result;
}

/**
 * tomoyo_path_matches_pattern2 - Do pathname pattern matching.
 *
 * @f: The start of string to check.
 * @p: The start of pattern to compare.
 *
 * Returns true if @f matches @p, false otherwise.
 */
static bool tomoyo_path_matches_pattern2(const char *f, const char *p)
{
	const char *f_delimiter;
	const char *p_delimiter;

	while (*f && *p) {
		f_delimiter = strchr(f, '/');
		if (!f_delimiter)
			f_delimiter = f + strlen(f);
		p_delimiter = strchr(p, '/');
		if (!p_delimiter)
			p_delimiter = p + strlen(p);
		if (*p == '\\' && *(p + 1) == '{')
			goto recursive;
		if (!tomoyo_file_matches_pattern(f, f_delimiter, p,
						 p_delimiter))
			return false;
		f = f_delimiter;
		if (*f)
			f++;
		p = p_delimiter;
		if (*p)
			p++;
	}
	/* Ignore trailing "\*" and "\@" in @pattern. */
	while (*p == '\\' &&
	       (*(p + 1) == '*' || *(p + 1) == '@'))
		p += 2;
	return !*f && !*p;
 recursive:
	/*
	 * The "\{" pattern is permitted only after '/' character.
	 * This guarantees that below "*(p - 1)" is safe.
	 * Also, the "\}" pattern is permitted only before '/' character
	 * so that "\{" + "\}" pair will not break the "\-" operator.
	 */
	if (*(p - 1) != '/' || p_delimiter <= p + 3 || *p_delimiter != '/' ||
	    *(p_delimiter - 1) != '}' || *(p_delimiter - 2) != '\\')
		return false; /* Bad pattern. */
	do {
		/* Compare current component with pattern. */
		if (!tomoyo_file_matches_pattern(f, f_delimiter, p + 2,
						 p_delimiter - 2))
			break;
		/* Proceed to next component. */
		f = f_delimiter;
		if (!*f)
			break;
		f++;
		/* Continue comparison. */
		if (tomoyo_path_matches_pattern2(f, p_delimiter + 1))
			return true;
		f_delimiter = strchr(f, '/');
	} while (f_delimiter);
	return false; /* Not matched. */
}

/**
 * tomoyo_path_matches_pattern - Check whether the given filename matches the given pattern.
 *
 * @filename: The filename to check.
 * @pattern:  The pattern to compare.
 *
 * Returns true if matches, false otherwise.
 *
 * The following patterns are available.
 *   \\     \ itself.
 *   \ooo   Octal representation of a byte.
 *   \*     Zero or more repetitions of characters other than '/'.
 *   \@     Zero or more repetitions of characters other than '/' or '.'.
 *   \?     1 byte character other than '/'.
 *   \$     One or more repetitions of decimal digits.
 *   \+     1 decimal digit.
 *   \X     One or more repetitions of hexadecimal digits.
 *   \x     1 hexadecimal digit.
 *   \A     One or more repetitions of alphabet characters.
 *   \a     1 alphabet character.
 *
 *   \-     Subtraction operator.
 *
 *   /\{dir\}/   '/' + 'One or more repetitions of dir/' (e.g. /dir/ /dir/dir/
 *               /dir/dir/dir/ ).
 */
bool tomoyo_path_matches_pattern(const struct tomoyo_path_info *filename,
				 const struct tomoyo_path_info *pattern)
{
	const char *f = filename->name;
	const char *p = pattern->name;
	const int len = pattern->const_len;

	/* If @pattern doesn't contain pattern, I can use strcmp(). */
	if (!pattern->is_patterned)
		return !tomoyo_pathcmp(filename, pattern);
	/* Don't compare directory and non-directory. */
	if (filename->is_dir != pattern->is_dir)
		return false;
	/* Compare the initial length without patterns. */
	if (strncmp(f, p, len))
		return false;
	f += len;
	p += len;
	return tomoyo_path_matches_pattern2(f, p);
}

/**
 * tomoyo_get_exe - Get tomoyo_realpath() of current process.
 *
 * Returns the tomoyo_realpath() of current process on success, NULL otherwise.
 *
 * This function uses kzalloc(), so the caller must call kfree()
 * if this function didn't return NULL.
 */
const char *tomoyo_get_exe(void)
{
	struct file *exe_file;
	const char *cp;
	struct mm_struct *mm = current->mm;

	if (!mm)
		return NULL;
	exe_file = get_mm_exe_file(mm);
	if (!exe_file)
		return NULL;

	cp = tomoyo_realpath_from_path(&exe_file->f_path);
	fput(exe_file);
	return cp;
}

/**
 * tomoyo_get_mode - Get MAC mode.
 *
 * @ns:      Pointer to "struct tomoyo_policy_namespace".
 * @profile: Profile number.
 * @index:   Index number of functionality.
 *
 * Returns mode.
 */
int tomoyo_get_mode(const struct tomoyo_policy_namespace *ns, const u8 profile,
		    const u8 index)
{
	u8 mode;
	struct tomoyo_profile *p;

	if (!tomoyo_policy_loaded)
		return TOMOYO_CONFIG_DISABLED;
	p = tomoyo_profile(ns, profile);
	mode = p->config[index];
	if (mode == TOMOYO_CONFIG_USE_DEFAULT)
		mode = p->config[tomoyo_index2category[index]
				 + TOMOYO_MAX_MAC_INDEX];
	if (mode == TOMOYO_CONFIG_USE_DEFAULT)
		mode = p->default_config;
	return mode & 3;
}

/**
 * tomoyo_init_request_info - Initialize "struct tomoyo_request_info" members.
 *
 * @r:      Pointer to "struct tomoyo_request_info" to initialize.
 * @domain: Pointer to "struct tomoyo_domain_info". NULL for tomoyo_domain().
 * @index:  Index number of functionality.
 *
 * Returns mode.
 */
int tomoyo_init_request_info(struct tomoyo_request_info *r,
			     struct tomoyo_domain_info *domain, const u8 index)
{
	u8 profile;

	memset(r, 0, sizeof(*r));
	if (!domain)
		domain = tomoyo_domain();
	r->domain = domain;
	profile = domain->profile;
	r->profile = profile;
	r->type = index;
	r->mode = tomoyo_get_mode(domain->ns, profile, index);
	return r->mode;
}

/**
 * tomoyo_domain_quota_is_ok - Check for domain's quota.
 *
 * @r: Pointer to "struct tomoyo_request_info".
 *
 * Returns true if the domain is not exceeded quota, false otherwise.
 *
 * Caller holds tomoyo_read_lock().
 */
bool tomoyo_domain_quota_is_ok(struct tomoyo_request_info *r)
{
	unsigned int count = 0;
	struct tomoyo_domain_info *domain = r->domain;
	struct tomoyo_acl_info *ptr;

	if (r->mode != TOMOYO_CONFIG_LEARNING)
		return false;
	if (!domain)
		return true;
	list_for_each_entry_rcu(ptr, &domain->acl_info_list, list) {
		u16 perm;
		u8 i;

		if (ptr->is_deleted)
			continue;
		switch (ptr->type) {
		case TOMOYO_TYPE_PATH_ACL:
			perm = container_of(ptr, struct tomoyo_path_acl, head)
				->perm;
			break;
		case TOMOYO_TYPE_PATH2_ACL:
			perm = container_of(ptr, struct tomoyo_path2_acl, head)
				->perm;
			break;
		case TOMOYO_TYPE_PATH_NUMBER_ACL:
			perm = container_of(ptr, struct tomoyo_path_number_acl,
					    head)->perm;
			break;
		case TOMOYO_TYPE_MKDEV_ACL:
			perm = container_of(ptr, struct tomoyo_mkdev_acl,
					    head)->perm;
			break;
		case TOMOYO_TYPE_INET_ACL:
			perm = container_of(ptr, struct tomoyo_inet_acl,
					    head)->perm;
			break;
		case TOMOYO_TYPE_UNIX_ACL:
			perm = container_of(ptr, struct tomoyo_unix_acl,
					    head)->perm;
			break;
		case TOMOYO_TYPE_MANUAL_TASK_ACL:
			perm = 0;
			break;
		default:
			perm = 1;
		}
		for (i = 0; i < 16; i++)
			if (perm & (1 << i))
				count++;
	}
	if (count < tomoyo_profile(domain->ns, domain->profile)->
	    pref[TOMOYO_PREF_MAX_LEARNING_ENTRY])
		return true;
	if (!domain->flags[TOMOYO_DIF_QUOTA_WARNED]) {
		domain->flags[TOMOYO_DIF_QUOTA_WARNED] = true;
		/* r->granted = false; */
		tomoyo_write_log(r, "%s", tomoyo_dif[TOMOYO_DIF_QUOTA_WARNED]);
<<<<<<< HEAD
		pr_warn("WARNING: Domain '%s' has too many ACLs to hold. Stopped learning mode.\n",
			domain->domainname->name);
=======
#ifndef CONFIG_SECURITY_TOMOYO_INSECURE_BUILTIN_SETTING
		pr_warn("WARNING: Domain '%s' has too many ACLs to hold. Stopped learning mode.\n",
			domain->domainname->name);
#endif
>>>>>>> 0ecfebd2
	}
	return false;
}<|MERGE_RESOLUTION|>--- conflicted
+++ resolved
@@ -1076,15 +1076,10 @@
 		domain->flags[TOMOYO_DIF_QUOTA_WARNED] = true;
 		/* r->granted = false; */
 		tomoyo_write_log(r, "%s", tomoyo_dif[TOMOYO_DIF_QUOTA_WARNED]);
-<<<<<<< HEAD
-		pr_warn("WARNING: Domain '%s' has too many ACLs to hold. Stopped learning mode.\n",
-			domain->domainname->name);
-=======
 #ifndef CONFIG_SECURITY_TOMOYO_INSECURE_BUILTIN_SETTING
 		pr_warn("WARNING: Domain '%s' has too many ACLs to hold. Stopped learning mode.\n",
 			domain->domainname->name);
 #endif
->>>>>>> 0ecfebd2
 	}
 	return false;
 }